--- conflicted
+++ resolved
@@ -187,14 +187,9 @@
 ) -> Optional[ContentIndex]:
     content_index = ContentIndex()
 
-<<<<<<< HEAD
     if t is not None and not t.value in [type.value for type in state.SearchType]:
         logger.warning(f"🚨 Invalid search type: {t}")
         return None
-=======
-    if t in [type.value for type in state.SearchType]:
-        t = state.SearchType(t).value
->>>>>>> 485153b9
 
     search_type = t.value if t else None
 
@@ -204,11 +199,7 @@
 
     try:
         # Initialize Org Notes Search
-<<<<<<< HEAD
         if (search_type == None or search_type == state.SearchType.Org.value) and files["org"]:
-=======
-        if (t == None or t == state.SearchType.Org.value) and files["org"]:
->>>>>>> 485153b9
             logger.info("🦄 Setting up search for orgmode notes")
             # Extract Entries, Generate Notes Embeddings
             text_search.setup(
@@ -223,11 +214,7 @@
 
     try:
         # Initialize Markdown Search
-<<<<<<< HEAD
         if (search_type == None or search_type == state.SearchType.Markdown.value) and files["markdown"]:
-=======
-        if (t == None or t == state.SearchType.Markdown.value) and files["markdown"]:
->>>>>>> 485153b9
             logger.info("💎 Setting up search for markdown notes")
             # Extract Entries, Generate Markdown Embeddings
             text_search.setup(
@@ -243,11 +230,7 @@
 
     try:
         # Initialize PDF Search
-<<<<<<< HEAD
         if (search_type == None or search_type == state.SearchType.Pdf.value) and files["pdf"]:
-=======
-        if (t == None or t == state.SearchType.Pdf.value) and files["pdf"]:
->>>>>>> 485153b9
             logger.info("🖨️ Setting up search for pdf")
             # Extract Entries, Generate PDF Embeddings
             text_search.setup(
@@ -263,11 +246,7 @@
 
     try:
         # Initialize Plaintext Search
-<<<<<<< HEAD
         if (search_type == None or search_type == state.SearchType.Plaintext.value) and files["plaintext"]:
-=======
-        if (t == None or t == state.SearchType.Plaintext.value) and files["plaintext"]:
->>>>>>> 485153b9
             logger.info("📄 Setting up search for plaintext")
             # Extract Entries, Generate Plaintext Embeddings
             text_search.setup(
@@ -284,11 +263,7 @@
     try:
         # Initialize Image Search
         if (
-<<<<<<< HEAD
             (search_type == None or search_type == state.SearchType.Image.value)
-=======
-            (t == None or t == state.SearchType.Image.value)
->>>>>>> 485153b9
             and content_config
             and content_config.image
             and search_models.image_search
@@ -304,11 +279,7 @@
 
     try:
         github_config = GithubConfig.objects.filter(user=user).prefetch_related("githubrepoconfig").first()
-<<<<<<< HEAD
         if (search_type == None or search_type == state.SearchType.Github.value) and github_config is not None:
-=======
-        if (t == None or t == state.SearchType.Github.value) and github_config is not None:
->>>>>>> 485153b9
             logger.info("🐙 Setting up search for github")
             # Extract Entries, Generate Github Embeddings
             text_search.setup(
@@ -326,11 +297,7 @@
     try:
         # Initialize Notion Search
         notion_config = NotionConfig.objects.filter(user=user).first()
-<<<<<<< HEAD
         if (search_type == None or search_type in state.SearchType.Notion.value) and notion_config:
-=======
-        if (t == None or t in state.SearchType.Notion.value) and notion_config:
->>>>>>> 485153b9
             logger.info("🔌 Setting up search for notion")
             text_search.setup(
                 NotionToJsonl,
