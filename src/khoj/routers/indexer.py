--- conflicted
+++ resolved
@@ -42,11 +42,8 @@
     markdown: Optional[dict[str, str]] = None
     pdf: Optional[dict[str, bytes]] = None
     plaintext: Optional[dict[str, str]] = None
-<<<<<<< HEAD
     image: Optional[dict[str, bytes]] = None
-=======
     docx: Optional[dict[str, bytes]] = None
->>>>>>> 38090b25
 
 
 @indexer.post("/update")
@@ -70,11 +67,14 @@
     ),
 ):
     user = request.user.object
-<<<<<<< HEAD
-    index_files: Dict[str, Dict[str, str]] = {"org": {}, "markdown": {}, "pdf": {}, "plaintext": {}, "image": {}}
-=======
-    index_files: Dict[str, Dict[str, str]] = {"org": {}, "markdown": {}, "pdf": {}, "plaintext": {}, "docx": {}}
->>>>>>> 38090b25
+    index_files: Dict[str, Dict[str, str]] = {
+        "org": {},
+        "markdown": {},
+        "pdf": {},
+        "plaintext": {},
+        "image": {},
+        "docx": {},
+    }
     try:
         logger.info(f"📬 Updating content index via API call by {client} client")
         for file in files:
@@ -90,11 +90,8 @@
             markdown=index_files["markdown"],
             pdf=index_files["pdf"],
             plaintext=index_files["plaintext"],
-<<<<<<< HEAD
             image=index_files["image"],
-=======
             docx=index_files["docx"],
->>>>>>> 38090b25
         )
 
         if state.config == None:
@@ -146,11 +143,8 @@
         "num_markdown": len(index_files["markdown"]),
         "num_pdf": len(index_files["pdf"]),
         "num_plaintext": len(index_files["plaintext"]),
-<<<<<<< HEAD
         "num_image": len(index_files["image"]),
-=======
         "num_docx": len(index_files["docx"]),
->>>>>>> 38090b25
     }
 
     update_telemetry_state(
@@ -318,7 +312,6 @@
         success = False
 
     try:
-<<<<<<< HEAD
         # Initialize Image Search
         if (search_type == state.SearchType.All.value or search_type == state.SearchType.Image.value) and files[
             "image"
@@ -328,26 +321,27 @@
             text_search.setup(
                 ImageToEntries,
                 files.get("image"),
-=======
+                regenerate=regenerate,
+                full_corpus=full_corpus,
+                user=user,
+            )
+    except Exception as e:
+        logger.error(f"🚨 Failed to setup images: {e}", exc_info=True)
+        success = False
+    try:
         if (search_type == state.SearchType.All.value or search_type == state.SearchType.Docx.value) and files["docx"]:
             logger.info("📄 Setting up search for docx")
             text_search.setup(
                 DocxToEntries,
                 files.get("docx"),
->>>>>>> 38090b25
-                regenerate=regenerate,
-                full_corpus=full_corpus,
-                user=user,
-            )
-    except Exception as e:
-<<<<<<< HEAD
-        logger.error(f"🚨 Failed to setup images: {e}", exc_info=True)
-        success = False
-=======
+                regenerate=regenerate,
+                full_corpus=full_corpus,
+                user=user,
+            )
+    except Exception as e:
         logger.error(f"🚨 Failed to setup docx: {e}", exc_info=True)
         success = False
 
->>>>>>> 38090b25
     # Invalidate Query Cache
     if user:
         state.query_cache[user.uuid] = LRU()
