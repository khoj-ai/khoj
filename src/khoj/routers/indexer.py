--- conflicted
+++ resolved
@@ -4,11 +4,7 @@
 import asyncio
 
 # External Packages
-<<<<<<< HEAD
-from fastapi import APIRouter, HTTPException, Header, Request, Response
-=======
 from fastapi import APIRouter, HTTPException, Header, Request, Response, UploadFile
->>>>>>> 963cd165
 from pydantic import BaseModel
 from khoj.routers.helpers import update_telemetry_state
 
@@ -95,13 +91,9 @@
                 dict_to_update = plaintext_files
 
             if dict_to_update is not None:
-<<<<<<< HEAD
-                dict_to_update[file.path] = file.content  # type: ignore
-=======
                 dict_to_update[file.filename] = (
                     file.file.read().decode("utf-8") if encoding == "utf-8" else file.file.read()
                 )
->>>>>>> 963cd165
             else:
                 logger.warning(f"Skipped indexing unsupported file type sent by {client} client: {file.filename}")
 
@@ -142,28 +134,17 @@
             state.config.content_type,
             indexer_input.dict(),
             state.search_models,
-<<<<<<< HEAD
-            regenerate,
-            search_type,
+            force,
+            t,
             False,
             user,
-=======
-            regenerate=force,
-            t=t,
-            full_corpus=False,
->>>>>>> 963cd165
         )
         logger.info(f"Finished processing batch indexing request")
     except Exception as e:
-<<<<<<< HEAD
-        logger.error(f"Failed to process batch indexing request: {e}", exc_info=True)
-=======
         logger.error(
             f"🚨 Failed to {force} update {t} content index triggered via API call by {client} client: {e}",
             exc_info=True,
         )
-    finally:
-        state.config_lock.release()
 
     update_telemetry_state(
         request=request,
@@ -176,7 +157,6 @@
     )
 
     logger.info(f"📪 Content index updated via API call by {client} client")
->>>>>>> 963cd165
     return Response(content="OK", status_code=200)
 
 
