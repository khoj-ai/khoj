# Standard Packages
import logging
import os
from typing import Optional

# External Packages
<<<<<<< HEAD
from fastapi import APIRouter, HTTPException
=======
from fastapi import APIRouter
>>>>>>> 5f3f6b7c
from starlette.config import Config
from starlette.requests import Request
from starlette.responses import HTMLResponse, RedirectResponse, Response
from starlette.authentication import requires
from authlib.integrations.starlette_client import OAuth, OAuthError

from google.oauth2 import id_token
from google.auth.transport import requests as google_requests

# Internal Packages
from database.adapters import get_khoj_tokens, get_or_create_user, create_khoj_token, delete_khoj_token
from khoj.utils import state


logger = logging.getLogger(__name__)

auth_router = APIRouter()

if not state.anonymous_mode and not (os.environ.get("GOOGLE_CLIENT_ID") and os.environ.get("GOOGLE_CLIENT_SECRET")):
    logger.info("Please set GOOGLE_CLIENT_ID and GOOGLE_CLIENT_SECRET environment variables to use Google OAuth")
else:
    config = Config(environ=os.environ)

    oauth = OAuth(config)

    CONF_URL = "https://accounts.google.com/.well-known/openid-configuration"
    oauth.register(name="google", server_metadata_url=CONF_URL, client_kwargs={"scope": "openid email profile"})


@auth_router.get("/login")
async def login_get(request: Request):
    redirect_uri = str(request.app.url_path_for("auth"))
    return await oauth.google.authorize_redirect(request, redirect_uri)


@auth_router.post("/login")
async def login(request: Request):
    redirect_uri = str(request.app.url_path_for("auth"))
    return await oauth.google.authorize_redirect(request, redirect_uri)


<<<<<<< HEAD
=======
@auth_router.post("/redirect")
>>>>>>> 5f3f6b7c
@auth_router.post("/token")
@requires(["authenticated"], redirect="login_page")
async def generate_token(request: Request, token_name: Optional[str] = None) -> str:
    "Generate API token for given user"
<<<<<<< HEAD
    if not request.user.is_authenticated:
        raise HTTPException(status_code=401, detail="Authenticated user required.")
=======
>>>>>>> 5f3f6b7c
    if token_name:
        return await create_khoj_token(user=request.user.object, name=token_name)
    else:
        return await create_khoj_token(user=request.user.object)


@auth_router.get("/token")
@requires(["authenticated"], redirect="login_page")
def get_tokens(request: Request):
    "Get API tokens enabled for given user"
<<<<<<< HEAD
    if not request.user.is_authenticated:
        raise HTTPException(status_code=401, detail="Authenticated user required.")
=======
>>>>>>> 5f3f6b7c
    tokens = get_khoj_tokens(user=request.user.object)
    return tokens


@auth_router.delete("/token")
@requires(["authenticated"], redirect="login_page")
async def delete_token(request: Request, token: str) -> str:
    "Delete API token for given user"
<<<<<<< HEAD
    if not request.user.is_authenticated:
        raise HTTPException(status_code=401, detail="Authenticated user required.")
=======
>>>>>>> 5f3f6b7c
    return await delete_khoj_token(user=request.user.object, token=token)


@auth_router.post("/redirect")
async def auth(request: Request):
    form = await request.form()
    credential = form.get("credential")

    csrf_token_cookie = request.cookies.get("g_csrf_token")
    if not csrf_token_cookie:
        return Response("Missing CSRF token", status_code=400)
    csrf_token_body = form.get("g_csrf_token")
    if not csrf_token_body:
        return Response("Missing CSRF token", status_code=400)
    if csrf_token_cookie != csrf_token_body:
        return Response("Invalid CSRF token", status_code=400)

    try:
        idinfo = id_token.verify_oauth2_token(credential, google_requests.Request(), os.environ["GOOGLE_CLIENT_ID"])
    except OAuthError as error:
        return HTMLResponse(f"<h1>{error.error}</h1>")
    khoj_user = await get_or_create_user(idinfo)
    if khoj_user:
        request.session["user"] = dict(idinfo)

    return RedirectResponse(url="/")


@auth_router.get("/logout")
async def logout(request: Request):
    request.session.pop("user", None)
    return RedirectResponse(url="/")<|MERGE_RESOLUTION|>--- conflicted
+++ resolved
@@ -4,11 +4,7 @@
 from typing import Optional
 
 # External Packages
-<<<<<<< HEAD
-from fastapi import APIRouter, HTTPException
-=======
 from fastapi import APIRouter
->>>>>>> 5f3f6b7c
 from starlette.config import Config
 from starlette.requests import Request
 from starlette.responses import HTMLResponse, RedirectResponse, Response
@@ -50,19 +46,11 @@
     return await oauth.google.authorize_redirect(request, redirect_uri)
 
 
-<<<<<<< HEAD
-=======
 @auth_router.post("/redirect")
->>>>>>> 5f3f6b7c
 @auth_router.post("/token")
 @requires(["authenticated"], redirect="login_page")
 async def generate_token(request: Request, token_name: Optional[str] = None) -> str:
     "Generate API token for given user"
-<<<<<<< HEAD
-    if not request.user.is_authenticated:
-        raise HTTPException(status_code=401, detail="Authenticated user required.")
-=======
->>>>>>> 5f3f6b7c
     if token_name:
         return await create_khoj_token(user=request.user.object, name=token_name)
     else:
@@ -73,11 +61,6 @@
 @requires(["authenticated"], redirect="login_page")
 def get_tokens(request: Request):
     "Get API tokens enabled for given user"
-<<<<<<< HEAD
-    if not request.user.is_authenticated:
-        raise HTTPException(status_code=401, detail="Authenticated user required.")
-=======
->>>>>>> 5f3f6b7c
     tokens = get_khoj_tokens(user=request.user.object)
     return tokens
 
@@ -86,11 +69,6 @@
 @requires(["authenticated"], redirect="login_page")
 async def delete_token(request: Request, token: str) -> str:
     "Delete API token for given user"
-<<<<<<< HEAD
-    if not request.user.is_authenticated:
-        raise HTTPException(status_code=401, detail="Authenticated user required.")
-=======
->>>>>>> 5f3f6b7c
     return await delete_khoj_token(user=request.user.object, token=token)
 
 
