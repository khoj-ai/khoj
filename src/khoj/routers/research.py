--- conflicted
+++ resolved
@@ -8,11 +8,7 @@
 import yaml
 
 from khoj.database.adapters import AgentAdapters, EntryAdapters
-<<<<<<< HEAD
-from khoj.database.models import Agent, KhojUser, UserMemory
-=======
-from khoj.database.models import Agent, ChatMessageModel, KhojUser
->>>>>>> be79b8a6
+from khoj.database.models import Agent, ChatMessageModel, KhojUser, UserMemory
 from khoj.processor.conversation import prompts
 from khoj.processor.conversation.utils import (
     OperatorRun,
@@ -60,15 +56,11 @@
     max_iterations: int = 5,
     query_images: List[str] = [],
     query_files: str = None,
+    relevant_memories: List[UserMemory] = [],
     max_document_searches: int = 7,
     max_online_searches: int = 3,
     max_webpages_to_read: int = 3,
     send_status_func: Optional[Callable] = None,
-<<<<<<< HEAD
-    query_files: str = None,
-    relevant_memories: List[UserMemory] = [],
-=======
->>>>>>> be79b8a6
     tracer: dict = {},
 ):
     """Given a query, determine which of the available tools the agent should use in order to answer appropriately."""
@@ -169,16 +161,13 @@
             response = await send_message_to_model_wrapper(
                 query="",
                 query_files=query_files,
-<<<<<<< HEAD
+                query_images=query_images,
                 relevant_memories=relevant_memories,
-=======
-                query_images=query_images,
                 system_message=function_planning_prompt,
                 chat_history=chat_and_research_history,
                 tools=tools,
                 deepthought=True,
                 fast_model=False,
->>>>>>> be79b8a6
                 agent_chat_model=agent_chat_model,
                 user=user,
                 tracer=tracer,
@@ -231,12 +220,7 @@
     send_status_func: Optional[Callable] = None,
     user_name: str = None,
     location: LocationData = None,
-<<<<<<< HEAD
-    file_filters: List[str] = [],
     relevant_memories: List[UserMemory] = [],
-    tracer: dict = {},
-=======
->>>>>>> be79b8a6
     query_files: str = None,
     cancellation_event: Optional[asyncio.Event] = None,
     interrupt_queue: Optional[asyncio.Queue] = None,
@@ -297,18 +281,13 @@
             agent,
             previous_iterations,
             MAX_ITERATIONS,
-<<<<<<< HEAD
-            send_status_func,
+            query_images=query_images,
             query_files=query_files,
             relevant_memories=relevant_memories,
-=======
-            query_images=query_images,
-            query_files=query_files,
             max_document_searches=max_document_searches,
             max_online_searches=max_online_searches,
             max_webpages_to_read=max_webpages_to_read,
             send_status_func=send_status_func,
->>>>>>> be79b8a6
             tracer=tracer,
         ):
             if isinstance(result, dict) and ChatEvent.STATUS in result:
@@ -394,9 +373,9 @@
                     max_online_searches=max_online_searches,
                     max_webpages_to_read=0,
                     query_images=query_images,
+                    relevant_memories=relevant_memories,
                     previous_subqueries=previous_subqueries,
                     agent=agent,
-                    relevant_memories=relevant_memories,
                     tracer=tracer,
                 ):
                     if isinstance(result, dict) and ChatEvent.STATUS in result:
@@ -418,11 +397,7 @@
                     send_status_func=send_status_func,
                     # max_webpages_to_read=max_webpages_to_read,
                     agent=agent,
-<<<<<<< HEAD
-                    query_files=query_files,
                     relevant_memories=relevant_memories,
-=======
->>>>>>> be79b8a6
                     tracer=tracer,
                 ):
                     if isinstance(result, dict) and ChatEvent.STATUS in result:
