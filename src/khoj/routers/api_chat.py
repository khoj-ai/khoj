--- conflicted
+++ resolved
@@ -852,63 +852,6 @@
                 else:
                     train_of_thought.append({"type": event_type.value, "data": data})
 
-<<<<<<< HEAD
-        agent: Agent | None = None
-        default_agent = await AgentAdapters.aget_default_agent()
-        if conversation.agent and conversation.agent != default_agent:
-            agent = conversation.agent
-
-        if not conversation.agent:
-            conversation.agent = default_agent
-            await conversation.asave()
-            agent = default_agent
-
-        await is_ready_to_chat(user)
-        user_name = await aget_user_name(user)
-        location = None
-        if city or region or country or country_code:
-            location = LocationData(city=city, region=region, country=country, country_code=country_code)
-        user_message_time = datetime.now().strftime("%Y-%m-%d %H:%M:%S")
-        meta_log = conversation.conversation_log
-
-        # Get most recent memories and long term relevant memories
-        recent_memories = await UserMemoryAdapters.pull_memories(user)
-        recent_memories = await sync_to_async(list)(recent_memories)
-
-        long_term_memories = await UserMemoryAdapters.search_memories(user=user, query=q)
-        long_term_memories = await sync_to_async(list)(long_term_memories)
-
-        # Create a de-duped set of memories
-        relevant_memories = list(set(recent_memories + long_term_memories))
-
-        researched_results = ""
-        online_results: Dict = dict()
-        code_results: Dict = dict()
-        generated_asset_results: Dict = dict()
-        ## Extract Document References
-        compiled_references: List[Any] = []
-        inferred_queries: List[Any] = []
-        file_filters = conversation.file_filters if conversation and conversation.file_filters else []
-        attached_file_context = gather_raw_query_files(query_files)
-
-        generated_images: List[str] = []
-        generated_files: List[FileAttachment] = []
-        generated_mermaidjs_diagram: str = None
-        program_execution_context: List[str] = []
-
-        if conversation_commands == [ConversationCommand.Default]:
-            try:
-                chosen_io = await aget_data_sources_and_output_format(
-                    q,
-                    meta_log,
-                    is_automated_task,
-                    user=user,
-                    query_images=uploaded_images,
-                    agent=agent,
-                    query_files=attached_file_context,
-                    relevant_memories=relevant_memories,
-                    tracer=tracer,
-=======
             if event_type == ChatEvent.MESSAGE:
                 yield data
             elif event_type == ChatEvent.REFERENCES or ChatEvent.METADATA or stream:
@@ -918,7 +861,6 @@
                 logger.error(
                     f"Failed to stream chat API response to {user} on {common.client}: {e}.",
                     exc_info=True,
->>>>>>> be79b8a6
                 )
         finally:
             if not cancellation_event.is_set():
@@ -1021,6 +963,13 @@
         location = LocationData(city=city, region=region, country=country, country_code=country_code)
     chat_history = conversation.messages
 
+    # Get most recent memories and long term relevant memories
+    recent_memories = await UserMemoryAdapters.pull_memories(user)
+    long_term_memories = await UserMemoryAdapters.search_memories(user=user, query=q)
+
+    # Create a de-duped set of memories
+    relevant_memories = list(set(recent_memories + long_term_memories))
+
     # If interrupted message in DB
     if last_message := await conversation.pop_message(interrupted=True):
         # Populate context from interrupted message
@@ -1086,6 +1035,7 @@
             send_status_func=partial(send_event, ChatEvent.STATUS),
             user_name=user_name,
             location=location,
+            relevant_memories=relevant_memories,
             query_files=attached_file_context,
             cancellation_event=cancellation_event,
             interrupt_queue=child_interrupt_queue,
@@ -1141,6 +1091,7 @@
                 query_images=uploaded_images,
                 agent=agent,
                 query_files=attached_file_context,
+                relevant_memories=relevant_memories,
                 tracer=tracer,
             ):
                 if isinstance(result, dict) and ChatEvent.STATUS in result:
@@ -1156,115 +1107,6 @@
                 ChatEvent.STATUS, "Document search failed. I'll try respond without document references"
             ):
                 yield result
-<<<<<<< HEAD
-            return
-
-        # Gather Context
-        ## Extract Document References
-        if not ConversationCommand.Research in conversation_commands:
-            try:
-                async for result in extract_references_and_questions(
-                    user,
-                    meta_log,
-                    q,
-                    (n or 7),
-                    d,
-                    conversation_id,
-                    conversation_commands,
-                    location,
-                    partial(send_event, ChatEvent.STATUS),
-                    query_images=uploaded_images,
-                    agent=agent,
-                    query_files=attached_file_context,
-                    relevant_memories=relevant_memories,
-                    tracer=tracer,
-                ):
-                    if isinstance(result, dict) and ChatEvent.STATUS in result:
-                        yield result[ChatEvent.STATUS]
-                    else:
-                        compiled_references.extend(result[0])
-                        inferred_queries.extend(result[1])
-                        defiltered_query = result[2]
-            except Exception as e:
-                error_message = (
-                    f"Error searching knowledge base: {e}. Attempting to respond without document references."
-                )
-                logger.error(error_message, exc_info=True)
-                async for result in send_event(
-                    ChatEvent.STATUS, "Document search failed. I'll try respond without document references"
-                ):
-                    yield result
-
-            if not is_none_or_empty(compiled_references):
-                headings = "\n- " + "\n- ".join(set([c.get("compiled", c).split("\n")[0] for c in compiled_references]))
-                # Strip only leading # from headings
-                headings = headings.replace("#", "")
-                async for result in send_event(ChatEvent.STATUS, f"**Found Relevant Notes**: {headings}"):
-                    yield result
-
-            if conversation_commands == [ConversationCommand.Notes] and not await EntryAdapters.auser_has_entries(user):
-                async for result in send_llm_response(f"{no_entries_found.format()}", tracer.get("usage")):
-                    yield result
-                return
-
-        if ConversationCommand.Notes in conversation_commands and is_none_or_empty(compiled_references):
-            conversation_commands.remove(ConversationCommand.Notes)
-
-        ## Gather Online References
-        if ConversationCommand.Online in conversation_commands:
-            try:
-                async for result in search_online(
-                    defiltered_query,
-                    meta_log,
-                    location,
-                    user,
-                    partial(send_event, ChatEvent.STATUS),
-                    custom_filters,
-                    query_images=uploaded_images,
-                    agent=agent,
-                    query_files=attached_file_context,
-                    relevant_memories=relevant_memories,
-                    tracer=tracer,
-                ):
-                    if isinstance(result, dict) and ChatEvent.STATUS in result:
-                        yield result[ChatEvent.STATUS]
-                    else:
-                        online_results = result
-            except Exception as e:
-                error_message = f"Error searching online: {e}. Attempting to respond without online results"
-                logger.warning(error_message)
-                async for result in send_event(
-                    ChatEvent.STATUS, "Online search failed. I'll try respond without online references"
-                ):
-                    yield result
-
-        ## Gather Webpage References
-        if ConversationCommand.Webpage in conversation_commands:
-            try:
-                async for result in read_webpages(
-                    defiltered_query,
-                    meta_log,
-                    location,
-                    user,
-                    partial(send_event, ChatEvent.STATUS),
-                    max_webpages_to_read=1,
-                    query_images=uploaded_images,
-                    agent=agent,
-                    query_files=attached_file_context,
-                    relevant_memories=relevant_memories,
-                    tracer=tracer,
-                ):
-                    if isinstance(result, dict) and ChatEvent.STATUS in result:
-                        yield result[ChatEvent.STATUS]
-                    else:
-                        direct_web_pages = result
-                webpages = []
-                for query in direct_web_pages:
-                    if online_results.get(query):
-                        online_results[query]["webpages"] = direct_web_pages[query]["webpages"]
-                    else:
-                        online_results[query] = {"webpages": direct_web_pages[query]["webpages"]}
-=======
 
         if not is_none_or_empty(compiled_references):
             distinct_headings = set([d.get("compiled").split("\n")[0] for d in compiled_references if "compiled" in d])
@@ -1281,55 +1123,10 @@
             async for result in send_llm_response(f"{no_entries_found.format()}", tracer.get("usage")):
                 yield result
             return
->>>>>>> be79b8a6
 
     if ConversationCommand.Notes in conversation_commands and is_none_or_empty(compiled_references):
         conversation_commands.remove(ConversationCommand.Notes)
 
-<<<<<<< HEAD
-        ## Gather Code Results
-        if ConversationCommand.Code in conversation_commands:
-            try:
-                context = f"# Iteration 1:\n#---\nNotes:\n{compiled_references}\n\nOnline Results:{online_results}"
-                async for result in run_code(
-                    defiltered_query,
-                    meta_log,
-                    context,
-                    location,
-                    user,
-                    partial(send_event, ChatEvent.STATUS),
-                    query_images=uploaded_images,
-                    agent=agent,
-                    query_files=attached_file_context,
-                    relevant_memories=relevant_memories,
-                    tracer=tracer,
-                ):
-                    if isinstance(result, dict) and ChatEvent.STATUS in result:
-                        yield result[ChatEvent.STATUS]
-                    else:
-                        code_results = result
-                async for result in send_event(ChatEvent.STATUS, f"**Ran code snippets**: {len(code_results)}"):
-                    yield result
-            except ValueError as e:
-                program_execution_context.append(f"Failed to run code")
-                logger.warning(
-                    f"Failed to use code tool: {e}. Attempting to respond without code results",
-                    exc_info=True,
-                )
-
-        ## Send Gathered References
-        unique_online_results = deduplicate_organic_results(online_results)
-        async for result in send_event(
-            ChatEvent.REFERENCES,
-            {
-                "inferredQueries": inferred_queries,
-                "context": compiled_references,
-                "onlineContext": unique_online_results,
-                "codeContext": code_results,
-            },
-        ):
-            yield result
-=======
     ## Gather Online References
     if ConversationCommand.Online in conversation_commands:
         try:
@@ -1343,6 +1140,7 @@
                 max_online_searches=3,
                 query_images=uploaded_images,
                 query_files=attached_file_context,
+                relevant_memories=relevant_memories,
                 agent=agent,
                 tracer=tracer,
             ):
@@ -1357,7 +1155,6 @@
                 ChatEvent.STATUS, "Online search failed. I'll try respond without online references"
             ):
                 yield result
->>>>>>> be79b8a6
 
     ## Gather Webpage References
     if ConversationCommand.Webpage in conversation_commands:
@@ -1439,6 +1236,7 @@
                 list(operator_results)[-1] if operator_results else None,
                 query_images=uploaded_images,
                 query_files=attached_file_context,
+                relevant_memories=relevant_memories,
                 send_status_func=partial(send_event, ChatEvent.STATUS),
                 agent=agent,
                 cancellation_event=cancellation_event,
@@ -1485,26 +1283,6 @@
         async for result in text_to_image(
             defiltered_query,
             user,
-<<<<<<< HEAD
-            request.user.client_app,
-            conversation_id,
-            relevant_memories,
-            location,
-            user_name,
-            researched_results,
-            uploaded_images,
-            train_of_thought,
-            attached_file_context,
-            raw_query_files,
-            generated_images,
-            generated_files,
-            generated_mermaidjs_diagram,
-            program_execution_context,
-            generated_asset_results,
-            is_subscribed,
-            tracer,
-        )
-=======
             chat_history,
             location_data=location,
             references=compiled_references,
@@ -1513,13 +1291,13 @@
             query_images=uploaded_images,
             agent=agent,
             query_files=attached_file_context,
+            relevant_memories=relevant_memories,
             tracer=tracer,
         ):
             if isinstance(result, dict) and ChatEvent.STATUS in result:
                 yield result[ChatEvent.STATUS]
             else:
                 generated_image, status_code, improved_image_prompt = result
->>>>>>> be79b8a6
 
         inferred_queries.append(improved_image_prompt)
         if generated_image is None or status_code != 200:
@@ -1557,6 +1335,7 @@
             agent=agent,
             send_status_func=partial(send_event, ChatEvent.STATUS),
             query_files=attached_file_context,
+            relevant_memories=relevant_memories,
             tracer=tracer,
         ):
             if isinstance(result, dict) and ChatEvent.STATUS in result:
@@ -1612,6 +1391,7 @@
         user_name,
         uploaded_images,
         attached_file_context,
+        relevant_memories,
         program_execution_context,
         generated_asset_results,
         is_subscribed,
