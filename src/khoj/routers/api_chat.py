import asyncio
import base64
import json
import logging
import time
from datetime import datetime
from functools import partial
from typing import Any, Dict, List, Optional
from urllib.parse import unquote

from asgiref.sync import sync_to_async
from fastapi import APIRouter, Depends, HTTPException, Request
from fastapi.requests import Request
from fastapi.responses import Response, StreamingResponse
from starlette.authentication import has_required_scope, requires

from khoj.app.settings import ALLOWED_HOSTS
from khoj.database.adapters import (
    AgentAdapters,
    ConversationAdapters,
    EntryAdapters,
    PublicConversationAdapters,
    aget_user_name,
)
from khoj.database.models import Agent, KhojUser
from khoj.processor.conversation.prompts import help_message, no_entries_found
from khoj.processor.conversation.utils import defilter_query, save_to_conversation_log
from khoj.processor.image.generate import text_to_image
from khoj.processor.speech.text_to_speech import generate_text_to_speech
from khoj.processor.tools.online_search import read_webpages, search_online
from khoj.processor.tools.run_code import run_code
from khoj.routers.api import extract_references_and_questions
from khoj.routers.helpers import (
    ApiUserRateLimiter,
    ChatEvent,
    CommonQueryParams,
    ConversationCommandRateLimiter,
    agenerate_chat_response,
    aget_relevant_information_sources,
    aget_relevant_output_modes,
    construct_automation_created_message,
    create_automation,
    extract_relevant_info,
    generate_summary_from_files,
    get_conversation_command,
    is_query_empty,
    is_ready_to_chat,
    read_chat_stream,
    update_telemetry_state,
    validate_conversation_config,
)
from khoj.routers.research import (
    InformationCollectionIteration,
    execute_information_collection,
)
from khoj.routers.storage import upload_image_to_bucket
from khoj.utils import state
from khoj.utils.helpers import (
    AsyncIteratorWrapper,
    ConversationCommand,
    command_descriptions,
    convert_image_to_webp,
    get_country_code_from_timezone,
    get_country_name_from_timezone,
    get_device,
    is_none_or_empty,
)
from khoj.utils.rawconfig import FileFilterRequest, FilesFilterRequest, LocationData

# Initialize Router
logger = logging.getLogger(__name__)
conversation_command_rate_limiter = ConversationCommandRateLimiter(
    trial_rate_limit=100, subscribed_rate_limit=6000, slug="command"
)


api_chat = APIRouter()

from pydantic import BaseModel

from khoj.routers.email import send_query_feedback


@api_chat.get("/conversation/file-filters/{conversation_id}", response_class=Response)
@requires(["authenticated"])
def get_file_filter(request: Request, conversation_id: str) -> Response:
    conversation = ConversationAdapters.get_conversation_by_user(request.user.object, conversation_id=conversation_id)
    if not conversation:
        return Response(content=json.dumps({"status": "error", "message": "Conversation not found"}), status_code=404)

    # get all files from "computer"
    file_list = EntryAdapters.get_all_filenames_by_source(request.user.object, "computer")
    file_filters = []
    for file in conversation.file_filters:
        if file in file_list:
            file_filters.append(file)
    return Response(content=json.dumps(file_filters), media_type="application/json", status_code=200)


@api_chat.delete("/conversation/file-filters/bulk", response_class=Response)
@requires(["authenticated"])
def remove_files_filter(request: Request, filter: FilesFilterRequest) -> Response:
    conversation_id = filter.conversation_id
    files_filter = filter.filenames
    file_filters = ConversationAdapters.remove_files_from_filter(request.user.object, conversation_id, files_filter)
    return Response(content=json.dumps(file_filters), media_type="application/json", status_code=200)


@api_chat.post("/conversation/file-filters/bulk", response_class=Response)
@requires(["authenticated"])
def add_files_filter(request: Request, filter: FilesFilterRequest):
    try:
        conversation_id = filter.conversation_id
        files_filter = filter.filenames
        file_filters = ConversationAdapters.add_files_to_filter(request.user.object, conversation_id, files_filter)
        return Response(content=json.dumps(file_filters), media_type="application/json", status_code=200)
    except Exception as e:
        logger.error(f"Error adding file filter {filter.filename}: {e}", exc_info=True)
        raise HTTPException(status_code=422, detail=str(e))


@api_chat.post("/conversation/file-filters", response_class=Response)
@requires(["authenticated"])
def add_file_filter(request: Request, filter: FileFilterRequest):
    try:
        conversation_id = filter.conversation_id
        files_filter = [filter.filename]
        file_filters = ConversationAdapters.add_files_to_filter(request.user.object, conversation_id, files_filter)
        return Response(content=json.dumps(file_filters), media_type="application/json", status_code=200)
    except Exception as e:
        logger.error(f"Error adding file filter {filter.filename}: {e}", exc_info=True)
        raise HTTPException(status_code=422, detail=str(e))


@api_chat.delete("/conversation/file-filters", response_class=Response)
@requires(["authenticated"])
def remove_file_filter(request: Request, filter: FileFilterRequest) -> Response:
    conversation_id = filter.conversation_id
    files_filter = [filter.filename]
    file_filters = ConversationAdapters.remove_files_from_filter(request.user.object, conversation_id, files_filter)
    return Response(content=json.dumps(file_filters), media_type="application/json", status_code=200)


class FeedbackData(BaseModel):
    uquery: str
    kquery: str
    sentiment: str


@api_chat.post("/feedback")
@requires(["authenticated"])
async def sendfeedback(request: Request, data: FeedbackData):
    user: KhojUser = request.user.object
    await send_query_feedback(data.uquery, data.kquery, data.sentiment, user.email)


@api_chat.post("/speech")
@requires(["authenticated"])
async def text_to_speech(
    request: Request,
    common: CommonQueryParams,
    text: str,
    rate_limiter_per_minute=Depends(
        ApiUserRateLimiter(requests=20, subscribed_requests=20, window=60, slug="chat_minute")
    ),
    rate_limiter_per_day=Depends(
        ApiUserRateLimiter(requests=50, subscribed_requests=300, window=60 * 60 * 24, slug="chat_day")
    ),
) -> Response:
    voice_model = await ConversationAdapters.aget_voice_model_config(request.user.object)

    params = {"text_to_speak": text}

    if voice_model:
        params["voice_id"] = voice_model.model_id

    speech_stream = generate_text_to_speech(**params)
    return StreamingResponse(speech_stream.iter_content(chunk_size=1024), media_type="audio/mpeg")


@api_chat.get("/starters", response_class=Response)
@requires(["authenticated"])
async def chat_starters(
    request: Request,
    common: CommonQueryParams,
) -> Response:
    user: KhojUser = request.user.object
    starter_questions = await ConversationAdapters.aget_conversation_starters(user)
    return Response(content=json.dumps(starter_questions), media_type="application/json", status_code=200)


@api_chat.get("/history")
@requires(["authenticated"])
def chat_history(
    request: Request,
    common: CommonQueryParams,
    conversation_id: Optional[str] = None,
    n: Optional[int] = None,
):
    user = request.user.object
    validate_conversation_config(user)

    # Load Conversation History
    conversation = ConversationAdapters.get_conversation_by_user(
        user=user, client_application=request.user.client_app, conversation_id=conversation_id
    )

    if conversation is None:
        return Response(
            content=json.dumps({"status": "error", "message": f"Conversation: {conversation_id} not found"}),
            status_code=404,
        )

    agent_metadata = None
    if conversation.agent:
        if conversation.agent.privacy_level == Agent.PrivacyLevel.PRIVATE:
            conversation.agent = None
        else:
            agent_metadata = {
                "slug": conversation.agent.slug,
                "name": conversation.agent.name,
                "isCreator": conversation.agent.creator == user,
                "color": conversation.agent.style_color,
                "icon": conversation.agent.style_icon,
                "persona": conversation.agent.personality,
            }

    meta_log = conversation.conversation_log
    meta_log.update(
        {
            "conversation_id": conversation.id,
            "slug": conversation.title if conversation.title else conversation.slug,
            "agent": agent_metadata,
        }
    )

    if n:
        # Get latest N messages if N > 0
        if n > 0 and meta_log.get("chat"):
            meta_log["chat"] = meta_log["chat"][-n:]
        # Else return all messages except latest N
        elif n < 0 and meta_log.get("chat"):
            meta_log["chat"] = meta_log["chat"][:n]

    update_telemetry_state(
        request=request,
        telemetry_type="api",
        api="chat_history",
        **common.__dict__,
    )

    return {"status": "ok", "response": meta_log}


@api_chat.get("/share/history")
def get_shared_chat(
    request: Request,
    common: CommonQueryParams,
    public_conversation_slug: str,
    n: Optional[int] = None,
):
    user = request.user.object if request.user.is_authenticated else None

    # Load Conversation History
    conversation = PublicConversationAdapters.get_public_conversation_by_slug(public_conversation_slug)

    if conversation is None:
        return Response(
            content=json.dumps({"status": "error", "message": f"Conversation: {public_conversation_slug} not found"}),
            status_code=404,
        )

    agent_metadata = None
    if conversation.agent:
        if conversation.agent.privacy_level == Agent.PrivacyLevel.PRIVATE:
            conversation.agent = None
        else:
            agent_metadata = {
                "slug": conversation.agent.slug,
                "name": conversation.agent.name,
                "isCreator": conversation.agent.creator == user,
                "color": conversation.agent.style_color,
                "icon": conversation.agent.style_icon,
                "persona": conversation.agent.personality,
            }

    meta_log = conversation.conversation_log
    scrubbed_title = conversation.title if conversation.title else conversation.slug

    if scrubbed_title:
        scrubbed_title = scrubbed_title.replace("-", " ")

    meta_log.update(
        {
            "conversation_id": conversation.id,
            "slug": scrubbed_title,
            "agent": agent_metadata,
        }
    )

    if n:
        # Get latest N messages if N > 0
        if n > 0 and meta_log.get("chat"):
            meta_log["chat"] = meta_log["chat"][-n:]
        # Else return all messages except latest N
        elif n < 0 and meta_log.get("chat"):
            meta_log["chat"] = meta_log["chat"][:n]

    update_telemetry_state(
        request=request,
        telemetry_type="api",
        api="get_shared_chat_history",
        **common.__dict__,
    )

    return {"status": "ok", "response": meta_log}


@api_chat.delete("/history")
@requires(["authenticated"])
async def clear_chat_history(
    request: Request,
    common: CommonQueryParams,
    conversation_id: Optional[str] = None,
):
    user = request.user.object

    # Clear Conversation History
    await ConversationAdapters.adelete_conversation_by_user(user, request.user.client_app, conversation_id)

    update_telemetry_state(
        request=request,
        telemetry_type="api",
        api="clear_chat_history",
        **common.__dict__,
    )

    return {"status": "ok", "message": "Conversation history cleared"}


@api_chat.post("/share/fork")
@requires(["authenticated"])
def fork_public_conversation(
    request: Request,
    common: CommonQueryParams,
    public_conversation_slug: str,
):
    user = request.user.object

    # Load Conversation History
    public_conversation = PublicConversationAdapters.get_public_conversation_by_slug(public_conversation_slug)

    # Duplicate Public Conversation to User's Private Conversation
    new_conversation = ConversationAdapters.create_conversation_from_public_conversation(
        user, public_conversation, request.user.client_app
    )

    chat_metadata = {"forked_conversation": public_conversation.slug}

    update_telemetry_state(
        request=request,
        telemetry_type="api",
        api="fork_public_conversation",
        **common.__dict__,
        metadata=chat_metadata,
    )

    redirect_uri = str(request.app.url_path_for("chat_page"))

    return Response(
        status_code=200,
        content=json.dumps(
            {
                "status": "ok",
                "next_url": redirect_uri,
                "conversation_id": new_conversation.id,
            }
        ),
    )


@api_chat.post("/share")
@requires(["authenticated"])
def duplicate_chat_history_public_conversation(
    request: Request,
    common: CommonQueryParams,
    conversation_id: str,
):
    user = request.user.object
    domain = request.headers.get("host")
    scheme = request.url.scheme

    # Throw unauthorized exception if domain not in ALLOWED_HOSTS
    host_domain = domain.split(":")[0]
    if host_domain not in ALLOWED_HOSTS:
        raise HTTPException(status_code=401, detail="Unauthorized domain")

    # Duplicate Conversation History to Public Conversation
    conversation = ConversationAdapters.get_conversation_by_user(user, request.user.client_app, conversation_id)
    public_conversation = ConversationAdapters.make_public_conversation_copy(conversation)
    public_conversation_url = PublicConversationAdapters.get_public_conversation_url(public_conversation)

    update_telemetry_state(
        request=request,
        telemetry_type="api",
        api="post_chat_share",
        **common.__dict__,
    )

    return Response(
        status_code=200, content=json.dumps({"status": "ok", "url": f"{scheme}://{domain}{public_conversation_url}"})
    )


@api_chat.get("/sessions")
@requires(["authenticated"])
def chat_sessions(
    request: Request,
    common: CommonQueryParams,
    recent: Optional[bool] = False,
):
    user = request.user.object

    # Load Conversation Sessions
    conversations = ConversationAdapters.get_conversation_sessions(user, request.user.client_app)
    if recent:
        conversations = conversations[:8]

    sessions = conversations.values_list(
        "id", "slug", "title", "agent__slug", "agent__name", "created_at", "updated_at"
    )

    session_values = [
        {
            "conversation_id": str(session[0]),
            "slug": session[2] or session[1],
            "agent_name": session[4],
            "created": session[5].strftime("%Y-%m-%d %H:%M:%S"),
            "updated": session[6].strftime("%Y-%m-%d %H:%M:%S"),
        }
        for session in sessions
    ]

    update_telemetry_state(
        request=request,
        telemetry_type="api",
        api="chat_sessions",
        **common.__dict__,
    )

    return Response(content=json.dumps(session_values), media_type="application/json", status_code=200)


@api_chat.post("/sessions")
@requires(["authenticated"])
async def create_chat_session(
    request: Request,
    common: CommonQueryParams,
    agent_slug: Optional[str] = None,
):
    user = request.user.object

    # Create new Conversation Session
    conversation = await ConversationAdapters.acreate_conversation_session(user, request.user.client_app, agent_slug)

    response = {"conversation_id": str(conversation.id)}

    conversation_metadata = {
        "agent": agent_slug,
    }

    update_telemetry_state(
        request=request,
        telemetry_type="api",
        api="create_chat_sessions",
        metadata=conversation_metadata,
        **common.__dict__,
    )

    return Response(content=json.dumps(response), media_type="application/json", status_code=200)


@api_chat.get("/options", response_class=Response)
async def chat_options(
    request: Request,
    common: CommonQueryParams,
) -> Response:
    cmd_options = {}
    for cmd in ConversationCommand:
        if cmd in command_descriptions:
            cmd_options[cmd.value] = command_descriptions[cmd]

    update_telemetry_state(
        request=request,
        telemetry_type="api",
        api="chat_options",
        **common.__dict__,
    )
    return Response(content=json.dumps(cmd_options), media_type="application/json", status_code=200)


@api_chat.patch("/title", response_class=Response)
@requires(["authenticated"])
async def set_conversation_title(
    request: Request,
    common: CommonQueryParams,
    title: str,
    conversation_id: Optional[str] = None,
) -> Response:
    user = request.user.object
    title = title.strip()[:200]

    # Set Conversation Title
    conversation = await ConversationAdapters.aset_conversation_title(
        user, request.user.client_app, conversation_id, title
    )

    success = True if conversation else False

    update_telemetry_state(
        request=request,
        telemetry_type="api",
        api="set_conversation_title",
        **common.__dict__,
    )

    return Response(
        content=json.dumps({"status": "ok", "success": success}), media_type="application/json", status_code=200
    )


class ChatRequestBody(BaseModel):
    q: str
    n: Optional[int] = 7
    d: Optional[float] = None
    stream: Optional[bool] = False
    title: Optional[str] = None
    conversation_id: Optional[str] = None
    city: Optional[str] = None
    region: Optional[str] = None
    country: Optional[str] = None
    country_code: Optional[str] = None
    timezone: Optional[str] = None
    image: Optional[str] = None
    create_new: Optional[bool] = False


@api_chat.post("")
@requires(["authenticated"])
async def chat(
    request: Request,
    common: CommonQueryParams,
    body: ChatRequestBody,
    rate_limiter_per_minute=Depends(
        ApiUserRateLimiter(requests=60, subscribed_requests=200, window=60, slug="chat_minute")
    ),
    rate_limiter_per_day=Depends(
        ApiUserRateLimiter(requests=600, subscribed_requests=6000, window=60 * 60 * 24, slug="chat_day")
    ),
):
    # Access the parameters from the body
    q = body.q
    n = body.n
    d = body.d
    stream = body.stream
    title = body.title
    conversation_id = body.conversation_id
    city = body.city
    region = body.region
    country = body.country or get_country_name_from_timezone(body.timezone)
    country_code = body.country_code or get_country_code_from_timezone(body.timezone)
    timezone = body.timezone
    image = body.image

    async def event_generator(q: str, image: str):
        start_time = time.perf_counter()
        ttft = None
        chat_metadata: dict = {}
        connection_alive = True
        user: KhojUser = request.user.object
        subscribed: bool = has_required_scope(request, ["premium"])
        event_delimiter = "␃🔚␗"
        q = unquote(q)
        nonlocal conversation_id

        uploaded_image_url = None
        if image:
            decoded_string = unquote(image)
            base64_data = decoded_string.split(",", 1)[1]
            image_bytes = base64.b64decode(base64_data)
            webp_image_bytes = convert_image_to_webp(image_bytes)
            try:
                uploaded_image_url = upload_image_to_bucket(webp_image_bytes, request.user.object.id)
            except:
                uploaded_image_url = None

        async def send_event(event_type: ChatEvent, data: str | dict):
            nonlocal connection_alive, ttft
            if not connection_alive or await request.is_disconnected():
                connection_alive = False
                logger.warning(f"User {user} disconnected from {common.client} client")
                return
            try:
                if event_type == ChatEvent.END_LLM_RESPONSE:
                    collect_telemetry()
                if event_type == ChatEvent.START_LLM_RESPONSE:
                    ttft = time.perf_counter() - start_time
                if event_type == ChatEvent.MESSAGE:
                    yield data
                elif event_type == ChatEvent.REFERENCES or stream:
                    yield json.dumps({"type": event_type.value, "data": data}, ensure_ascii=False)
            except asyncio.CancelledError as e:
                connection_alive = False
                logger.warn(f"User {user} disconnected from {common.client} client: {e}")
                return
            except Exception as e:
                connection_alive = False
                logger.error(f"Failed to stream chat API response to {user} on {common.client}: {e}", exc_info=True)
                return
            finally:
                yield event_delimiter

        async def send_llm_response(response: str):
            async for result in send_event(ChatEvent.START_LLM_RESPONSE, ""):
                yield result
            async for result in send_event(ChatEvent.MESSAGE, response):
                yield result
            async for result in send_event(ChatEvent.END_LLM_RESPONSE, ""):
                yield result

        def collect_telemetry():
            # Gather chat response telemetry
            nonlocal chat_metadata
            latency = time.perf_counter() - start_time
            cmd_set = set([cmd.value for cmd in conversation_commands])
            chat_metadata = chat_metadata or {}
            chat_metadata["conversation_command"] = cmd_set
            chat_metadata["agent"] = conversation.agent.slug if conversation.agent else None
            chat_metadata["latency"] = f"{latency:.3f}"
            chat_metadata["ttft_latency"] = f"{ttft:.3f}"

            logger.info(f"Chat response time to first token: {ttft:.3f} seconds")
            logger.info(f"Chat response total time: {latency:.3f} seconds")
            update_telemetry_state(
                request=request,
                telemetry_type="api",
                api="chat",
                client=request.user.client_app,
                user_agent=request.headers.get("user-agent"),
                host=request.headers.get("host"),
                metadata=chat_metadata,
            )

        conversation_commands = [get_conversation_command(query=q, any_references=True)]

        conversation = await ConversationAdapters.aget_conversation_by_user(
            user,
            client_application=request.user.client_app,
            conversation_id=conversation_id,
            title=title,
            create_new=body.create_new,
        )
        if not conversation:
            async for result in send_llm_response(f"Conversation {conversation_id} not found"):
                yield result
            return
        conversation_id = conversation.id

        agent: Agent | None = None
        default_agent = await AgentAdapters.aget_default_agent()
        if conversation.agent and conversation.agent != default_agent:
            agent = conversation.agent

        if not conversation.agent:
            conversation.agent = default_agent
            await conversation.asave()
            agent = default_agent

        await is_ready_to_chat(user)

        user_name = await aget_user_name(user)
        location = None
        if city or region or country or country_code:
            location = LocationData(city=city, region=region, country=country, country_code=country_code)

        if is_query_empty(q):
            async for result in send_llm_response("Please ask your query to get started."):
                yield result
            return

        user_message_time = datetime.now().strftime("%Y-%m-%d %H:%M:%S")

        meta_log = conversation.conversation_log
        is_automated_task = conversation_commands == [ConversationCommand.AutomatedTask]

        pending_research = True
        researched_results = ""
        online_results: Dict = dict()
        code_results: Dict = dict()
        ## Extract Document References
        compiled_references: List[Any] = []
        inferred_queries: List[Any] = []
        defiltered_query = defilter_query(q)

        if conversation_commands == [ConversationCommand.Default] or is_automated_task:
            async for research_result in execute_information_collection(
                request=request,
                user=user,
                query=q,
                conversation_id=conversation_id,
                conversation_history=meta_log,
                subscribed=subscribed,
                uploaded_image_url=uploaded_image_url,
                agent=agent,
                send_status_func=partial(send_event, ChatEvent.STATUS),
                user_name=user_name,
                location=location,
                file_filters=conversation.file_filters if conversation else [],
            ):
                if type(research_result) == InformationCollectionIteration:
                    if research_result.summarizedResult:
                        pending_research = False
                        if research_result.onlineContext:
                            online_results.update(research_result.onlineContext)
                        if research_result.codeContext:
                            code_results.update(research_result.codeContext)
                        if research_result.context:
                            compiled_references.extend(research_result.context)

                        researched_results += research_result.summarizedResult

                else:
                    yield research_result

            # researched_results = await extract_relevant_info(q, researched_results, agent)

            logger.info(f"Researched Results: {researched_results}")

            pending_research = False

            conversation_commands = await aget_relevant_information_sources(
                q,
                meta_log,
                is_automated_task,
                user=user,
                uploaded_image_url=uploaded_image_url,
                agent=agent,
            )

            mode = await aget_relevant_output_modes(q, meta_log, is_automated_task, user, uploaded_image_url, agent)
            async for result in send_event(ChatEvent.STATUS, f"**Decided Response Mode:** {mode.value}"):
                yield result
            if mode not in conversation_commands:
                conversation_commands.append(mode)

        for cmd in conversation_commands:
            await conversation_command_rate_limiter.update_and_check_if_valid(request, cmd)
            q = q.replace(f"/{cmd.value}", "").strip()

        used_slash_summarize = conversation_commands == [ConversationCommand.Summarize]
        file_filters = conversation.file_filters if conversation else []
        # Skip trying to summarize if
        if (
            # summarization intent was inferred
            ConversationCommand.Summarize in conversation_commands
            # and not triggered via slash command
            and not used_slash_summarize
            # but we can't actually summarize
            and len(file_filters) != 1
            # not pending research
            and not pending_research
        ):
            conversation_commands.remove(ConversationCommand.Summarize)
        elif ConversationCommand.Summarize in conversation_commands and pending_research:
            response_log = ""
            agent_has_entries = await EntryAdapters.aagent_has_entries(agent)
            if len(file_filters) == 0 and not agent_has_entries:
                response_log = "No files selected for summarization. Please add files using the section on the left."
                async for result in send_llm_response(response_log):
                    yield result
            elif len(file_filters) > 1 and not agent_has_entries:
                response_log = "Only one file can be selected for summarization."
                async for result in send_llm_response(response_log):
                    yield result
            else:
<<<<<<< HEAD
                async for response in generate_summary_from_files(
                    q=q,
                    user=user,
                    file_filters=file_filters,
                    meta_log=meta_log,
                    subscribed=subscribed,
                    send_status_func=partial(send_event, ChatEvent.STATUS),
                    send_response_func=partial(send_llm_response),
                ):
                    yield response

=======
                try:
                    file_object = None
                    if await EntryAdapters.aagent_has_entries(agent):
                        file_names = await EntryAdapters.aget_agent_entry_filepaths(agent)
                        if len(file_names) > 0:
                            file_object = await FileObjectAdapters.async_get_file_objects_by_name(
                                None, file_names[0], agent
                            )

                    if len(file_filters) > 0:
                        file_object = await FileObjectAdapters.async_get_file_objects_by_name(user, file_filters[0])

                    if len(file_object) == 0:
                        response_log = "Sorry, I couldn't find the full text of this file. Please re-upload the document and try again."
                        async for result in send_llm_response(response_log):
                            yield result
                        return
                    contextual_data = " ".join([file.raw_text for file in file_object])
                    if not q:
                        q = "Create a general summary of the file"
                    async for result in send_event(
                        ChatEvent.STATUS, f"**Constructing Summary Using:** {file_object[0].file_name}"
                    ):
                        yield result

                    response = await extract_relevant_summary(
                        q,
                        contextual_data,
                        conversation_history=meta_log,
                        uploaded_image_url=uploaded_image_url,
                        user=user,
                        agent=agent,
                    )
                    response_log = str(response)
                    async for result in send_llm_response(response_log):
                        yield result
                except Exception as e:
                    response_log = "Error summarizing file. Please try again, or contact support."
                    logger.error(f"Error summarizing file for {user.email}: {e}", exc_info=True)
                    async for result in send_llm_response(response_log):
                        yield result
>>>>>>> c66c5713
            await sync_to_async(save_to_conversation_log)(
                q,
                response_log,
                user,
                meta_log,
                user_message_time,
                intent_type="summarize",
                client_application=request.user.client_app,
                conversation_id=conversation_id,
                uploaded_image_url=uploaded_image_url,
            )
            return

        custom_filters = []
        if conversation_commands == [ConversationCommand.Help]:
            if not q:
                conversation_config = await ConversationAdapters.aget_user_conversation_config(user)
                if conversation_config == None:
                    conversation_config = await ConversationAdapters.aget_default_conversation_config()
                model_type = conversation_config.model_type
                formatted_help = help_message.format(model=model_type, version=state.khoj_version, device=get_device())
                async for result in send_llm_response(formatted_help):
                    yield result
                return
            # Adding specification to search online specifically on khoj.dev pages.
            custom_filters.append("site:khoj.dev")
            conversation_commands.append(ConversationCommand.Online)

        if ConversationCommand.Automation in conversation_commands:
            try:
                automation, crontime, query_to_run, subject = await create_automation(
                    q, timezone, user, request.url, meta_log
                )
            except Exception as e:
                logger.error(f"Error scheduling task {q} for {user.email}: {e}")
                error_message = f"Unable to create automation. Ensure the automation doesn't already exist."
                async for result in send_llm_response(error_message):
                    yield result
                return

            llm_response = construct_automation_created_message(automation, crontime, query_to_run, subject)
            await sync_to_async(save_to_conversation_log)(
                q,
                llm_response,
                user,
                meta_log,
                user_message_time,
                intent_type="automation",
                client_application=request.user.client_app,
                conversation_id=conversation_id,
                inferred_queries=[query_to_run],
                automation_id=automation.id,
                uploaded_image_url=uploaded_image_url,
            )
            async for result in send_llm_response(llm_response):
                yield result
            return

        # # Gather Context
        # async for result in extract_references_and_questions(
        #     request,
        #     meta_log,
        #     q,
        #     (n or 7),
        #     d,
        #     conversation_id,
        #     conversation_commands,
        #     location,
        #     partial(send_event, ChatEvent.STATUS),
        #     uploaded_image_url=uploaded_image_url,
        #     agent=agent,
        # ):
        #     if isinstance(result, dict) and ChatEvent.STATUS in result:
        #         yield result[ChatEvent.STATUS]
        #     else:
        #         compiled_references.extend(result[0])
        #         inferred_queries.extend(result[1])
        #         defiltered_query = result[2]

        # if not is_none_or_empty(compiled_references):
        #     try:
        #         headings = "\n- " + "\n- ".join(set([c.get("compiled", c).split("\n")[0] for c in compiled_references]))
        #         # Strip only leading # from headings
        #         headings = headings.replace("#", "")
        #         async for result in send_event(ChatEvent.STATUS, f"**Found Relevant Notes**: {headings}"):
        #             yield result
        #     except Exception as e:
        #         # TODO Get correct type for compiled across research notes extraction
        #         logger.error(f"Error extracting references: {e}", exc_info=True)

        if conversation_commands == [ConversationCommand.Notes] and not await EntryAdapters.auser_has_entries(user):
            async for result in send_llm_response(f"{no_entries_found.format()}"):
                yield result
            return

        if ConversationCommand.Notes in conversation_commands and is_none_or_empty(compiled_references):
            conversation_commands.remove(ConversationCommand.Notes)

        ## Gather Online References
        if ConversationCommand.Online in conversation_commands and pending_research:
            try:
                async for result in search_online(
                    defiltered_query,
                    meta_log,
                    location,
                    user,
                    subscribed,
                    partial(send_event, ChatEvent.STATUS),
                    custom_filters,
                    uploaded_image_url=uploaded_image_url,
                    agent=agent,
                ):
                    if isinstance(result, dict) and ChatEvent.STATUS in result:
                        yield result[ChatEvent.STATUS]
                    else:
                        online_results = result
            except ValueError as e:
                error_message = f"Error searching online: {e}. Attempting to respond without online results"
                logger.warning(error_message)
                async for result in send_llm_response(error_message):
                    yield result
                return

        ## Gather Webpage References
        if ConversationCommand.Webpage in conversation_commands and pending_research:
            try:
                async for result in read_webpages(
                    defiltered_query,
                    meta_log,
                    location,
                    user,
                    subscribed,
                    partial(send_event, ChatEvent.STATUS),
                    uploaded_image_url=uploaded_image_url,
                    agent=agent,
                ):
                    if isinstance(result, dict) and ChatEvent.STATUS in result:
                        yield result[ChatEvent.STATUS]
                    else:
                        direct_web_pages = result
                webpages = []
                for query in direct_web_pages:
                    if online_results.get(query):
                        online_results[query]["webpages"] = direct_web_pages[query]["webpages"]
                    else:
                        online_results[query] = {"webpages": direct_web_pages[query]["webpages"]}

                    for webpage in direct_web_pages[query]["webpages"]:
                        webpages.append(webpage["link"])
                async for result in send_event(ChatEvent.STATUS, f"**Read web pages**: {webpages}"):
                    yield result
            except ValueError as e:
                logger.warning(
                    f"Error directly reading webpages: {e}. Attempting to respond without online results",
                    exc_info=True,
                )

<<<<<<< HEAD
        ## Gather Code Results
        if ConversationCommand.Code in conversation_commands and pending_research:
            try:
                previous_iteration_history = (
                    f"# Iteration 1:\n#---\nNotes:\n{compiled_references}\n\nOnline Results:{online_results}"
=======
        ## Send Gathered References
        async for result in send_event(
            ChatEvent.REFERENCES,
            {
                "inferredQueries": inferred_queries,
                "context": compiled_references,
                "onlineContext": online_results,
            },
        ):
            yield result

        # Generate Output
        ## Generate Image Output
        if ConversationCommand.Image in conversation_commands:
            async for result in text_to_image(
                q,
                user,
                meta_log,
                location_data=location,
                references=compiled_references,
                online_results=online_results,
                send_status_func=partial(send_event, ChatEvent.STATUS),
                uploaded_image_url=uploaded_image_url,
                agent=agent,
            ):
                if isinstance(result, dict) and ChatEvent.STATUS in result:
                    yield result[ChatEvent.STATUS]
                else:
                    image, status_code, improved_image_prompt, intent_type = result

            if image is None or status_code != 200:
                content_obj = {
                    "content-type": "application/json",
                    "intentType": intent_type,
                    "detail": improved_image_prompt,
                    "image": image,
                }
                async for result in send_llm_response(json.dumps(content_obj)):
                    yield result
                return

            await sync_to_async(save_to_conversation_log)(
                q,
                image,
                user,
                meta_log,
                user_message_time,
                intent_type=intent_type,
                inferred_queries=[improved_image_prompt],
                client_application=request.user.client_app,
                conversation_id=conversation_id,
                compiled_references=compiled_references,
                online_results=online_results,
                uploaded_image_url=uploaded_image_url,
            )
            content_obj = {
                "intentType": intent_type,
                "inferredQueries": [improved_image_prompt],
                "image": image,
            }
            async for result in send_llm_response(json.dumps(content_obj)):
                yield result
            return

        ## Generate Text Output
        async for result in send_event(ChatEvent.STATUS, f"**Generating a well-informed response**"):
            yield result
        llm_response, chat_metadata = await agenerate_chat_response(
            defiltered_query,
            meta_log,
            conversation,
            compiled_references,
            online_results,
            inferred_queries,
            conversation_commands,
            user,
            request.user.client_app,
            conversation_id,
            location,
            user_name,
            uploaded_image_url,
        )

        # Send Response
        async for result in send_event(ChatEvent.START_LLM_RESPONSE, ""):
            yield result

        continue_stream = True
        iterator = AsyncIteratorWrapper(llm_response)
        async for item in iterator:
            if item is None:
                async for result in send_event(ChatEvent.END_LLM_RESPONSE, ""):
                    yield result
                logger.debug("Finished streaming response")
                return
            if not connection_alive or not continue_stream:
                continue
            try:
                async for result in send_event(ChatEvent.MESSAGE, f"{item}"):
                    yield result
            except Exception as e:
                continue_stream = False
                logger.info(f"User {user} disconnected. Emitting rest of responses to clear thread: {e}")

    ## Stream Text Response
    if stream:
        return StreamingResponse(event_generator(q, image=image), media_type="text/plain")
    ## Non-Streaming Text Response
    else:
        response_iterator = event_generator(q, image=image)
        response_data = await read_chat_stream(response_iterator)
        return Response(content=json.dumps(response_data), media_type="application/json", status_code=200)


# Deprecated API. Remove by end of September 2024
@api_chat.get("")
@requires(["authenticated"])
async def get_chat(
    request: Request,
    common: CommonQueryParams,
    q: str,
    n: int = 7,
    d: float = None,
    stream: Optional[bool] = False,
    title: Optional[str] = None,
    conversation_id: Optional[str] = None,
    city: Optional[str] = None,
    region: Optional[str] = None,
    country: Optional[str] = None,
    timezone: Optional[str] = None,
    image: Optional[str] = None,
    rate_limiter_per_minute=Depends(
        ApiUserRateLimiter(requests=60, subscribed_requests=60, window=60, slug="chat_minute")
    ),
    rate_limiter_per_day=Depends(
        ApiUserRateLimiter(requests=600, subscribed_requests=600, window=60 * 60 * 24, slug="chat_day")
    ),
):
    # Issue a deprecation warning
    warnings.warn(
        "The 'get_chat' API endpoint is deprecated. It will be removed by the end of September 2024.",
        DeprecationWarning,
        stacklevel=2,
    )

    async def event_generator(q: str, image: str):
        start_time = time.perf_counter()
        ttft = None
        chat_metadata: dict = {}
        connection_alive = True
        user: KhojUser = request.user.object
        subscribed: bool = has_required_scope(request, ["premium"])
        event_delimiter = "␃🔚␗"
        q = unquote(q)
        nonlocal conversation_id

        uploaded_image_url = None
        if image:
            decoded_string = unquote(image)
            base64_data = decoded_string.split(",", 1)[1]
            image_bytes = base64.b64decode(base64_data)
            webp_image_bytes = convert_image_to_webp(image_bytes)
            try:
                uploaded_image_url = upload_image_to_bucket(webp_image_bytes, request.user.object.id)
            except:
                uploaded_image_url = None

        async def send_event(event_type: ChatEvent, data: str | dict):
            nonlocal connection_alive, ttft
            if not connection_alive or await request.is_disconnected():
                connection_alive = False
                logger.warn(f"User {user} disconnected from {common.client} client")
                return
            try:
                if event_type == ChatEvent.END_LLM_RESPONSE:
                    collect_telemetry()
                if event_type == ChatEvent.START_LLM_RESPONSE:
                    ttft = time.perf_counter() - start_time
                if event_type == ChatEvent.MESSAGE:
                    yield data
                elif event_type == ChatEvent.REFERENCES or stream:
                    yield json.dumps({"type": event_type.value, "data": data}, ensure_ascii=False)
            except asyncio.CancelledError as e:
                connection_alive = False
                logger.warn(f"User {user} disconnected from {common.client} client: {e}")
                return
            except Exception as e:
                connection_alive = False
                logger.error(f"Failed to stream chat API response to {user} on {common.client}: {e}", exc_info=True)
                return
            finally:
                yield event_delimiter

        async def send_llm_response(response: str):
            async for result in send_event(ChatEvent.START_LLM_RESPONSE, ""):
                yield result
            async for result in send_event(ChatEvent.MESSAGE, response):
                yield result
            async for result in send_event(ChatEvent.END_LLM_RESPONSE, ""):
                yield result

        def collect_telemetry():
            # Gather chat response telemetry
            nonlocal chat_metadata
            latency = time.perf_counter() - start_time
            cmd_set = set([cmd.value for cmd in conversation_commands])
            chat_metadata = chat_metadata or {}
            chat_metadata["conversation_command"] = cmd_set
            chat_metadata["agent"] = conversation.agent.slug if conversation.agent else None
            chat_metadata["latency"] = f"{latency:.3f}"
            chat_metadata["ttft_latency"] = f"{ttft:.3f}"

            logger.info(f"Chat response time to first token: {ttft:.3f} seconds")
            logger.info(f"Chat response total time: {latency:.3f} seconds")
            update_telemetry_state(
                request=request,
                telemetry_type="api",
                api="chat",
                client=request.user.client_app,
                user_agent=request.headers.get("user-agent"),
                host=request.headers.get("host"),
                metadata=chat_metadata,
            )

        conversation_commands = [get_conversation_command(query=q, any_references=True)]

        conversation = await ConversationAdapters.aget_conversation_by_user(
            user, client_application=request.user.client_app, conversation_id=conversation_id, title=title
        )
        if not conversation:
            async for result in send_llm_response(f"Conversation {conversation_id} not found"):
                yield result
            return
        conversation_id = conversation.id
        agent = conversation.agent if conversation.agent else None

        await is_ready_to_chat(user)

        user_name = await aget_user_name(user)
        location = None
        if city or region or country:
            location = LocationData(city=city, region=region, country=country)

        if is_query_empty(q):
            async for result in send_llm_response("Please ask your query to get started."):
                yield result
            return

        user_message_time = datetime.now().strftime("%Y-%m-%d %H:%M:%S")

        meta_log = conversation.conversation_log
        is_automated_task = conversation_commands == [ConversationCommand.AutomatedTask]

        if conversation_commands == [ConversationCommand.Default] or is_automated_task:
            conversation_commands = await aget_relevant_information_sources(
                q, meta_log, is_automated_task, user=user, uploaded_image_url=uploaded_image_url
            )
            conversation_commands_str = ", ".join([cmd.value for cmd in conversation_commands])
            async for result in send_event(
                ChatEvent.STATUS, f"**Chose Data Sources to Search:** {conversation_commands_str}"
            ):
                yield result

            mode = await aget_relevant_output_modes(q, meta_log, is_automated_task, user, uploaded_image_url)
            async for result in send_event(ChatEvent.STATUS, f"**Decided Response Mode:** {mode.value}"):
                yield result
            if mode not in conversation_commands:
                conversation_commands.append(mode)

        for cmd in conversation_commands:
            await conversation_command_rate_limiter.update_and_check_if_valid(request, cmd)
            q = q.replace(f"/{cmd.value}", "").strip()

        used_slash_summarize = conversation_commands == [ConversationCommand.Summarize]
        file_filters = conversation.file_filters if conversation else []
        # Skip trying to summarize if
        if (
            # summarization intent was inferred
            ConversationCommand.Summarize in conversation_commands
            # and not triggered via slash command
            and not used_slash_summarize
            # but we can't actually summarize
            and len(file_filters) != 1
        ):
            conversation_commands.remove(ConversationCommand.Summarize)
        elif ConversationCommand.Summarize in conversation_commands:
            response_log = ""
            if len(file_filters) == 0:
                response_log = "No files selected for summarization. Please add files using the section on the left."
                async for result in send_llm_response(response_log):
                    yield result
            elif len(file_filters) > 1:
                response_log = "Only one file can be selected for summarization."
                async for result in send_llm_response(response_log):
                    yield result
            else:
                try:
                    file_object = await FileObjectAdapters.async_get_file_objects_by_name(user, file_filters[0])
                    if len(file_object) == 0:
                        response_log = "Sorry, we couldn't find the full text of this file. Please re-upload the document and try again."
                        async for result in send_llm_response(response_log):
                            yield result
                        return
                    contextual_data = " ".join([file.raw_text for file in file_object])
                    if not q:
                        q = "Create a general summary of the file"
                    async for result in send_event(
                        ChatEvent.STATUS, f"**Constructing Summary Using:** {file_object[0].file_name}"
                    ):
                        yield result

                    response = await extract_relevant_summary(
                        q,
                        contextual_data,
                        conversation_history=meta_log,
                        user=user,
                        uploaded_image_url=uploaded_image_url,
                    )
                    response_log = str(response)
                    async for result in send_llm_response(response_log):
                        yield result
                except Exception as e:
                    response_log = "Error summarizing file."
                    logger.error(f"Error summarizing file for {user.email}: {e}", exc_info=True)
                    async for result in send_llm_response(response_log):
                        yield result
            await sync_to_async(save_to_conversation_log)(
                q,
                response_log,
                user,
                meta_log,
                user_message_time,
                intent_type="summarize",
                client_application=request.user.client_app,
                conversation_id=conversation_id,
                uploaded_image_url=uploaded_image_url,
            )
            return

        custom_filters = []
        if conversation_commands == [ConversationCommand.Help]:
            if not q:
                conversation_config = await ConversationAdapters.aget_user_conversation_config(user)
                if conversation_config == None:
                    conversation_config = await ConversationAdapters.aget_default_conversation_config()
                model_type = conversation_config.model_type
                formatted_help = help_message.format(model=model_type, version=state.khoj_version, device=get_device())
                async for result in send_llm_response(formatted_help):
                    yield result
                return
            # Adding specification to search online specifically on khoj.dev pages.
            custom_filters.append("site:khoj.dev")
            conversation_commands.append(ConversationCommand.Online)

        if ConversationCommand.Automation in conversation_commands:
            try:
                automation, crontime, query_to_run, subject = await create_automation(
                    q, timezone, user, request.url, meta_log
>>>>>>> c66c5713
                )
                async for result in run_code(
                    defiltered_query,
                    meta_log,
                    previous_iteration_history,
                    location,
                    user,
                    partial(send_event, ChatEvent.STATUS),
                    uploaded_image_url=uploaded_image_url,
                    agent=agent,
                ):
                    if isinstance(result, dict) and ChatEvent.STATUS in result:
                        yield result[ChatEvent.STATUS]
                    else:
                        code_results = result
                async for result in send_event(ChatEvent.STATUS, f"**Ran code snippets**: {len(code_results)}"):
                    yield result
            except ValueError as e:
                logger.warning(
                    f"Failed to use code tool: {e}. Attempting to respond without code results",
                    exc_info=True,
                )

        ## Send Gathered References
        async for result in send_event(
            ChatEvent.REFERENCES,
            {
                "inferredQueries": inferred_queries,
                "context": compiled_references,
                "onlineContext": online_results,
                "codeContext": code_results,
            },
        ):
            yield result

        # Generate Output
        ## Generate Image Output
        if ConversationCommand.Image in conversation_commands and pending_research:
            async for result in text_to_image(
                q,
                user,
                meta_log,
                location_data=location,
                references=compiled_references,
                online_results=online_results,
                send_status_func=partial(send_event, ChatEvent.STATUS),
                uploaded_image_url=uploaded_image_url,
                agent=agent,
            ):
                if isinstance(result, dict) and ChatEvent.STATUS in result:
                    yield result[ChatEvent.STATUS]
                else:
                    image, status_code, improved_image_prompt, intent_type = result

            if image is None or status_code != 200:
                content_obj = {
                    "content-type": "application/json",
                    "intentType": intent_type,
                    "detail": improved_image_prompt,
                    "image": image,
                }
                async for result in send_llm_response(json.dumps(content_obj)):
                    yield result
                return

            await sync_to_async(save_to_conversation_log)(
                q,
                image,
                user,
                meta_log,
                user_message_time,
                intent_type=intent_type,
                inferred_queries=[improved_image_prompt],
                client_application=request.user.client_app,
                conversation_id=conversation_id,
                compiled_references=compiled_references,
                online_results=online_results,
                uploaded_image_url=uploaded_image_url,
            )
            content_obj = {
                "intentType": intent_type,
                "inferredQueries": [improved_image_prompt],
                "image": image,
            }
            async for result in send_llm_response(json.dumps(content_obj)):
                yield result
            return

        ## Generate Text Output
        async for result in send_event(ChatEvent.STATUS, f"**Generating a well-informed response**"):
            yield result
        llm_response, chat_metadata = await agenerate_chat_response(
            q,
            meta_log,
            conversation,
            compiled_references,
            online_results,
            code_results,
            inferred_queries,
            conversation_commands,
            user,
            request.user.client_app,
            conversation_id,
            location,
            user_name,
            uploaded_image_url,
            researched_results,
        )

        # Send Response
        async for result in send_event(ChatEvent.START_LLM_RESPONSE, ""):
            yield result

        continue_stream = True
        iterator = AsyncIteratorWrapper(llm_response)
        async for item in iterator:
            if item is None:
                async for result in send_event(ChatEvent.END_LLM_RESPONSE, ""):
                    yield result
                logger.debug("Finished streaming response")
                return
            if not connection_alive or not continue_stream:
                continue
            try:
                async for result in send_event(ChatEvent.MESSAGE, f"{item}"):
                    yield result
            except Exception as e:
                continue_stream = False
                logger.info(f"User {user} disconnected. Emitting rest of responses to clear thread: {e}")

    ## Stream Text Response
    if stream:
        return StreamingResponse(event_generator(q, image=image), media_type="text/plain")
    ## Non-Streaming Text Response
    else:
        response_iterator = event_generator(q, image=image)
        response_data = await read_chat_stream(response_iterator)
        return Response(content=json.dumps(response_data), media_type="application/json", status_code=200)<|MERGE_RESOLUTION|>--- conflicted
+++ resolved
@@ -783,7 +783,6 @@
                 async for result in send_llm_response(response_log):
                     yield result
             else:
-<<<<<<< HEAD
                 async for response in generate_summary_from_files(
                     q=q,
                     user=user,
@@ -795,49 +794,6 @@
                 ):
                     yield response
 
-=======
-                try:
-                    file_object = None
-                    if await EntryAdapters.aagent_has_entries(agent):
-                        file_names = await EntryAdapters.aget_agent_entry_filepaths(agent)
-                        if len(file_names) > 0:
-                            file_object = await FileObjectAdapters.async_get_file_objects_by_name(
-                                None, file_names[0], agent
-                            )
-
-                    if len(file_filters) > 0:
-                        file_object = await FileObjectAdapters.async_get_file_objects_by_name(user, file_filters[0])
-
-                    if len(file_object) == 0:
-                        response_log = "Sorry, I couldn't find the full text of this file. Please re-upload the document and try again."
-                        async for result in send_llm_response(response_log):
-                            yield result
-                        return
-                    contextual_data = " ".join([file.raw_text for file in file_object])
-                    if not q:
-                        q = "Create a general summary of the file"
-                    async for result in send_event(
-                        ChatEvent.STATUS, f"**Constructing Summary Using:** {file_object[0].file_name}"
-                    ):
-                        yield result
-
-                    response = await extract_relevant_summary(
-                        q,
-                        contextual_data,
-                        conversation_history=meta_log,
-                        uploaded_image_url=uploaded_image_url,
-                        user=user,
-                        agent=agent,
-                    )
-                    response_log = str(response)
-                    async for result in send_llm_response(response_log):
-                        yield result
-                except Exception as e:
-                    response_log = "Error summarizing file. Please try again, or contact support."
-                    logger.error(f"Error summarizing file for {user.email}: {e}", exc_info=True)
-                    async for result in send_llm_response(response_log):
-                        yield result
->>>>>>> c66c5713
             await sync_to_async(save_to_conversation_log)(
                 q,
                 response_log,
@@ -995,13 +951,34 @@
                     exc_info=True,
                 )
 
-<<<<<<< HEAD
         ## Gather Code Results
         if ConversationCommand.Code in conversation_commands and pending_research:
             try:
                 previous_iteration_history = (
                     f"# Iteration 1:\n#---\nNotes:\n{compiled_references}\n\nOnline Results:{online_results}"
-=======
+                )
+                async for result in run_code(
+                    defiltered_query,
+                    meta_log,
+                    previous_iteration_history,
+                    location,
+                    user,
+                    partial(send_event, ChatEvent.STATUS),
+                    uploaded_image_url=uploaded_image_url,
+                    agent=agent,
+                ):
+                    if isinstance(result, dict) and ChatEvent.STATUS in result:
+                        yield result[ChatEvent.STATUS]
+                    else:
+                        code_results = result
+                async for result in send_event(ChatEvent.STATUS, f"**Ran code snippets**: {len(code_results)}"):
+                    yield result
+            except ValueError as e:
+                logger.warning(
+                    f"Failed to use code tool: {e}. Attempting to respond without code results",
+                    exc_info=True,
+                )
+
         ## Send Gathered References
         async for result in send_event(
             ChatEvent.REFERENCES,
@@ -1009,13 +986,14 @@
                 "inferredQueries": inferred_queries,
                 "context": compiled_references,
                 "onlineContext": online_results,
+                "codeContext": code_results,
             },
         ):
             yield result
 
         # Generate Output
         ## Generate Image Output
-        if ConversationCommand.Image in conversation_commands:
+        if ConversationCommand.Image in conversation_commands and pending_research:
             async for result in text_to_image(
                 q,
                 user,
@@ -1070,11 +1048,12 @@
         async for result in send_event(ChatEvent.STATUS, f"**Generating a well-informed response**"):
             yield result
         llm_response, chat_metadata = await agenerate_chat_response(
-            defiltered_query,
+            q,
             meta_log,
             conversation,
             compiled_references,
             online_results,
+            code_results,
             inferred_queries,
             conversation_commands,
             user,
@@ -1083,6 +1062,7 @@
             location,
             user_name,
             uploaded_image_url,
+            researched_results,
         )
 
         # Send Response
@@ -1113,389 +1093,4 @@
     else:
         response_iterator = event_generator(q, image=image)
         response_data = await read_chat_stream(response_iterator)
-        return Response(content=json.dumps(response_data), media_type="application/json", status_code=200)
-
-
-# Deprecated API. Remove by end of September 2024
-@api_chat.get("")
-@requires(["authenticated"])
-async def get_chat(
-    request: Request,
-    common: CommonQueryParams,
-    q: str,
-    n: int = 7,
-    d: float = None,
-    stream: Optional[bool] = False,
-    title: Optional[str] = None,
-    conversation_id: Optional[str] = None,
-    city: Optional[str] = None,
-    region: Optional[str] = None,
-    country: Optional[str] = None,
-    timezone: Optional[str] = None,
-    image: Optional[str] = None,
-    rate_limiter_per_minute=Depends(
-        ApiUserRateLimiter(requests=60, subscribed_requests=60, window=60, slug="chat_minute")
-    ),
-    rate_limiter_per_day=Depends(
-        ApiUserRateLimiter(requests=600, subscribed_requests=600, window=60 * 60 * 24, slug="chat_day")
-    ),
-):
-    # Issue a deprecation warning
-    warnings.warn(
-        "The 'get_chat' API endpoint is deprecated. It will be removed by the end of September 2024.",
-        DeprecationWarning,
-        stacklevel=2,
-    )
-
-    async def event_generator(q: str, image: str):
-        start_time = time.perf_counter()
-        ttft = None
-        chat_metadata: dict = {}
-        connection_alive = True
-        user: KhojUser = request.user.object
-        subscribed: bool = has_required_scope(request, ["premium"])
-        event_delimiter = "␃🔚␗"
-        q = unquote(q)
-        nonlocal conversation_id
-
-        uploaded_image_url = None
-        if image:
-            decoded_string = unquote(image)
-            base64_data = decoded_string.split(",", 1)[1]
-            image_bytes = base64.b64decode(base64_data)
-            webp_image_bytes = convert_image_to_webp(image_bytes)
-            try:
-                uploaded_image_url = upload_image_to_bucket(webp_image_bytes, request.user.object.id)
-            except:
-                uploaded_image_url = None
-
-        async def send_event(event_type: ChatEvent, data: str | dict):
-            nonlocal connection_alive, ttft
-            if not connection_alive or await request.is_disconnected():
-                connection_alive = False
-                logger.warn(f"User {user} disconnected from {common.client} client")
-                return
-            try:
-                if event_type == ChatEvent.END_LLM_RESPONSE:
-                    collect_telemetry()
-                if event_type == ChatEvent.START_LLM_RESPONSE:
-                    ttft = time.perf_counter() - start_time
-                if event_type == ChatEvent.MESSAGE:
-                    yield data
-                elif event_type == ChatEvent.REFERENCES or stream:
-                    yield json.dumps({"type": event_type.value, "data": data}, ensure_ascii=False)
-            except asyncio.CancelledError as e:
-                connection_alive = False
-                logger.warn(f"User {user} disconnected from {common.client} client: {e}")
-                return
-            except Exception as e:
-                connection_alive = False
-                logger.error(f"Failed to stream chat API response to {user} on {common.client}: {e}", exc_info=True)
-                return
-            finally:
-                yield event_delimiter
-
-        async def send_llm_response(response: str):
-            async for result in send_event(ChatEvent.START_LLM_RESPONSE, ""):
-                yield result
-            async for result in send_event(ChatEvent.MESSAGE, response):
-                yield result
-            async for result in send_event(ChatEvent.END_LLM_RESPONSE, ""):
-                yield result
-
-        def collect_telemetry():
-            # Gather chat response telemetry
-            nonlocal chat_metadata
-            latency = time.perf_counter() - start_time
-            cmd_set = set([cmd.value for cmd in conversation_commands])
-            chat_metadata = chat_metadata or {}
-            chat_metadata["conversation_command"] = cmd_set
-            chat_metadata["agent"] = conversation.agent.slug if conversation.agent else None
-            chat_metadata["latency"] = f"{latency:.3f}"
-            chat_metadata["ttft_latency"] = f"{ttft:.3f}"
-
-            logger.info(f"Chat response time to first token: {ttft:.3f} seconds")
-            logger.info(f"Chat response total time: {latency:.3f} seconds")
-            update_telemetry_state(
-                request=request,
-                telemetry_type="api",
-                api="chat",
-                client=request.user.client_app,
-                user_agent=request.headers.get("user-agent"),
-                host=request.headers.get("host"),
-                metadata=chat_metadata,
-            )
-
-        conversation_commands = [get_conversation_command(query=q, any_references=True)]
-
-        conversation = await ConversationAdapters.aget_conversation_by_user(
-            user, client_application=request.user.client_app, conversation_id=conversation_id, title=title
-        )
-        if not conversation:
-            async for result in send_llm_response(f"Conversation {conversation_id} not found"):
-                yield result
-            return
-        conversation_id = conversation.id
-        agent = conversation.agent if conversation.agent else None
-
-        await is_ready_to_chat(user)
-
-        user_name = await aget_user_name(user)
-        location = None
-        if city or region or country:
-            location = LocationData(city=city, region=region, country=country)
-
-        if is_query_empty(q):
-            async for result in send_llm_response("Please ask your query to get started."):
-                yield result
-            return
-
-        user_message_time = datetime.now().strftime("%Y-%m-%d %H:%M:%S")
-
-        meta_log = conversation.conversation_log
-        is_automated_task = conversation_commands == [ConversationCommand.AutomatedTask]
-
-        if conversation_commands == [ConversationCommand.Default] or is_automated_task:
-            conversation_commands = await aget_relevant_information_sources(
-                q, meta_log, is_automated_task, user=user, uploaded_image_url=uploaded_image_url
-            )
-            conversation_commands_str = ", ".join([cmd.value for cmd in conversation_commands])
-            async for result in send_event(
-                ChatEvent.STATUS, f"**Chose Data Sources to Search:** {conversation_commands_str}"
-            ):
-                yield result
-
-            mode = await aget_relevant_output_modes(q, meta_log, is_automated_task, user, uploaded_image_url)
-            async for result in send_event(ChatEvent.STATUS, f"**Decided Response Mode:** {mode.value}"):
-                yield result
-            if mode not in conversation_commands:
-                conversation_commands.append(mode)
-
-        for cmd in conversation_commands:
-            await conversation_command_rate_limiter.update_and_check_if_valid(request, cmd)
-            q = q.replace(f"/{cmd.value}", "").strip()
-
-        used_slash_summarize = conversation_commands == [ConversationCommand.Summarize]
-        file_filters = conversation.file_filters if conversation else []
-        # Skip trying to summarize if
-        if (
-            # summarization intent was inferred
-            ConversationCommand.Summarize in conversation_commands
-            # and not triggered via slash command
-            and not used_slash_summarize
-            # but we can't actually summarize
-            and len(file_filters) != 1
-        ):
-            conversation_commands.remove(ConversationCommand.Summarize)
-        elif ConversationCommand.Summarize in conversation_commands:
-            response_log = ""
-            if len(file_filters) == 0:
-                response_log = "No files selected for summarization. Please add files using the section on the left."
-                async for result in send_llm_response(response_log):
-                    yield result
-            elif len(file_filters) > 1:
-                response_log = "Only one file can be selected for summarization."
-                async for result in send_llm_response(response_log):
-                    yield result
-            else:
-                try:
-                    file_object = await FileObjectAdapters.async_get_file_objects_by_name(user, file_filters[0])
-                    if len(file_object) == 0:
-                        response_log = "Sorry, we couldn't find the full text of this file. Please re-upload the document and try again."
-                        async for result in send_llm_response(response_log):
-                            yield result
-                        return
-                    contextual_data = " ".join([file.raw_text for file in file_object])
-                    if not q:
-                        q = "Create a general summary of the file"
-                    async for result in send_event(
-                        ChatEvent.STATUS, f"**Constructing Summary Using:** {file_object[0].file_name}"
-                    ):
-                        yield result
-
-                    response = await extract_relevant_summary(
-                        q,
-                        contextual_data,
-                        conversation_history=meta_log,
-                        user=user,
-                        uploaded_image_url=uploaded_image_url,
-                    )
-                    response_log = str(response)
-                    async for result in send_llm_response(response_log):
-                        yield result
-                except Exception as e:
-                    response_log = "Error summarizing file."
-                    logger.error(f"Error summarizing file for {user.email}: {e}", exc_info=True)
-                    async for result in send_llm_response(response_log):
-                        yield result
-            await sync_to_async(save_to_conversation_log)(
-                q,
-                response_log,
-                user,
-                meta_log,
-                user_message_time,
-                intent_type="summarize",
-                client_application=request.user.client_app,
-                conversation_id=conversation_id,
-                uploaded_image_url=uploaded_image_url,
-            )
-            return
-
-        custom_filters = []
-        if conversation_commands == [ConversationCommand.Help]:
-            if not q:
-                conversation_config = await ConversationAdapters.aget_user_conversation_config(user)
-                if conversation_config == None:
-                    conversation_config = await ConversationAdapters.aget_default_conversation_config()
-                model_type = conversation_config.model_type
-                formatted_help = help_message.format(model=model_type, version=state.khoj_version, device=get_device())
-                async for result in send_llm_response(formatted_help):
-                    yield result
-                return
-            # Adding specification to search online specifically on khoj.dev pages.
-            custom_filters.append("site:khoj.dev")
-            conversation_commands.append(ConversationCommand.Online)
-
-        if ConversationCommand.Automation in conversation_commands:
-            try:
-                automation, crontime, query_to_run, subject = await create_automation(
-                    q, timezone, user, request.url, meta_log
->>>>>>> c66c5713
-                )
-                async for result in run_code(
-                    defiltered_query,
-                    meta_log,
-                    previous_iteration_history,
-                    location,
-                    user,
-                    partial(send_event, ChatEvent.STATUS),
-                    uploaded_image_url=uploaded_image_url,
-                    agent=agent,
-                ):
-                    if isinstance(result, dict) and ChatEvent.STATUS in result:
-                        yield result[ChatEvent.STATUS]
-                    else:
-                        code_results = result
-                async for result in send_event(ChatEvent.STATUS, f"**Ran code snippets**: {len(code_results)}"):
-                    yield result
-            except ValueError as e:
-                logger.warning(
-                    f"Failed to use code tool: {e}. Attempting to respond without code results",
-                    exc_info=True,
-                )
-
-        ## Send Gathered References
-        async for result in send_event(
-            ChatEvent.REFERENCES,
-            {
-                "inferredQueries": inferred_queries,
-                "context": compiled_references,
-                "onlineContext": online_results,
-                "codeContext": code_results,
-            },
-        ):
-            yield result
-
-        # Generate Output
-        ## Generate Image Output
-        if ConversationCommand.Image in conversation_commands and pending_research:
-            async for result in text_to_image(
-                q,
-                user,
-                meta_log,
-                location_data=location,
-                references=compiled_references,
-                online_results=online_results,
-                send_status_func=partial(send_event, ChatEvent.STATUS),
-                uploaded_image_url=uploaded_image_url,
-                agent=agent,
-            ):
-                if isinstance(result, dict) and ChatEvent.STATUS in result:
-                    yield result[ChatEvent.STATUS]
-                else:
-                    image, status_code, improved_image_prompt, intent_type = result
-
-            if image is None or status_code != 200:
-                content_obj = {
-                    "content-type": "application/json",
-                    "intentType": intent_type,
-                    "detail": improved_image_prompt,
-                    "image": image,
-                }
-                async for result in send_llm_response(json.dumps(content_obj)):
-                    yield result
-                return
-
-            await sync_to_async(save_to_conversation_log)(
-                q,
-                image,
-                user,
-                meta_log,
-                user_message_time,
-                intent_type=intent_type,
-                inferred_queries=[improved_image_prompt],
-                client_application=request.user.client_app,
-                conversation_id=conversation_id,
-                compiled_references=compiled_references,
-                online_results=online_results,
-                uploaded_image_url=uploaded_image_url,
-            )
-            content_obj = {
-                "intentType": intent_type,
-                "inferredQueries": [improved_image_prompt],
-                "image": image,
-            }
-            async for result in send_llm_response(json.dumps(content_obj)):
-                yield result
-            return
-
-        ## Generate Text Output
-        async for result in send_event(ChatEvent.STATUS, f"**Generating a well-informed response**"):
-            yield result
-        llm_response, chat_metadata = await agenerate_chat_response(
-            q,
-            meta_log,
-            conversation,
-            compiled_references,
-            online_results,
-            code_results,
-            inferred_queries,
-            conversation_commands,
-            user,
-            request.user.client_app,
-            conversation_id,
-            location,
-            user_name,
-            uploaded_image_url,
-            researched_results,
-        )
-
-        # Send Response
-        async for result in send_event(ChatEvent.START_LLM_RESPONSE, ""):
-            yield result
-
-        continue_stream = True
-        iterator = AsyncIteratorWrapper(llm_response)
-        async for item in iterator:
-            if item is None:
-                async for result in send_event(ChatEvent.END_LLM_RESPONSE, ""):
-                    yield result
-                logger.debug("Finished streaming response")
-                return
-            if not connection_alive or not continue_stream:
-                continue
-            try:
-                async for result in send_event(ChatEvent.MESSAGE, f"{item}"):
-                    yield result
-            except Exception as e:
-                continue_stream = False
-                logger.info(f"User {user} disconnected. Emitting rest of responses to clear thread: {e}")
-
-    ## Stream Text Response
-    if stream:
-        return StreamingResponse(event_generator(q, image=image), media_type="text/plain")
-    ## Non-Streaming Text Response
-    else:
-        response_iterator = event_generator(q, image=image)
-        response_data = await read_chat_stream(response_iterator)
         return Response(content=json.dumps(response_data), media_type="application/json", status_code=200)