--- conflicted
+++ resolved
@@ -3,12 +3,8 @@
 import logging
 import time
 from datetime import datetime
-<<<<<<< HEAD
-from typing import Dict, Optional
-=======
 from functools import partial
 from typing import Any, Dict, List, Optional
->>>>>>> eb5af38f
 from urllib.parse import unquote
 
 from asgiref.sync import sync_to_async
@@ -630,12 +626,8 @@
         user_message_time = datetime.now().strftime("%Y-%m-%d %H:%M:%S")
         conversation_commands = [get_conversation_command(query=q, any_references=True)]
 
-<<<<<<< HEAD
-        await send_status_update(f"**Understanding Query**: {q}")
-=======
-        async for result in send_event(ChatEvent.STATUS, f"**👀 Understanding Query**: {q}"):
+        async for result in send_event(ChatEvent.STATUS, f"**Understanding Query**: {q}"):
             yield result
->>>>>>> eb5af38f
 
         meta_log = conversation.conversation_log
         is_automated_task = conversation_commands == [ConversationCommand.AutomatedTask]
@@ -643,21 +635,14 @@
         if conversation_commands == [ConversationCommand.Default] or is_automated_task:
             conversation_commands = await aget_relevant_information_sources(q, meta_log, is_automated_task)
             conversation_commands_str = ", ".join([cmd.value for cmd in conversation_commands])
-<<<<<<< HEAD
-            await send_status_update(f"**Chose Data Sources to Search:** {conversation_commands_str}")
+            async for result in send_event(
+                ChatEvent.STATUS, f"**Chose Data Sources to Search:** {conversation_commands_str}"
+            ):
+                yield result
 
             mode = await aget_relevant_output_modes(q, meta_log, is_automated_task)
-            await send_status_update(f"**Decided Response Mode:** {mode.value}")
-=======
-            async for result in send_event(
-                ChatEvent.STATUS, f"**🗃️ Chose Data Sources to Search:** {conversation_commands_str}"
-            ):
-                yield result
-
-            mode = await aget_relevant_output_modes(q, meta_log, is_automated_task)
-            async for result in send_event(ChatEvent.STATUS, f"**🧑🏾‍💻 Decided Response Mode:** {mode.value}"):
-                yield result
->>>>>>> eb5af38f
+            async for result in send_event(ChatEvent.STATUS, f"**Decided Response Mode:** {mode.value}"):
+                yield result
             if mode not in conversation_commands:
                 conversation_commands.append(mode)
 
@@ -698,15 +683,11 @@
                     contextual_data = " ".join([file.raw_text for file in file_object])
                     if not q:
                         q = "Create a general summary of the file"
-<<<<<<< HEAD
-                    await send_status_update(f"**Constructing Summary Using:** {file_object[0].file_name}")
-=======
                     async for result in send_event(
-                        ChatEvent.STATUS, f"**🧑🏾‍💻 Constructing Summary Using:** {file_object[0].file_name}"
+                        ChatEvent.STATUS, f"**Constructing Summary Using:** {file_object[0].file_name}"
                     ):
                         yield result
 
->>>>>>> eb5af38f
                     response = await extract_relevant_summary(q, contextual_data)
                     response_log = str(response)
                     async for result in send_llm_response(response_log):
@@ -795,12 +776,8 @@
 
         if not is_none_or_empty(compiled_references):
             headings = "\n- " + "\n- ".join(set([c.get("compiled", c).split("\n")[0] for c in compiled_references]))
-<<<<<<< HEAD
-            await send_status_update(f"**Found Relevant Notes**: {headings}")
-=======
-            async for result in send_event(ChatEvent.STATUS, f"**📜 Found Relevant Notes**: {headings}"):
-                yield result
->>>>>>> eb5af38f
+            async for result in send_event(ChatEvent.STATUS, f"**Found Relevant Notes**: {headings}"):
+                yield result
 
         online_results: Dict = dict()
 
@@ -848,13 +825,8 @@
 
                     for webpage in direct_web_pages[query]["webpages"]:
                         webpages.append(webpage["link"])
-<<<<<<< HEAD
-
-                await send_status_update(f"**Read web pages**: {webpages}")
-=======
-                async for result in send_event(ChatEvent.STATUS, f"**📚 Read web pages**: {webpages}"):
+                async for result in send_event(ChatEvent.STATUS, f"**Read web pages**: {webpages}"):
                     yield result
->>>>>>> eb5af38f
             except ValueError as e:
                 logger.warning(
                     f"Error directly reading webpages: {e}. Attempting to respond without online results",
@@ -922,13 +894,9 @@
                 yield result
             return
 
-<<<<<<< HEAD
-        await send_status_update(f"**Generating a well-informed response**")
-=======
         ## Generate Text Output
-        async for result in send_event(ChatEvent.STATUS, f"**💭 Generating a well-informed response**"):
+        async for result in send_event(ChatEvent.STATUS, f"**Generating a well-informed response**"):
             yield result
->>>>>>> eb5af38f
         llm_response, chat_metadata = await agenerate_chat_response(
             defiltered_query,
             meta_log,
