--- conflicted
+++ resolved
@@ -852,29 +852,37 @@
                 yield result
             return
 
-<<<<<<< HEAD
         # # Gather Context
-        # async for result in extract_references_and_questions(
-        #     request,
-        #     meta_log,
-        #     q,
-        #     (n or 7),
-        #     d,
-        #     conversation_id,
-        #     conversation_commands,
-        #     location,
-        #     partial(send_event, ChatEvent.STATUS),
-        #     uploaded_image_url=uploaded_image_url,
-        #     agent=agent,
-        # ):
-        #     if isinstance(result, dict) and ChatEvent.STATUS in result:
-        #         yield result[ChatEvent.STATUS]
-        #     else:
-        #         compiled_references.extend(result[0])
-        #         inferred_queries.extend(result[1])
-        #         defiltered_query = result[2]
-
-        # if not is_none_or_empty(compiled_references):
+        # # Extract Document References
+        # try:
+        #     async for result in extract_references_and_questions(
+        #         request,
+        #         meta_log,
+        #         q,
+        #         (n or 7),
+        #         d,
+        #         conversation_id,
+        #         conversation_commands,
+        #         location,
+        #         partial(send_event, ChatEvent.STATUS),
+        #         uploaded_image_url=uploaded_image_url,
+        #         agent=agent,
+        #     ):
+        #         if isinstance(result, dict) and ChatEvent.STATUS in result:
+        #             yield result[ChatEvent.STATUS]
+        #         else:
+        #             compiled_references.extend(result[0])
+        #             inferred_queries.extend(result[1])
+        #             defiltered_query = result[2]
+        # except Exception as e:
+        #     error_message = f"Error searching knowledge base: {e}. Attempting to respond without document references."
+        #     logger.warning(error_message)
+        #     async for result in send_event(
+        #         ChatEvent.STATUS, "Document search failed. I'll try respond without document references"
+        #     ):
+        #         yield result
+        #
+        # # if not is_none_or_empty(compiled_references):
         #     try:
         #         headings = "\n- " + "\n- ".join(set([c.get("compiled", c).split("\n")[0] for c in compiled_references]))
         #         # Strip only leading # from headings
@@ -884,47 +892,6 @@
         #     except Exception as e:
         #         # TODO Get correct type for compiled across research notes extraction
         #         logger.error(f"Error extracting references: {e}", exc_info=True)
-=======
-        # Gather Context
-        ## Extract Document References
-        compiled_references, inferred_queries, defiltered_query = [], [], None
-        try:
-            async for result in extract_references_and_questions(
-                request,
-                meta_log,
-                q,
-                (n or 7),
-                d,
-                conversation_id,
-                conversation_commands,
-                location,
-                partial(send_event, ChatEvent.STATUS),
-                uploaded_image_url=uploaded_image_url,
-                agent=agent,
-            ):
-                if isinstance(result, dict) and ChatEvent.STATUS in result:
-                    yield result[ChatEvent.STATUS]
-                else:
-                    compiled_references.extend(result[0])
-                    inferred_queries.extend(result[1])
-                    defiltered_query = result[2]
-        except Exception as e:
-            error_message = f"Error searching knowledge base: {e}. Attempting to respond without document references."
-            logger.warning(error_message)
-            async for result in send_event(
-                ChatEvent.STATUS, "Document search failed. I'll try respond without document references"
-            ):
-                yield result
-
-        if not is_none_or_empty(compiled_references):
-            headings = "\n- " + "\n- ".join(set([c.get("compiled", c).split("\n")[0] for c in compiled_references]))
-            # Strip only leading # from headings
-            headings = headings.replace("#", "")
-            async for result in send_event(ChatEvent.STATUS, f"**Found Relevant Notes**: {headings}"):
-                yield result
-
-        online_results: Dict = dict()
->>>>>>> 81fb65fa
 
         if conversation_commands == [ConversationCommand.Notes] and not await EntryAdapters.auser_has_entries(user):
             async for result in send_llm_response(f"{no_entries_found.format()}"):
@@ -935,7 +902,6 @@
             conversation_commands.remove(ConversationCommand.Notes)
 
         ## Gather Online References
-<<<<<<< HEAD
         if ConversationCommand.Online in conversation_commands and pending_research:
             try:
                 async for result in search_online(
@@ -953,12 +919,13 @@
                         yield result[ChatEvent.STATUS]
                     else:
                         online_results = result
-            except ValueError as e:
+            except Exception as e:
                 error_message = f"Error searching online: {e}. Attempting to respond without online results"
                 logger.warning(error_message)
-                async for result in send_llm_response(error_message):
+                async for result in send_event(
+                    ChatEvent.STATUS, "Online search failed. I'll try respond without online references"
+                ):
                     yield result
-                return
 
         ## Gather Webpage References
         if ConversationCommand.Webpage in conversation_commands and pending_research:
@@ -968,7 +935,6 @@
                     meta_log,
                     location,
                     user,
-                    subscribed,
                     partial(send_event, ChatEvent.STATUS),
                     uploaded_image_url=uploaded_image_url,
                     agent=agent,
@@ -988,11 +954,15 @@
                         webpages.append(webpage["link"])
                 async for result in send_event(ChatEvent.STATUS, f"**Read web pages**: {webpages}"):
                     yield result
-            except ValueError as e:
+            except Exception as e:
                 logger.warning(
-                    f"Error directly reading webpages: {e}. Attempting to respond without online results",
+                    f"Error reading webpages: {e}. Attempting to respond without webpage results",
                     exc_info=True,
                 )
+                async for result in send_event(
+                    ChatEvent.STATUS, "Webpage read failed. I'll try respond without webpage references"
+                ):
+                    yield result
 
         ## Gather Code Results
         if ConversationCommand.Code in conversation_commands and pending_research:
@@ -1001,45 +971,11 @@
                     f"# Iteration 1:\n#---\nNotes:\n{compiled_references}\n\nOnline Results:{online_results}"
                 )
                 async for result in run_code(
-=======
-        if ConversationCommand.Online in conversation_commands:
-            try:
-                async for result in search_online(
->>>>>>> 81fb65fa
                     defiltered_query,
                     meta_log,
                     previous_iteration_history,
                     location,
                     user,
-<<<<<<< HEAD
-=======
-                    subscribed,
-                    partial(send_event, ChatEvent.STATUS),
-                    custom_filters,
-                    uploaded_image_url=uploaded_image_url,
-                    agent=agent,
-                ):
-                    if isinstance(result, dict) and ChatEvent.STATUS in result:
-                        yield result[ChatEvent.STATUS]
-                    else:
-                        online_results = result
-            except Exception as e:
-                error_message = f"Error searching online: {e}. Attempting to respond without online results"
-                logger.warning(error_message)
-                async for result in send_event(
-                    ChatEvent.STATUS, "Online search failed. I'll try respond without online references"
-                ):
-                    yield result
-
-        ## Gather Webpage References
-        if ConversationCommand.Webpage in conversation_commands:
-            try:
-                async for result in read_webpages(
-                    defiltered_query,
-                    meta_log,
-                    location,
-                    user,
->>>>>>> 81fb65fa
                     partial(send_event, ChatEvent.STATUS),
                     uploaded_image_url=uploaded_image_url,
                     agent=agent,
@@ -1050,19 +986,11 @@
                         code_results = result
                 async for result in send_event(ChatEvent.STATUS, f"**Ran code snippets**: {len(code_results)}"):
                     yield result
-            except Exception as e:
+            except ValueError as e:
                 logger.warning(
-<<<<<<< HEAD
                     f"Failed to use code tool: {e}. Attempting to respond without code results",
-=======
-                    f"Error reading webpages: {e}. Attempting to respond without webpage results",
->>>>>>> 81fb65fa
                     exc_info=True,
                 )
-                async for result in send_event(
-                    ChatEvent.STATUS, "Webpage read failed. I'll try respond without webpage references"
-                ):
-                    yield result
 
         ## Send Gathered References
         async for result in send_event(
