import asyncio
import base64
import json
import logging
import time
import uuid
from datetime import datetime
from functools import partial
from typing import Any, Dict, List, Optional
from urllib.parse import unquote

from asgiref.sync import sync_to_async
from fastapi import APIRouter, Depends, HTTPException, Request
from fastapi.responses import Response, StreamingResponse
from starlette.authentication import requires

from khoj.app.settings import ALLOWED_HOSTS
from khoj.database.adapters import (
    AgentAdapters,
    ConversationAdapters,
    EntryAdapters,
    FileObjectAdapters,
    PublicConversationAdapters,
    aget_user_name,
)
from khoj.database.models import Agent, KhojUser
from khoj.processor.conversation.prompts import help_message, no_entries_found
from khoj.processor.conversation.utils import defilter_query, save_to_conversation_log
from khoj.processor.image.generate import text_to_image
from khoj.processor.speech.text_to_speech import generate_text_to_speech
from khoj.processor.tools.online_search import read_webpages, search_online
from khoj.processor.tools.run_code import run_code
from khoj.routers.api import extract_references_and_questions
from khoj.routers.helpers import (
    ApiImageRateLimiter,
    ApiUserRateLimiter,
    ChatEvent,
    ChatRequestBody,
    CommonQueryParams,
    ConversationCommandRateLimiter,
    agenerate_chat_response,
    aget_relevant_information_sources,
    aget_relevant_output_modes,
    construct_automation_created_message,
    create_automation,
    extract_relevant_info,
    extract_relevant_summary,
    generate_excalidraw_diagram,
    generate_summary_from_files,
    get_conversation_command,
    is_query_empty,
    is_ready_to_chat,
    read_chat_stream,
    update_telemetry_state,
    validate_conversation_config,
)
from khoj.routers.research import (
    InformationCollectionIteration,
    execute_information_collection,
)
from khoj.routers.storage import upload_image_to_bucket
from khoj.utils import state
from khoj.utils.helpers import (
    AsyncIteratorWrapper,
    ConversationCommand,
    command_descriptions,
    convert_image_to_webp,
    get_country_code_from_timezone,
    get_country_name_from_timezone,
    get_device,
    is_none_or_empty,
)
from khoj.utils.rawconfig import FileFilterRequest, FilesFilterRequest, LocationData

# Initialize Router
logger = logging.getLogger(__name__)
conversation_command_rate_limiter = ConversationCommandRateLimiter(
    trial_rate_limit=100, subscribed_rate_limit=6000, slug="command"
)


api_chat = APIRouter()

from pydantic import BaseModel

from khoj.routers.email import send_query_feedback


@api_chat.get("/conversation/file-filters/{conversation_id}", response_class=Response)
@requires(["authenticated"])
def get_file_filter(request: Request, conversation_id: str) -> Response:
    conversation = ConversationAdapters.get_conversation_by_user(request.user.object, conversation_id=conversation_id)
    if not conversation:
        return Response(content=json.dumps({"status": "error", "message": "Conversation not found"}), status_code=404)

    # get all files from "computer"
    file_list = EntryAdapters.get_all_filenames_by_source(request.user.object, "computer")
    file_filters = []
    for file in conversation.file_filters:
        if file in file_list:
            file_filters.append(file)
    return Response(content=json.dumps(file_filters), media_type="application/json", status_code=200)


@api_chat.delete("/conversation/file-filters/bulk", response_class=Response)
@requires(["authenticated"])
def remove_files_filter(request: Request, filter: FilesFilterRequest) -> Response:
    conversation_id = filter.conversation_id
    files_filter = filter.filenames
    file_filters = ConversationAdapters.remove_files_from_filter(request.user.object, conversation_id, files_filter)
    return Response(content=json.dumps(file_filters), media_type="application/json", status_code=200)


@api_chat.post("/conversation/file-filters/bulk", response_class=Response)
@requires(["authenticated"])
def add_files_filter(request: Request, filter: FilesFilterRequest):
    try:
        conversation_id = filter.conversation_id
        files_filter = filter.filenames
        file_filters = ConversationAdapters.add_files_to_filter(request.user.object, conversation_id, files_filter)
        return Response(content=json.dumps(file_filters), media_type="application/json", status_code=200)
    except Exception as e:
        logger.error(f"Error adding file filter {filter.filename}: {e}", exc_info=True)
        raise HTTPException(status_code=422, detail=str(e))


@api_chat.post("/conversation/file-filters", response_class=Response)
@requires(["authenticated"])
def add_file_filter(request: Request, filter: FileFilterRequest):
    try:
        conversation_id = filter.conversation_id
        files_filter = [filter.filename]
        file_filters = ConversationAdapters.add_files_to_filter(request.user.object, conversation_id, files_filter)
        return Response(content=json.dumps(file_filters), media_type="application/json", status_code=200)
    except Exception as e:
        logger.error(f"Error adding file filter {filter.filename}: {e}", exc_info=True)
        raise HTTPException(status_code=422, detail=str(e))


@api_chat.delete("/conversation/file-filters", response_class=Response)
@requires(["authenticated"])
def remove_file_filter(request: Request, filter: FileFilterRequest) -> Response:
    conversation_id = filter.conversation_id
    files_filter = [filter.filename]
    file_filters = ConversationAdapters.remove_files_from_filter(request.user.object, conversation_id, files_filter)
    return Response(content=json.dumps(file_filters), media_type="application/json", status_code=200)


class FeedbackData(BaseModel):
    uquery: str
    kquery: str
    sentiment: str


@api_chat.post("/feedback")
@requires(["authenticated"])
async def sendfeedback(request: Request, data: FeedbackData):
    user: KhojUser = request.user.object
    await send_query_feedback(data.uquery, data.kquery, data.sentiment, user.email)


@api_chat.post("/speech")
@requires(["authenticated"])
async def text_to_speech(
    request: Request,
    common: CommonQueryParams,
    text: str,
    rate_limiter_per_minute=Depends(
        ApiUserRateLimiter(requests=20, subscribed_requests=20, window=60, slug="chat_minute")
    ),
    rate_limiter_per_day=Depends(
        ApiUserRateLimiter(requests=50, subscribed_requests=300, window=60 * 60 * 24, slug="chat_day")
    ),
) -> Response:
    voice_model = await ConversationAdapters.aget_voice_model_config(request.user.object)

    params = {"text_to_speak": text}

    if voice_model:
        params["voice_id"] = voice_model.model_id

    speech_stream = generate_text_to_speech(**params)
    return StreamingResponse(speech_stream.iter_content(chunk_size=1024), media_type="audio/mpeg")


@api_chat.get("/starters", response_class=Response)
@requires(["authenticated"])
async def chat_starters(
    request: Request,
    common: CommonQueryParams,
) -> Response:
    user: KhojUser = request.user.object
    starter_questions = await ConversationAdapters.aget_conversation_starters(user)
    return Response(content=json.dumps(starter_questions), media_type="application/json", status_code=200)


@api_chat.get("/history")
@requires(["authenticated"])
def chat_history(
    request: Request,
    common: CommonQueryParams,
    conversation_id: Optional[str] = None,
    n: Optional[int] = None,
):
    user = request.user.object
    validate_conversation_config(user)

    # Load Conversation History
    conversation = ConversationAdapters.get_conversation_by_user(
        user=user, client_application=request.user.client_app, conversation_id=conversation_id
    )

    if conversation is None:
        return Response(
            content=json.dumps({"status": "error", "message": f"Conversation: {conversation_id} not found"}),
            status_code=404,
        )

    agent_metadata = None
    if conversation.agent:
        if conversation.agent.privacy_level == Agent.PrivacyLevel.PRIVATE and conversation.agent.creator != user:
            conversation.agent = None
        else:
            agent_metadata = {
                "slug": conversation.agent.slug,
                "name": conversation.agent.name,
                "isCreator": conversation.agent.creator == user,
                "color": conversation.agent.style_color,
                "icon": conversation.agent.style_icon,
                "persona": conversation.agent.personality,
            }

    meta_log = conversation.conversation_log
    meta_log.update(
        {
            "conversation_id": conversation.id,
            "slug": conversation.title if conversation.title else conversation.slug,
            "agent": agent_metadata,
        }
    )

    if n:
        # Get latest N messages if N > 0
        if n > 0 and meta_log.get("chat"):
            meta_log["chat"] = meta_log["chat"][-n:]
        # Else return all messages except latest N
        elif n < 0 and meta_log.get("chat"):
            meta_log["chat"] = meta_log["chat"][:n]

    update_telemetry_state(
        request=request,
        telemetry_type="api",
        api="chat_history",
        **common.__dict__,
    )

    return {"status": "ok", "response": meta_log}


@api_chat.get("/share/history")
def get_shared_chat(
    request: Request,
    common: CommonQueryParams,
    public_conversation_slug: str,
    n: Optional[int] = None,
):
    user = request.user.object if request.user.is_authenticated else None

    # Load Conversation History
    conversation = PublicConversationAdapters.get_public_conversation_by_slug(public_conversation_slug)

    if conversation is None:
        return Response(
            content=json.dumps({"status": "error", "message": f"Conversation: {public_conversation_slug} not found"}),
            status_code=404,
        )

    agent_metadata = None
    if conversation.agent:
        if conversation.agent.privacy_level == Agent.PrivacyLevel.PRIVATE:
            conversation.agent = None
        else:
            agent_metadata = {
                "slug": conversation.agent.slug,
                "name": conversation.agent.name,
                "isCreator": conversation.agent.creator == user,
                "color": conversation.agent.style_color,
                "icon": conversation.agent.style_icon,
                "persona": conversation.agent.personality,
            }

    meta_log = conversation.conversation_log
    scrubbed_title = conversation.title if conversation.title else conversation.slug

    if scrubbed_title:
        scrubbed_title = scrubbed_title.replace("-", " ")

    meta_log.update(
        {
            "conversation_id": conversation.id,
            "slug": scrubbed_title,
            "agent": agent_metadata,
        }
    )

    if n:
        # Get latest N messages if N > 0
        if n > 0 and meta_log.get("chat"):
            meta_log["chat"] = meta_log["chat"][-n:]
        # Else return all messages except latest N
        elif n < 0 and meta_log.get("chat"):
            meta_log["chat"] = meta_log["chat"][:n]

    update_telemetry_state(
        request=request,
        telemetry_type="api",
        api="get_shared_chat_history",
        **common.__dict__,
    )

    return {"status": "ok", "response": meta_log}


@api_chat.delete("/history")
@requires(["authenticated"])
async def clear_chat_history(
    request: Request,
    common: CommonQueryParams,
    conversation_id: Optional[str] = None,
):
    user = request.user.object

    # Clear Conversation History
    await ConversationAdapters.adelete_conversation_by_user(user, request.user.client_app, conversation_id)

    update_telemetry_state(
        request=request,
        telemetry_type="api",
        api="clear_chat_history",
        **common.__dict__,
    )

    return {"status": "ok", "message": "Conversation history cleared"}


@api_chat.post("/share/fork")
@requires(["authenticated"])
def fork_public_conversation(
    request: Request,
    common: CommonQueryParams,
    public_conversation_slug: str,
):
    user = request.user.object

    # Load Conversation History
    public_conversation = PublicConversationAdapters.get_public_conversation_by_slug(public_conversation_slug)

    # Duplicate Public Conversation to User's Private Conversation
    new_conversation = ConversationAdapters.create_conversation_from_public_conversation(
        user, public_conversation, request.user.client_app
    )

    chat_metadata = {"forked_conversation": public_conversation.slug}

    update_telemetry_state(
        request=request,
        telemetry_type="api",
        api="fork_public_conversation",
        **common.__dict__,
        metadata=chat_metadata,
    )

    redirect_uri = str(request.app.url_path_for("chat_page"))

    return Response(
        status_code=200,
        content=json.dumps(
            {
                "status": "ok",
                "next_url": redirect_uri,
                "conversation_id": new_conversation.id,
            }
        ),
    )


@api_chat.post("/share")
@requires(["authenticated"])
def duplicate_chat_history_public_conversation(
    request: Request,
    common: CommonQueryParams,
    conversation_id: str,
):
    user = request.user.object
    domain = request.headers.get("host")
    scheme = request.url.scheme

    # Throw unauthorized exception if domain not in ALLOWED_HOSTS
    host_domain = domain.split(":")[0]
    if host_domain not in ALLOWED_HOSTS:
        raise HTTPException(status_code=401, detail="Unauthorized domain")

    # Duplicate Conversation History to Public Conversation
    conversation = ConversationAdapters.get_conversation_by_user(user, request.user.client_app, conversation_id)
    public_conversation = ConversationAdapters.make_public_conversation_copy(conversation)
    public_conversation_url = PublicConversationAdapters.get_public_conversation_url(public_conversation)

    update_telemetry_state(
        request=request,
        telemetry_type="api",
        api="post_chat_share",
        **common.__dict__,
    )

    return Response(
        status_code=200, content=json.dumps({"status": "ok", "url": f"{scheme}://{domain}{public_conversation_url}"})
    )


@api_chat.get("/sessions")
@requires(["authenticated"])
def chat_sessions(
    request: Request,
    common: CommonQueryParams,
    recent: Optional[bool] = False,
):
    user = request.user.object

    # Load Conversation Sessions
    conversations = ConversationAdapters.get_conversation_sessions(user, request.user.client_app)
    if recent:
        conversations = conversations[:8]

    sessions = conversations.values_list(
        "id", "slug", "title", "agent__slug", "agent__name", "created_at", "updated_at"
    )

    session_values = [
        {
            "conversation_id": str(session[0]),
            "slug": session[2] or session[1],
            "agent_name": session[4],
            "created": session[5].strftime("%Y-%m-%d %H:%M:%S"),
            "updated": session[6].strftime("%Y-%m-%d %H:%M:%S"),
        }
        for session in sessions
    ]

    update_telemetry_state(
        request=request,
        telemetry_type="api",
        api="chat_sessions",
        **common.__dict__,
    )

    return Response(content=json.dumps(session_values), media_type="application/json", status_code=200)


@api_chat.post("/sessions")
@requires(["authenticated"])
async def create_chat_session(
    request: Request,
    common: CommonQueryParams,
    agent_slug: Optional[str] = None,
):
    user = request.user.object

    # Create new Conversation Session
    conversation = await ConversationAdapters.acreate_conversation_session(user, request.user.client_app, agent_slug)

    response = {"conversation_id": str(conversation.id)}

    conversation_metadata = {
        "agent": agent_slug,
    }

    update_telemetry_state(
        request=request,
        telemetry_type="api",
        api="create_chat_sessions",
        metadata=conversation_metadata,
        **common.__dict__,
    )

    return Response(content=json.dumps(response), media_type="application/json", status_code=200)


@api_chat.get("/options", response_class=Response)
async def chat_options(
    request: Request,
    common: CommonQueryParams,
) -> Response:
    cmd_options = {}
    for cmd in ConversationCommand:
        if cmd in command_descriptions:
            cmd_options[cmd.value] = command_descriptions[cmd]

    update_telemetry_state(
        request=request,
        telemetry_type="api",
        api="chat_options",
        **common.__dict__,
    )
    return Response(content=json.dumps(cmd_options), media_type="application/json", status_code=200)


@api_chat.patch("/title", response_class=Response)
@requires(["authenticated"])
async def set_conversation_title(
    request: Request,
    common: CommonQueryParams,
    title: str,
    conversation_id: Optional[str] = None,
) -> Response:
    user = request.user.object
    title = title.strip()[:200]

    # Set Conversation Title
    conversation = await ConversationAdapters.aset_conversation_title(
        user, request.user.client_app, conversation_id, title
    )

    success = True if conversation else False

    update_telemetry_state(
        request=request,
        telemetry_type="api",
        api="set_conversation_title",
        **common.__dict__,
    )

    return Response(
        content=json.dumps({"status": "ok", "success": success}), media_type="application/json", status_code=200
    )


@api_chat.post("")
@requires(["authenticated"])
async def chat(
    request: Request,
    common: CommonQueryParams,
    body: ChatRequestBody,
    rate_limiter_per_minute=Depends(
        ApiUserRateLimiter(requests=60, subscribed_requests=200, window=60, slug="chat_minute")
    ),
    rate_limiter_per_day=Depends(
        ApiUserRateLimiter(requests=600, subscribed_requests=6000, window=60 * 60 * 24, slug="chat_day")
    ),
    image_rate_limiter=Depends(ApiImageRateLimiter(max_images=10, max_combined_size_mb=20)),
):
    # Access the parameters from the body
    q = body.q
    n = body.n
    d = body.d
    stream = body.stream
    title = body.title
    conversation_id = body.conversation_id
    city = body.city
    region = body.region
    country = body.country or get_country_name_from_timezone(body.timezone)
    country_code = body.country_code or get_country_code_from_timezone(body.timezone)
    timezone = body.timezone
    raw_images = body.images

    async def event_generator(q: str, images: list[str]):
        start_time = time.perf_counter()
        ttft = None
        chat_metadata: dict = {}
        connection_alive = True
        user: KhojUser = request.user.object
        event_delimiter = "␃🔚␗"
        q = unquote(q)
        nonlocal conversation_id
        tracer: dict = {
            "mid": f"{uuid.uuid4()}",
            "cid": conversation_id,
            "uid": user.id,
            "khoj_version": state.khoj_version,
        }

        uploaded_images: list[str] = []
        if images:
            for image in images:
                decoded_string = unquote(image)
                base64_data = decoded_string.split(",", 1)[1]
                image_bytes = base64.b64decode(base64_data)
                webp_image_bytes = convert_image_to_webp(image_bytes)
                uploaded_image = upload_image_to_bucket(webp_image_bytes, request.user.object.id)
                if uploaded_image:
                    uploaded_images.append(uploaded_image)

        async def send_event(event_type: ChatEvent, data: str | dict):
            nonlocal connection_alive, ttft
            if not connection_alive or await request.is_disconnected():
                connection_alive = False
                logger.warning(f"User {user} disconnected from {common.client} client")
                return
            try:
                if event_type == ChatEvent.END_LLM_RESPONSE:
                    collect_telemetry()
                if event_type == ChatEvent.START_LLM_RESPONSE:
                    ttft = time.perf_counter() - start_time
                if event_type == ChatEvent.MESSAGE:
                    yield data
                elif event_type == ChatEvent.REFERENCES or stream:
                    yield json.dumps({"type": event_type.value, "data": data}, ensure_ascii=False)
            except asyncio.CancelledError as e:
                connection_alive = False
                logger.warn(f"User {user} disconnected from {common.client} client: {e}")
                return
            except Exception as e:
                connection_alive = False
                logger.error(f"Failed to stream chat API response to {user} on {common.client}: {e}", exc_info=True)
                return
            finally:
                yield event_delimiter

        async def send_llm_response(response: str):
            async for result in send_event(ChatEvent.START_LLM_RESPONSE, ""):
                yield result
            async for result in send_event(ChatEvent.MESSAGE, response):
                yield result
            async for result in send_event(ChatEvent.END_LLM_RESPONSE, ""):
                yield result

        def collect_telemetry():
            # Gather chat response telemetry
            nonlocal chat_metadata
            latency = time.perf_counter() - start_time
            cmd_set = set([cmd.value for cmd in conversation_commands])
            chat_metadata = chat_metadata or {}
            chat_metadata["conversation_command"] = cmd_set
            chat_metadata["agent"] = conversation.agent.slug if conversation.agent else None
            chat_metadata["latency"] = f"{latency:.3f}"
            chat_metadata["ttft_latency"] = f"{ttft:.3f}"

            logger.info(f"Chat response time to first token: {ttft:.3f} seconds")
            logger.info(f"Chat response total time: {latency:.3f} seconds")
            update_telemetry_state(
                request=request,
                telemetry_type="api",
                api="chat",
                client=common.client,
                user_agent=request.headers.get("user-agent"),
                host=request.headers.get("host"),
                metadata=chat_metadata,
            )

        conversation_commands = [get_conversation_command(query=q, any_references=True)]

        conversation = await ConversationAdapters.aget_conversation_by_user(
            user,
            client_application=request.user.client_app,
            conversation_id=conversation_id,
            title=title,
            create_new=body.create_new,
        )
        if not conversation:
            async for result in send_llm_response(f"Conversation {conversation_id} not found"):
                yield result
            return
        conversation_id = conversation.id

        agent: Agent | None = None
        default_agent = await AgentAdapters.aget_default_agent()
        if conversation.agent and conversation.agent != default_agent:
            agent = conversation.agent

        if not conversation.agent:
            conversation.agent = default_agent
            await conversation.asave()
            agent = default_agent

        await is_ready_to_chat(user)

        user_name = await aget_user_name(user)
        location = None
        if city or region or country or country_code:
            location = LocationData(city=city, region=region, country=country, country_code=country_code)

        if is_query_empty(q):
            async for result in send_llm_response("Please ask your query to get started."):
                yield result
            return

        user_message_time = datetime.now().strftime("%Y-%m-%d %H:%M:%S")

        meta_log = conversation.conversation_log
        is_automated_task = conversation_commands == [ConversationCommand.AutomatedTask]

        pending_research = True
        researched_results = ""
        online_results: Dict = dict()
        code_results: Dict = dict()
        ## Extract Document References
        compiled_references: List[Any] = []
        inferred_queries: List[Any] = []
        defiltered_query = defilter_query(q)

        if conversation_commands == [ConversationCommand.Default]:
            async for research_result in execute_information_collection(
                request=request,
                user=user,
                query=defiltered_query,
                conversation_id=conversation_id,
                conversation_history=meta_log,
                query_images=uploaded_images,
                agent=agent,
                send_status_func=partial(send_event, ChatEvent.STATUS),
                user_name=user_name,
                location=location,
                file_filters=conversation.file_filters if conversation else [],
            ):
                if isinstance(research_result, InformationCollectionIteration):
                    if research_result.summarizedResult:
                        pending_research = False
                        if research_result.onlineContext:
                            online_results.update(research_result.onlineContext)
                        if research_result.codeContext:
                            code_results.update(research_result.codeContext)
                        if research_result.context:
                            compiled_references.extend(research_result.context)

                        researched_results += research_result.summarizedResult

                else:
                    yield research_result

            # researched_results = await extract_relevant_info(q, researched_results, agent)

            logger.info(f"Researched Results: {researched_results}")

            pending_research = False

            conversation_commands = await aget_relevant_information_sources(
                q,
                meta_log,
                is_automated_task,
                user=user,
                query_images=uploaded_images,
                agent=agent,
                tracer=tracer,
            )

            mode = await aget_relevant_output_modes(
                q, meta_log, is_automated_task, user, uploaded_images, agent, tracer=tracer
            )
            async for result in send_event(ChatEvent.STATUS, f"**Decided Response Mode:** {mode.value}"):
                yield result
            if mode not in conversation_commands:
                conversation_commands.append(mode)

        for cmd in conversation_commands:
            await conversation_command_rate_limiter.update_and_check_if_valid(request, cmd)
            q = q.replace(f"/{cmd.value}", "").strip()

        used_slash_summarize = conversation_commands == [ConversationCommand.Summarize]
        file_filters = conversation.file_filters if conversation else []
        # Skip trying to summarize if
        if (
            # summarization intent was inferred
            ConversationCommand.Summarize in conversation_commands
            # and not triggered via slash command
            and not used_slash_summarize
            # but we can't actually summarize
            and len(file_filters) != 1
            # not pending research
            and not pending_research
        ):
            conversation_commands.remove(ConversationCommand.Summarize)
        elif ConversationCommand.Summarize in conversation_commands and pending_research:
            response_log = ""
            agent_has_entries = await EntryAdapters.aagent_has_entries(agent)
            if len(file_filters) == 0 and not agent_has_entries:
                response_log = "No files selected for summarization. Please add files using the section on the left."
                async for result in send_llm_response(response_log):
                    yield result
            elif len(file_filters) > 1 and not agent_has_entries:
                response_log = "Only one file can be selected for summarization."
                async for result in send_llm_response(response_log):
                    yield result
            else:
                async for response in generate_summary_from_files(
                    q=q,
                    user=user,
                    file_filters=file_filters,
                    meta_log=meta_log,
                    query_images=uploaded_images,
                    agent=agent,
                    send_status_func=partial(send_event, ChatEvent.STATUS),
                ):
                    if isinstance(response, dict) and ChatEvent.STATUS in response:
                        yield result[ChatEvent.STATUS]
                    else:
                        if isinstance(response, str):
                            async for result in send_llm_response(response):
                                yield result

<<<<<<< HEAD
=======
                    response = await extract_relevant_summary(
                        q,
                        contextual_data,
                        conversation_history=meta_log,
                        query_images=uploaded_images,
                        user=user,
                        agent=agent,
                        tracer=tracer,
                    )
                    response_log = str(response)
                    async for result in send_llm_response(response_log):
                        yield result
                except Exception as e:
                    response_log = "Error summarizing file. Please try again, or contact support."
                    logger.error(f"Error summarizing file for {user.email}: {e}", exc_info=True)
                    async for result in send_llm_response(response_log):
                        yield result
>>>>>>> ea071242
            await sync_to_async(save_to_conversation_log)(
                q,
                response_log,
                user,
                meta_log,
                user_message_time,
                intent_type="summarize",
                client_application=request.user.client_app,
                conversation_id=conversation_id,
                query_images=uploaded_images,
                tracer=tracer,
            )
            return

        custom_filters = []
        if conversation_commands == [ConversationCommand.Help]:
            if not q:
                conversation_config = await ConversationAdapters.aget_user_conversation_config(user)
                if conversation_config == None:
                    conversation_config = await ConversationAdapters.aget_default_conversation_config()
                model_type = conversation_config.model_type
                formatted_help = help_message.format(model=model_type, version=state.khoj_version, device=get_device())
                async for result in send_llm_response(formatted_help):
                    yield result
                return
            # Adding specification to search online specifically on khoj.dev pages.
            custom_filters.append("site:khoj.dev")
            conversation_commands.append(ConversationCommand.Online)

        if ConversationCommand.Automation in conversation_commands:
            try:
                automation, crontime, query_to_run, subject = await create_automation(
                    q, timezone, user, request.url, meta_log, tracer=tracer
                )
            except Exception as e:
                logger.error(f"Error scheduling task {q} for {user.email}: {e}")
                error_message = f"Unable to create automation. Ensure the automation doesn't already exist."
                async for result in send_llm_response(error_message):
                    yield result
                return

            llm_response = construct_automation_created_message(automation, crontime, query_to_run, subject)
            await sync_to_async(save_to_conversation_log)(
                q,
                llm_response,
                user,
                meta_log,
                user_message_time,
                intent_type="automation",
                client_application=request.user.client_app,
                conversation_id=conversation_id,
                inferred_queries=[query_to_run],
                automation_id=automation.id,
                query_images=uploaded_images,
                tracer=tracer,
            )
            async for result in send_llm_response(llm_response):
                yield result
            return

        # Gather Context
        ## Extract Document References
<<<<<<< HEAD
        if pending_research:
=======
        compiled_references, inferred_queries, defiltered_query = [], [], q
        try:
            async for result in extract_references_and_questions(
                request,
                meta_log,
                q,
                (n or 7),
                d,
                conversation_id,
                conversation_commands,
                location,
                partial(send_event, ChatEvent.STATUS),
                query_images=uploaded_images,
                agent=agent,
                tracer=tracer,
            ):
                if isinstance(result, dict) and ChatEvent.STATUS in result:
                    yield result[ChatEvent.STATUS]
                else:
                    compiled_references.extend(result[0])
                    inferred_queries.extend(result[1])
                    defiltered_query = result[2]
        except Exception as e:
            error_message = f"Error searching knowledge base: {e}. Attempting to respond without document references."
            logger.error(error_message, exc_info=True)
            async for result in send_event(
                ChatEvent.STATUS, "Document search failed. I'll try respond without document references"
            ):
                yield result

        if not is_none_or_empty(compiled_references):
            headings = "\n- " + "\n- ".join(set([c.get("compiled", c).split("\n")[0] for c in compiled_references]))
            # Strip only leading # from headings
            headings = headings.replace("#", "")
            async for result in send_event(ChatEvent.STATUS, f"**Found Relevant Notes**: {headings}"):
                yield result

        online_results: Dict = dict()

        if conversation_commands == [ConversationCommand.Notes] and not await EntryAdapters.auser_has_entries(user):
            async for result in send_llm_response(f"{no_entries_found.format()}"):
                yield result
            return

        if ConversationCommand.Notes in conversation_commands and is_none_or_empty(compiled_references):
            conversation_commands.remove(ConversationCommand.Notes)

        ## Gather Online References
        if ConversationCommand.Online in conversation_commands:
>>>>>>> ea071242
            try:
                async for result in extract_references_and_questions(
                    request,
                    meta_log,
                    q,
                    (n or 7),
                    d,
                    conversation_id,
                    conversation_commands,
                    location,
                    partial(send_event, ChatEvent.STATUS),
                    query_images=uploaded_images,
                    agent=agent,
                    tracer=tracer,
                ):
                    if isinstance(result, dict) and ChatEvent.STATUS in result:
                        yield result[ChatEvent.STATUS]
                    else:
                        compiled_references.extend(result[0])
                        inferred_queries.extend(result[1])
                        defiltered_query = result[2]
            except Exception as e:
                error_message = (
                    f"Error searching knowledge base: {e}. Attempting to respond without document references."
                )
                logger.error(error_message, exc_info=True)
                async for result in send_event(
                    ChatEvent.STATUS, "Document search failed. I'll try respond without document references"
                ):
                    yield result

<<<<<<< HEAD
            if not is_none_or_empty(compiled_references):
                headings = "\n- " + "\n- ".join(set([c.get("compiled", c).split("\n")[0] for c in compiled_references]))
                # Strip only leading # from headings
                headings = headings.replace("#", "")
                async for result in send_event(ChatEvent.STATUS, f"**Found Relevant Notes**: {headings}"):
=======
        ## Gather Webpage References
        if ConversationCommand.Webpage in conversation_commands:
            try:
                async for result in read_webpages(
                    defiltered_query,
                    meta_log,
                    location,
                    user,
                    partial(send_event, ChatEvent.STATUS),
                    query_images=uploaded_images,
                    agent=agent,
                    tracer=tracer,
                ):
                    if isinstance(result, dict) and ChatEvent.STATUS in result:
                        yield result[ChatEvent.STATUS]
                    else:
                        direct_web_pages = result
                webpages = []
                for query in direct_web_pages:
                    if online_results.get(query):
                        online_results[query]["webpages"] = direct_web_pages[query]["webpages"]
                    else:
                        online_results[query] = {"webpages": direct_web_pages[query]["webpages"]}

                    for webpage in direct_web_pages[query]["webpages"]:
                        webpages.append(webpage["link"])
                async for result in send_event(ChatEvent.STATUS, f"**Read web pages**: {webpages}"):
>>>>>>> ea071242
                    yield result

            if conversation_commands == [ConversationCommand.Notes] and not await EntryAdapters.auser_has_entries(user):
                async for result in send_llm_response(f"{no_entries_found.format()}"):
                    yield result
                return

        if ConversationCommand.Notes in conversation_commands and is_none_or_empty(compiled_references):
            conversation_commands.remove(ConversationCommand.Notes)

        if pending_research:
            ## Gather Online References
            if ConversationCommand.Online in conversation_commands:
                try:
                    async for result in search_online(
                        defiltered_query,
                        meta_log,
                        location,
                        user,
                        partial(send_event, ChatEvent.STATUS),
                        custom_filters,
                        query_images=uploaded_images,
                        agent=agent,
                    ):
                        if isinstance(result, dict) and ChatEvent.STATUS in result:
                            yield result[ChatEvent.STATUS]
                        else:
                            online_results = result
                except Exception as e:
                    error_message = f"Error searching online: {e}. Attempting to respond without online results"
                    logger.warning(error_message)
                    async for result in send_event(
                        ChatEvent.STATUS, "Online search failed. I'll try respond without online references"
                    ):
                        yield result

        if pending_research:
            ## Gather Webpage References
            if ConversationCommand.Webpage in conversation_commands:
                try:
                    async for result in read_webpages(
                        defiltered_query,
                        meta_log,
                        location,
                        user,
                        partial(send_event, ChatEvent.STATUS),
                        query_images=uploaded_images,
                        agent=agent,
                    ):
                        if isinstance(result, dict) and ChatEvent.STATUS in result:
                            yield result[ChatEvent.STATUS]
                        else:
                            direct_web_pages = result
                    webpages = []
                    for query in direct_web_pages:
                        if online_results.get(query):
                            online_results[query]["webpages"] = direct_web_pages[query]["webpages"]
                        else:
                            online_results[query] = {"webpages": direct_web_pages[query]["webpages"]}

                        for webpage in direct_web_pages[query]["webpages"]:
                            webpages.append(webpage["link"])
                    async for result in send_event(ChatEvent.STATUS, f"**Read web pages**: {webpages}"):
                        yield result
                except Exception as e:
                    logger.warning(
                        f"Error reading webpages: {e}. Attempting to respond without webpage results",
                        exc_info=True,
                    )
                    async for result in send_event(
                        ChatEvent.STATUS, "Webpage read failed. I'll try respond without webpage references"
                    ):
                        yield result

        ## Send Gathered References
        async for result in send_event(
            ChatEvent.REFERENCES,
            {
                "inferredQueries": inferred_queries,
                "context": compiled_references,
                "onlineContext": online_results,
                "codeContext": code_results,
            },
        ):
            yield result

        if pending_research:
            ## Gather Code Results
            if ConversationCommand.Code in conversation_commands and pending_research:
                try:
                    previous_iteration_history = (
                        f"# Iteration 1:\n#---\nNotes:\n{compiled_references}\n\nOnline Results:{online_results}"
                    )
                    async for result in run_code(
                        defiltered_query,
                        meta_log,
                        previous_iteration_history,
                        location,
                        user,
                        partial(send_event, ChatEvent.STATUS),
                        query_images=uploaded_images,
                        agent=agent,
                    ):
                        if isinstance(result, dict) and ChatEvent.STATUS in result:
                            yield result[ChatEvent.STATUS]
                        else:
                            code_results = result
                    async for result in send_event(ChatEvent.STATUS, f"**Ran code snippets**: {len(code_results)}"):
                        yield result
                except ValueError as e:
                    logger.warning(
                        f"Failed to use code tool: {e}. Attempting to respond without code results",
                        exc_info=True,
                    )

        # Generate Output
        ## Generate Image Output
        if ConversationCommand.Image in conversation_commands:
            async for result in text_to_image(
                defiltered_query,
                user,
                meta_log,
                location_data=location,
                references=compiled_references,
                online_results=online_results,
                send_status_func=partial(send_event, ChatEvent.STATUS),
                query_images=uploaded_images,
                agent=agent,
                tracer=tracer,
            ):
                if isinstance(result, dict) and ChatEvent.STATUS in result:
                    yield result[ChatEvent.STATUS]
                else:
                    generated_image, status_code, improved_image_prompt, intent_type = result

            if generated_image is None or status_code != 200:
                content_obj = {
                    "content-type": "application/json",
                    "intentType": intent_type,
                    "detail": improved_image_prompt,
                    "image": None,
                }
                async for result in send_llm_response(json.dumps(content_obj)):
                    yield result
                return

            await sync_to_async(save_to_conversation_log)(
                q,
                generated_image,
                user,
                meta_log,
                user_message_time,
                intent_type=intent_type,
                inferred_queries=[improved_image_prompt],
                client_application=request.user.client_app,
                conversation_id=conversation_id,
                compiled_references=compiled_references,
                online_results=online_results,
                query_images=uploaded_images,
                tracer=tracer,
            )
            content_obj = {
                "intentType": intent_type,
                "inferredQueries": [improved_image_prompt],
                "image": generated_image,
            }
            async for result in send_llm_response(json.dumps(content_obj)):
                yield result
            return

        if ConversationCommand.Diagram in conversation_commands:
            async for result in send_event(ChatEvent.STATUS, f"Creating diagram"):
                yield result

            intent_type = "excalidraw"
            inferred_queries = []
            diagram_description = ""

            async for result in generate_excalidraw_diagram(
                q=defiltered_query,
                conversation_history=meta_log,
                location_data=location,
                note_references=compiled_references,
                online_results=online_results,
                query_images=uploaded_images,
                user=user,
                agent=agent,
                send_status_func=partial(send_event, ChatEvent.STATUS),
                tracer=tracer,
            ):
                if isinstance(result, dict) and ChatEvent.STATUS in result:
                    yield result[ChatEvent.STATUS]
                else:
                    better_diagram_description_prompt, excalidraw_diagram_description = result
                    inferred_queries.append(better_diagram_description_prompt)
                    diagram_description = excalidraw_diagram_description

            content_obj = {
                "intentType": intent_type,
                "inferredQueries": inferred_queries,
                "image": diagram_description,
            }

            await sync_to_async(save_to_conversation_log)(
                q,
                excalidraw_diagram_description,
                user,
                meta_log,
                user_message_time,
                intent_type="excalidraw",
                inferred_queries=[better_diagram_description_prompt],
                client_application=request.user.client_app,
                conversation_id=conversation_id,
                compiled_references=compiled_references,
                online_results=online_results,
                query_images=uploaded_images,
                tracer=tracer,
            )

            async for result in send_llm_response(json.dumps(content_obj)):
                yield result
            return

        ## Generate Text Output
        async for result in send_event(ChatEvent.STATUS, f"**Generating a well-informed response**"):
            yield result
        llm_response, chat_metadata = await agenerate_chat_response(
            defiltered_query,
            meta_log,
            conversation,
            compiled_references,
            online_results,
            code_results,
            inferred_queries,
            conversation_commands,
            user,
            request.user.client_app,
            conversation_id,
            location,
            user_name,
            researched_results,
            uploaded_images,
            tracer,
        )

        # Send Response
        async for result in send_event(ChatEvent.START_LLM_RESPONSE, ""):
            yield result

        continue_stream = True
        iterator = AsyncIteratorWrapper(llm_response)
        async for item in iterator:
            if item is None:
                async for result in send_event(ChatEvent.END_LLM_RESPONSE, ""):
                    yield result
                logger.debug("Finished streaming response")
                return
            if not connection_alive or not continue_stream:
                continue
            try:
                async for result in send_event(ChatEvent.MESSAGE, f"{item}"):
                    yield result
            except Exception as e:
                continue_stream = False
                logger.info(f"User {user} disconnected. Emitting rest of responses to clear thread: {e}")

    ## Stream Text Response
    if stream:
        return StreamingResponse(event_generator(q, images=raw_images), media_type="text/plain")
    ## Non-Streaming Text Response
    else:
        response_iterator = event_generator(q, images=raw_images)
        response_data = await read_chat_stream(response_iterator)
        return Response(content=json.dumps(response_data), media_type="application/json", status_code=200)<|MERGE_RESOLUTION|>--- conflicted
+++ resolved
@@ -710,6 +710,7 @@
                 user_name=user_name,
                 location=location,
                 file_filters=conversation.file_filters if conversation else [],
+                tracer=tracer,
             ):
                 if isinstance(research_result, InformationCollectionIteration):
                     if research_result.summarizedResult:
@@ -788,6 +789,7 @@
                     query_images=uploaded_images,
                     agent=agent,
                     send_status_func=partial(send_event, ChatEvent.STATUS),
+                    tracer=tracer,
                 ):
                     if isinstance(response, dict) and ChatEvent.STATUS in response:
                         yield result[ChatEvent.STATUS]
@@ -796,26 +798,6 @@
                             async for result in send_llm_response(response):
                                 yield result
 
-<<<<<<< HEAD
-=======
-                    response = await extract_relevant_summary(
-                        q,
-                        contextual_data,
-                        conversation_history=meta_log,
-                        query_images=uploaded_images,
-                        user=user,
-                        agent=agent,
-                        tracer=tracer,
-                    )
-                    response_log = str(response)
-                    async for result in send_llm_response(response_log):
-                        yield result
-                except Exception as e:
-                    response_log = "Error summarizing file. Please try again, or contact support."
-                    logger.error(f"Error summarizing file for {user.email}: {e}", exc_info=True)
-                    async for result in send_llm_response(response_log):
-                        yield result
->>>>>>> ea071242
             await sync_to_async(save_to_conversation_log)(
                 q,
                 response_log,
@@ -878,59 +860,7 @@
 
         # Gather Context
         ## Extract Document References
-<<<<<<< HEAD
         if pending_research:
-=======
-        compiled_references, inferred_queries, defiltered_query = [], [], q
-        try:
-            async for result in extract_references_and_questions(
-                request,
-                meta_log,
-                q,
-                (n or 7),
-                d,
-                conversation_id,
-                conversation_commands,
-                location,
-                partial(send_event, ChatEvent.STATUS),
-                query_images=uploaded_images,
-                agent=agent,
-                tracer=tracer,
-            ):
-                if isinstance(result, dict) and ChatEvent.STATUS in result:
-                    yield result[ChatEvent.STATUS]
-                else:
-                    compiled_references.extend(result[0])
-                    inferred_queries.extend(result[1])
-                    defiltered_query = result[2]
-        except Exception as e:
-            error_message = f"Error searching knowledge base: {e}. Attempting to respond without document references."
-            logger.error(error_message, exc_info=True)
-            async for result in send_event(
-                ChatEvent.STATUS, "Document search failed. I'll try respond without document references"
-            ):
-                yield result
-
-        if not is_none_or_empty(compiled_references):
-            headings = "\n- " + "\n- ".join(set([c.get("compiled", c).split("\n")[0] for c in compiled_references]))
-            # Strip only leading # from headings
-            headings = headings.replace("#", "")
-            async for result in send_event(ChatEvent.STATUS, f"**Found Relevant Notes**: {headings}"):
-                yield result
-
-        online_results: Dict = dict()
-
-        if conversation_commands == [ConversationCommand.Notes] and not await EntryAdapters.auser_has_entries(user):
-            async for result in send_llm_response(f"{no_entries_found.format()}"):
-                yield result
-            return
-
-        if ConversationCommand.Notes in conversation_commands and is_none_or_empty(compiled_references):
-            conversation_commands.remove(ConversationCommand.Notes)
-
-        ## Gather Online References
-        if ConversationCommand.Online in conversation_commands:
->>>>>>> ea071242
             try:
                 async for result in extract_references_and_questions(
                     request,
@@ -962,41 +892,11 @@
                 ):
                     yield result
 
-<<<<<<< HEAD
             if not is_none_or_empty(compiled_references):
                 headings = "\n- " + "\n- ".join(set([c.get("compiled", c).split("\n")[0] for c in compiled_references]))
                 # Strip only leading # from headings
                 headings = headings.replace("#", "")
                 async for result in send_event(ChatEvent.STATUS, f"**Found Relevant Notes**: {headings}"):
-=======
-        ## Gather Webpage References
-        if ConversationCommand.Webpage in conversation_commands:
-            try:
-                async for result in read_webpages(
-                    defiltered_query,
-                    meta_log,
-                    location,
-                    user,
-                    partial(send_event, ChatEvent.STATUS),
-                    query_images=uploaded_images,
-                    agent=agent,
-                    tracer=tracer,
-                ):
-                    if isinstance(result, dict) and ChatEvent.STATUS in result:
-                        yield result[ChatEvent.STATUS]
-                    else:
-                        direct_web_pages = result
-                webpages = []
-                for query in direct_web_pages:
-                    if online_results.get(query):
-                        online_results[query]["webpages"] = direct_web_pages[query]["webpages"]
-                    else:
-                        online_results[query] = {"webpages": direct_web_pages[query]["webpages"]}
-
-                    for webpage in direct_web_pages[query]["webpages"]:
-                        webpages.append(webpage["link"])
-                async for result in send_event(ChatEvent.STATUS, f"**Read web pages**: {webpages}"):
->>>>>>> ea071242
                     yield result
 
             if conversation_commands == [ConversationCommand.Notes] and not await EntryAdapters.auser_has_entries(user):
@@ -1020,6 +920,7 @@
                         custom_filters,
                         query_images=uploaded_images,
                         agent=agent,
+                        tracer=tracer,
                     ):
                         if isinstance(result, dict) and ChatEvent.STATUS in result:
                             yield result[ChatEvent.STATUS]
@@ -1045,6 +946,7 @@
                         partial(send_event, ChatEvent.STATUS),
                         query_images=uploaded_images,
                         agent=agent,
+                        tracer=tracer,
                     ):
                         if isinstance(result, dict) and ChatEvent.STATUS in result:
                             yield result[ChatEvent.STATUS]
@@ -1099,6 +1001,7 @@
                         partial(send_event, ChatEvent.STATUS),
                         query_images=uploaded_images,
                         agent=agent,
+                        tracer=tracer,
                     ):
                         if isinstance(result, dict) and ChatEvent.STATUS in result:
                             yield result[ChatEvent.STATUS]
