import json
import logging
import math
from datetime import datetime
from typing import Dict, Optional
from urllib.parse import unquote

from asgiref.sync import sync_to_async
from fastapi import APIRouter, Depends, HTTPException, Request, WebSocket
from fastapi.requests import Request
from fastapi.responses import Response, StreamingResponse
from starlette.authentication import requires
from starlette.websockets import WebSocketDisconnect
from websockets import ConnectionClosedOK

from khoj.database.adapters import (
    ConversationAdapters,
    EntryAdapters,
    FileObjectAdapters,
    PublicConversationAdapters,
    aget_user_name,
)
from khoj.database.models import KhojUser
from khoj.processor.conversation.prompts import (
    help_message,
    no_entries_found,
    no_notes_found,
)
from khoj.processor.conversation.utils import save_to_conversation_log
from khoj.processor.tools.online_search import (
    online_search_enabled,
    read_webpages,
    search_online,
)
from khoj.routers.api import extract_references_and_questions
from khoj.routers.helpers import (
    ApiUserRateLimiter,
    CommonQueryParams,
    CommonQueryParamsClass,
    ConversationCommandRateLimiter,
    agenerate_chat_response,
    aget_relevant_information_sources,
    aget_relevant_output_modes,
    construct_automation_created_message,
    create_automation,
    extract_relevant_summary,
    get_conversation_command,
    is_query_empty,
    is_ready_to_chat,
    text_to_image,
    update_telemetry_state,
    validate_conversation_config,
)
from khoj.utils import state
from khoj.utils.helpers import (
    AsyncIteratorWrapper,
    ConversationCommand,
    command_descriptions,
    get_device,
    is_none_or_empty,
)
from khoj.utils.rawconfig import FilterRequest, LocationData

# Initialize Router
logger = logging.getLogger(__name__)
conversation_command_rate_limiter = ConversationCommandRateLimiter(
    trial_rate_limit=2, subscribed_rate_limit=100, slug="command"
)


api_chat = APIRouter()

from pydantic import BaseModel

from khoj.routers.email import send_query_feedback


@api_chat.get("/conversation/file-filters/{conversation_id}", response_class=Response)
@requires(["authenticated"])
def get_file_filter(request: Request, conversation_id: str) -> Response:
    conversation = ConversationAdapters.get_conversation_by_user(
        request.user.object, conversation_id=int(conversation_id)
    )
    if not conversation:
        return Response(content=json.dumps({"status": "error", "message": "Conversation not found"}), status_code=404)

    # get all files from "computer"
    file_list = EntryAdapters.get_all_filenames_by_source(request.user.object, "computer")
    file_filters = []
    for file in conversation.file_filters:
        if file in file_list:
            file_filters.append(file)
    return Response(content=json.dumps(file_filters), media_type="application/json", status_code=200)


@api_chat.post("/conversation/file-filters", response_class=Response)
@requires(["authenticated"])
def add_file_filter(request: Request, filter: FilterRequest):
    try:
        conversation = ConversationAdapters.get_conversation_by_user(
            request.user.object, conversation_id=int(filter.conversation_id)
        )
        file_list = EntryAdapters.get_all_filenames_by_source(request.user.object, "computer")
        if filter.filename in file_list and filter.filename not in conversation.file_filters:
            conversation.file_filters.append(filter.filename)
            conversation.save()
        # remove files from conversation.file_filters that are not in file_list
        conversation.file_filters = [file for file in conversation.file_filters if file in file_list]
        conversation.save()
        return Response(content=json.dumps(conversation.file_filters), media_type="application/json", status_code=200)
    except Exception as e:
        logger.error(f"Error adding file filter {filter.filename}: {e}", exc_info=True)
        raise HTTPException(status_code=422, detail=str(e))


@api_chat.delete("/conversation/file-filters", response_class=Response)
@requires(["authenticated"])
def remove_file_filter(request: Request, filter: FilterRequest) -> Response:
    conversation = ConversationAdapters.get_conversation_by_user(
        request.user.object, conversation_id=int(filter.conversation_id)
    )
    if filter.filename in conversation.file_filters:
        conversation.file_filters.remove(filter.filename)
    conversation.save()
    # remove files from conversation.file_filters that are not in file_list
    file_list = EntryAdapters.get_all_filenames_by_source(request.user.object, "computer")
    conversation.file_filters = [file for file in conversation.file_filters if file in file_list]
    conversation.save()
    return Response(content=json.dumps(conversation.file_filters), media_type="application/json", status_code=200)


class FeedbackData(BaseModel):
    uquery: str
    kquery: str
    sentiment: str


@api_chat.post("/feedback")
@requires(["authenticated"])
async def sendfeedback(request: Request, data: FeedbackData):
    user: KhojUser = request.user.object
    await send_query_feedback(data.uquery, data.kquery, data.sentiment, user.email)


@api_chat.get("/starters", response_class=Response)
@requires(["authenticated"])
async def chat_starters(
    request: Request,
    common: CommonQueryParams,
) -> Response:
    user: KhojUser = request.user.object
    starter_questions = await ConversationAdapters.aget_conversation_starters(user)
    return Response(content=json.dumps(starter_questions), media_type="application/json", status_code=200)


@api_chat.get("/history")
@requires(["authenticated"])
def chat_history(
    request: Request,
    common: CommonQueryParams,
    conversation_id: Optional[int] = None,
    n: Optional[int] = None,
):
    user = request.user.object
    validate_conversation_config()

    # Load Conversation History
    conversation = ConversationAdapters.get_conversation_by_user(
        user=user, client_application=request.user.client_app, conversation_id=conversation_id
    )

    if conversation is None:
        return Response(
            content=json.dumps({"status": "error", "message": f"Conversation: {conversation_id} not found"}),
            status_code=404,
        )

    agent_metadata = None
    if conversation.agent:
        agent_metadata = {
            "slug": conversation.agent.slug,
            "name": conversation.agent.name,
            "avatar": conversation.agent.avatar,
            "isCreator": conversation.agent.creator == user,
        }

    meta_log = conversation.conversation_log
    meta_log.update(
        {
            "conversation_id": conversation.id,
            "slug": conversation.title if conversation.title else conversation.slug,
            "agent": agent_metadata,
        }
    )

    if n:
        # Get latest N messages if N > 0
        if n > 0 and meta_log.get("chat"):
            meta_log["chat"] = meta_log["chat"][-n:]
        # Else return all messages except latest N
        elif n < 0 and meta_log.get("chat"):
            meta_log["chat"] = meta_log["chat"][:n]

    update_telemetry_state(
        request=request,
        telemetry_type="api",
        api="chat_history",
        **common.__dict__,
    )

    return {"status": "ok", "response": meta_log}


@api_chat.get("/share/history")
def get_shared_chat(
    request: Request,
    common: CommonQueryParams,
    public_conversation_slug: str,
    n: Optional[int] = None,
):
    user = request.user.object if request.user.is_authenticated else None

    # Load Conversation History
    conversation = PublicConversationAdapters.get_public_conversation_by_slug(public_conversation_slug)

    if conversation is None:
        return Response(
            content=json.dumps({"status": "error", "message": f"Conversation: {public_conversation_slug} not found"}),
            status_code=404,
        )

    agent_metadata = None
    if conversation.agent:
        agent_metadata = {
            "slug": conversation.agent.slug,
            "name": conversation.agent.name,
            "avatar": conversation.agent.avatar,
            "isCreator": conversation.agent.creator == user,
        }

    meta_log = conversation.conversation_log
    meta_log.update(
        {
            "conversation_id": conversation.id,
            "slug": conversation.title if conversation.title else conversation.slug,
            "agent": agent_metadata,
        }
    )

    if n:
        # Get latest N messages if N > 0
        if n > 0 and meta_log.get("chat"):
            meta_log["chat"] = meta_log["chat"][-n:]
        # Else return all messages except latest N
        elif n < 0 and meta_log.get("chat"):
            meta_log["chat"] = meta_log["chat"][:n]

    update_telemetry_state(
        request=request,
        telemetry_type="api",
        api="public_conversation_history",
        **common.__dict__,
    )

    return {"status": "ok", "response": meta_log}


@api_chat.delete("/history")
@requires(["authenticated"])
async def clear_chat_history(
    request: Request,
    common: CommonQueryParams,
    conversation_id: Optional[int] = None,
):
    user = request.user.object

    # Clear Conversation History
    await ConversationAdapters.adelete_conversation_by_user(user, request.user.client_app, conversation_id)

    update_telemetry_state(
        request=request,
        telemetry_type="api",
        api="clear_chat_history",
        **common.__dict__,
    )

    return {"status": "ok", "message": "Conversation history cleared"}


@api_chat.post("/share/fork")
@requires(["authenticated"])
def fork_public_conversation(
    request: Request,
    common: CommonQueryParams,
    public_conversation_slug: str,
):
    user = request.user.object

    # Load Conversation History
    public_conversation = PublicConversationAdapters.get_public_conversation_by_slug(public_conversation_slug)

    # Duplicate Public Conversation to User's Private Conversation
    ConversationAdapters.create_conversation_from_public_conversation(
        user, public_conversation, request.user.client_app
    )

    chat_metadata = {"forked_conversation": public_conversation.slug}

    update_telemetry_state(
        request=request,
        telemetry_type="api",
        api="fork_public_conversation",
        **common.__dict__,
        metadata=chat_metadata,
    )

    redirect_uri = str(request.app.url_path_for("chat_page"))

    return Response(status_code=200, content=json.dumps({"status": "ok", "next_url": redirect_uri}))


@api_chat.post("/share")
@requires(["authenticated"])
def duplicate_chat_history_public_conversation(
    request: Request,
    common: CommonQueryParams,
    conversation_id: int,
):
    user = request.user.object

    # Duplicate Conversation History to Public Conversation
    conversation = ConversationAdapters.get_conversation_by_user(user, request.user.client_app, conversation_id)

    public_conversation = ConversationAdapters.make_public_conversation_copy(conversation)

    public_conversation_url = PublicConversationAdapters.get_public_conversation_url(public_conversation)

    domain = request.headers.get("host")
    scheme = request.url.scheme

    update_telemetry_state(
        request=request,
        telemetry_type="api",
        api="post_chat_share",
        **common.__dict__,
    )

    return Response(
        status_code=200, content=json.dumps({"status": "ok", "url": f"{scheme}://{domain}{public_conversation_url}"})
    )


@api_chat.get("/sessions")
@requires(["authenticated"])
def chat_sessions(
    request: Request,
    common: CommonQueryParams,
):
    user = request.user.object

    # Load Conversation Sessions
    sessions = ConversationAdapters.get_conversation_sessions(user, request.user.client_app).values_list(
        "id", "slug", "title"
    )

    session_values = [{"conversation_id": session[0], "slug": session[2] or session[1]} for session in sessions]

    update_telemetry_state(
        request=request,
        telemetry_type="api",
        api="chat_sessions",
        **common.__dict__,
    )

    return Response(content=json.dumps(session_values), media_type="application/json", status_code=200)


@api_chat.post("/sessions")
@requires(["authenticated"])
async def create_chat_session(
    request: Request,
    common: CommonQueryParams,
    agent_slug: Optional[str] = None,
):
    user = request.user.object

    # Create new Conversation Session
    conversation = await ConversationAdapters.acreate_conversation_session(user, request.user.client_app, agent_slug)

    response = {"conversation_id": conversation.id}

    conversation_metadata = {
        "agent": agent_slug,
    }

    update_telemetry_state(
        request=request,
        telemetry_type="api",
        api="create_chat_sessions",
        metadata=conversation_metadata,
        **common.__dict__,
    )

    return Response(content=json.dumps(response), media_type="application/json", status_code=200)


@api_chat.get("/options", response_class=Response)
@requires(["authenticated"])
async def chat_options(
    request: Request,
    common: CommonQueryParams,
) -> Response:
    cmd_options = {}
    for cmd in ConversationCommand:
        if cmd in command_descriptions:
            cmd_options[cmd.value] = command_descriptions[cmd]

    update_telemetry_state(
        request=request,
        telemetry_type="api",
        api="chat_options",
        **common.__dict__,
    )
    return Response(content=json.dumps(cmd_options), media_type="application/json", status_code=200)


@api_chat.patch("/title", response_class=Response)
@requires(["authenticated"])
async def set_conversation_title(
    request: Request,
    common: CommonQueryParams,
    title: str,
    conversation_id: Optional[int] = None,
) -> Response:
    user = request.user.object
    title = title.strip()[:200]

    # Set Conversation Title
    conversation = await ConversationAdapters.aset_conversation_title(
        user, request.user.client_app, conversation_id, title
    )

    success = True if conversation else False

    update_telemetry_state(
        request=request,
        telemetry_type="api",
        api="set_conversation_title",
        **common.__dict__,
    )

    return Response(
        content=json.dumps({"status": "ok", "success": success}), media_type="application/json", status_code=200
    )


@api_chat.websocket("/ws")
async def websocket_endpoint(
    websocket: WebSocket,
    conversation_id: int,
    city: Optional[str] = None,
    region: Optional[str] = None,
    country: Optional[str] = None,
    timezone: Optional[str] = None,
):
    connection_alive = True

    async def send_status_update(message: str):
        nonlocal connection_alive
        if not connection_alive:
            return

        status_packet = {
            "type": "status",
            "message": message,
            "content-type": "application/json",
        }
        try:
            await websocket.send_text(json.dumps(status_packet))
        except ConnectionClosedOK:
            connection_alive = False
            logger.info(f"User {user} disconnected web socket. Emitting rest of responses to clear thread")

    async def send_complete_llm_response(llm_response: str):
        nonlocal connection_alive
        if not connection_alive:
            return
        try:
            await websocket.send_text("start_llm_response")
            await websocket.send_text(llm_response)
            await websocket.send_text("end_llm_response")
        except ConnectionClosedOK:
            connection_alive = False
            logger.info(f"User {user} disconnected web socket. Emitting rest of responses to clear thread")

    async def send_message(message: str):
        nonlocal connection_alive
        if not connection_alive:
            return
        try:
            await websocket.send_text(message)
        except ConnectionClosedOK:
            connection_alive = False
            logger.info(f"User {user} disconnected web socket. Emitting rest of responses to clear thread")

    async def send_rate_limit_message(message: str):
        nonlocal connection_alive
        if not connection_alive:
            return

        status_packet = {
            "type": "rate_limit",
            "message": message,
            "content-type": "application/json",
        }
        try:
            await websocket.send_text(json.dumps(status_packet))
        except ConnectionClosedOK:
            connection_alive = False
            logger.info(f"User {user} disconnected web socket. Emitting rest of responses to clear thread")

    user: KhojUser = websocket.user.object
    conversation = await ConversationAdapters.aget_conversation_by_user(
        user, client_application=websocket.user.client_app, conversation_id=conversation_id
    )

    hourly_limiter = ApiUserRateLimiter(requests=5, subscribed_requests=60, window=60, slug="chat_minute")

    daily_limiter = ApiUserRateLimiter(requests=5, subscribed_requests=600, window=60 * 60 * 24, slug="chat_day")

    await is_ready_to_chat(user)

    user_name = await aget_user_name(user)

    location = None

    if city or region or country:
        location = LocationData(city=city, region=region, country=country)

    await websocket.accept()
    while connection_alive:
        try:
            if conversation:
                await sync_to_async(conversation.refresh_from_db)(fields=["conversation_log"])
            q = await websocket.receive_text()

            # Refresh these because the connection to the database might have been closed
            await conversation.arefresh_from_db()

        except WebSocketDisconnect:
            logger.debug(f"User {user} disconnected web socket")
            break

        try:
            await sync_to_async(hourly_limiter)(websocket)
            await sync_to_async(daily_limiter)(websocket)
        except HTTPException as e:
            await send_rate_limit_message(e.detail)
            break

        if is_query_empty(q):
            await send_message("start_llm_response")
            await send_message(
                "It seems like your query is incomplete. Could you please provide more details or specify what you need help with?"
            )
            await send_message("end_llm_response")
            continue

        user_message_time = datetime.now().strftime("%Y-%m-%d %H:%M:%S")
        conversation_commands = [get_conversation_command(query=q, any_references=True)]

        await send_status_update(f"**👀 Understanding Query**: {q}")

        meta_log = conversation.conversation_log
        is_automated_task = conversation_commands == [ConversationCommand.AutomatedTask]

        if conversation_commands == [ConversationCommand.Default] or is_automated_task:
            conversation_commands = await aget_relevant_information_sources(q, meta_log, is_automated_task)
            conversation_commands_str = ", ".join([cmd.value for cmd in conversation_commands])
            await send_status_update(f"**🗃️ Chose Data Sources to Search:** {conversation_commands_str}")

            mode = await aget_relevant_output_modes(q, meta_log, is_automated_task)
            await send_status_update(f"**🧑🏾‍💻 Decided Response Mode:** {mode.value}")
            if mode not in conversation_commands:
                conversation_commands.append(mode)

        for cmd in conversation_commands:
            await conversation_command_rate_limiter.update_and_check_if_valid(websocket, cmd)
            q = q.replace(f"/{cmd.value}", "").strip()

        if ConversationCommand.Summarize in conversation_commands:
            file_filters = conversation.file_filters
            response_log = ""
            if len(file_filters) == 0:
                response_log = "No files selected for summarization. Please add files using the section on the left."
                await send_complete_llm_response(response_log)
            elif len(file_filters) > 1:
                response_log = "Only one file can be selected for summarization."
                await send_complete_llm_response(response_log)
            else:
                try:
                    file_object = await FileObjectAdapters.async_get_file_objects_by_name(user, file_filters[0])
                    if len(file_object) == 0:
                        response_log = "Sorry, we couldn't find the full text of this file. Please re-upload the document and try again."
                        await send_complete_llm_response(response_log)
                        continue
                    contextual_data = " ".join([file.raw_text for file in file_object])
                    if not q:
                        q = "Create a general summary of the file"
                    await send_status_update(f"**🧑🏾‍💻 Constructing Summary Using:** {file_object[0].file_name}")
                    response = await extract_relevant_summary(q, contextual_data)
                    response_log = str(response)
                    await send_complete_llm_response(response_log)
                except Exception as e:
                    response_log = "Error summarizing file."
                    logger.error(f"Error summarizing file for {user.email}: {e}", exc_info=True)
                    await send_complete_llm_response(response_log)
            await sync_to_async(save_to_conversation_log)(
                q,
                response_log,
                user,
                meta_log,
                user_message_time,
                intent_type="summarize",
                client_application=websocket.user.client_app,
                conversation_id=conversation_id,
            )
            update_telemetry_state(
                request=websocket,
                telemetry_type="api",
                api="chat",
                metadata={"conversation_command": conversation_commands[0].value},
            )
            continue

        custom_filters = []
        if conversation_commands == [ConversationCommand.Help]:
            if not q:
                conversation_config = await ConversationAdapters.aget_user_conversation_config(user)
                if conversation_config == None:
                    conversation_config = await ConversationAdapters.aget_default_conversation_config()
                model_type = conversation_config.model_type
                formatted_help = help_message.format(model=model_type, version=state.khoj_version, device=get_device())
                await send_complete_llm_response(formatted_help)
                continue
            # Adding specification to search online specifically on khoj.dev pages.
            custom_filters.append("site:khoj.dev")
            conversation_commands.append(ConversationCommand.Online)

        if ConversationCommand.Automation in conversation_commands:
            try:
                automation, crontime, query_to_run, subject = await create_automation(
                    q, timezone, user, websocket.url, meta_log
                )
            except Exception as e:
                logger.error(f"Error scheduling task {q} for {user.email}: {e}")
                await send_complete_llm_response(
                    f"Unable to create automation. Ensure the automation doesn't already exist."
                )
                continue

            llm_response = construct_automation_created_message(automation, crontime, query_to_run, subject)
            await sync_to_async(save_to_conversation_log)(
                q,
                llm_response,
                user,
                meta_log,
                user_message_time,
                intent_type="automation",
                client_application=websocket.user.client_app,
                conversation_id=conversation_id,
                inferred_queries=[query_to_run],
                automation_id=automation.id,
            )
            common = CommonQueryParamsClass(
                client=websocket.user.client_app,
                user_agent=websocket.headers.get("user-agent"),
                host=websocket.headers.get("host"),
            )
            update_telemetry_state(
                request=websocket,
                telemetry_type="api",
                api="chat",
                **common.__dict__,
            )
            await send_complete_llm_response(llm_response)
            continue

        compiled_references, inferred_queries, defiltered_query = await extract_references_and_questions(
            websocket, meta_log, q, 7, 0.18, conversation_id, conversation_commands, location, send_status_update
        )

        if compiled_references:
            headings = "\n- " + "\n- ".join(set([c.get("compiled", c).split("\n")[0] for c in compiled_references]))
            await send_status_update(f"**📜 Found Relevant Notes**: {headings}")

        online_results: Dict = dict()

        if conversation_commands == [ConversationCommand.Notes] and not await EntryAdapters.auser_has_entries(user):
            await send_complete_llm_response(f"{no_entries_found.format()}")
            continue

        if ConversationCommand.Notes in conversation_commands and is_none_or_empty(compiled_references):
            conversation_commands.remove(ConversationCommand.Notes)

        if ConversationCommand.Online in conversation_commands:
            if not online_search_enabled():
                conversation_commands.remove(ConversationCommand.Online)
                # If online search is not enabled, try to read webpages directly
                if ConversationCommand.Webpage not in conversation_commands:
                    conversation_commands.append(ConversationCommand.Webpage)
            else:
                try:
                    online_results = await search_online(
                        defiltered_query, meta_log, location, send_status_update, custom_filters
                    )
                except ValueError as e:
                    logger.warning(f"Error searching online: {e}. Attempting to respond without online results")
                    await send_complete_llm_response(
                        f"Error searching online: {e}. Attempting to respond without online results"
                    )
                    continue

        if ConversationCommand.Webpage in conversation_commands:
            try:
                direct_web_pages = await read_webpages(defiltered_query, meta_log, location, send_status_update)
                webpages = []
                for query in direct_web_pages:
                    if online_results.get(query):
                        online_results[query]["webpages"] = direct_web_pages[query]["webpages"]
                    else:
                        online_results[query] = {"webpages": direct_web_pages[query]["webpages"]}

                    for webpage in direct_web_pages[query]["webpages"]:
                        webpages.append(webpage["link"])

                await send_status_update(f"**📚 Read web pages**: {webpages}")
            except ValueError as e:
                logger.warning(
                    f"Error directly reading webpages: {e}. Attempting to respond without online results", exc_info=True
                )

        if ConversationCommand.Image in conversation_commands:
            update_telemetry_state(
                request=websocket,
                telemetry_type="api",
                api="chat",
                metadata={"conversation_command": conversation_commands[0].value},
            )
            image, status_code, improved_image_prompt, intent_type = await text_to_image(
                q,
                user,
                meta_log,
                location_data=location,
                references=compiled_references,
                online_results=online_results,
                send_status_func=send_status_update,
            )
            if image is None or status_code != 200:
                content_obj = {
                    "image": image,
                    "intentType": intent_type,
                    "detail": improved_image_prompt,
                    "content-type": "application/json",
                }
                await send_complete_llm_response(json.dumps(content_obj))
                continue

            await sync_to_async(save_to_conversation_log)(
                q,
                image,
                user,
                meta_log,
                user_message_time,
                intent_type=intent_type,
                inferred_queries=[improved_image_prompt],
                client_application=websocket.user.client_app,
                conversation_id=conversation_id,
                compiled_references=compiled_references,
                online_results=online_results,
            )
            content_obj = {"image": image, "intentType": intent_type, "inferredQueries": [improved_image_prompt], "context": compiled_references, "content-type": "application/json", "online_results": online_results}  # type: ignore

            await send_complete_llm_response(json.dumps(content_obj))
            continue

        await send_status_update(f"**💭 Generating a well-informed response**")
        llm_response, chat_metadata = await agenerate_chat_response(
            defiltered_query,
            meta_log,
            conversation,
            compiled_references,
            online_results,
            inferred_queries,
            conversation_commands,
            user,
            websocket.user.client_app,
            conversation_id,
            location,
            user_name,
        )

        chat_metadata["agent"] = conversation.agent.slug if conversation.agent else None

        update_telemetry_state(
            request=websocket,
            telemetry_type="api",
            api="chat",
            metadata=chat_metadata,
        )
        iterator = AsyncIteratorWrapper(llm_response)

        await send_message("start_llm_response")

        async for item in iterator:
            if item is None:
                break
            if connection_alive:
                try:
                    await send_message(f"{item}")
                except ConnectionClosedOK:
                    connection_alive = False
                    logger.info(f"User {user} disconnected web socket. Emitting rest of responses to clear thread")

        await send_message("end_llm_response")


@api_chat.get("", response_class=Response)
@requires(["authenticated"])
async def chat(
    request: Request,
    common: CommonQueryParams,
    q: str,
    n: Optional[int] = 5,
    d: Optional[float] = 0.22,
    stream: Optional[bool] = False,
    title: Optional[str] = None,
    conversation_id: Optional[int] = None,
    city: Optional[str] = None,
    region: Optional[str] = None,
    country: Optional[str] = None,
    timezone: Optional[str] = None,
    rate_limiter_per_minute=Depends(
        ApiUserRateLimiter(requests=5, subscribed_requests=60, window=60, slug="chat_minute")
    ),
    rate_limiter_per_day=Depends(
        ApiUserRateLimiter(requests=5, subscribed_requests=600, window=60 * 60 * 24, slug="chat_day")
    ),
) -> Response:
    user: KhojUser = request.user.object
    q = unquote(q)
    if is_query_empty(q):
        return Response(
            content="It seems like your query is incomplete. Could you please provide more details or specify what you need help with?",
            media_type="text/plain",
            status_code=400,
        )
    user_message_time = datetime.now().strftime("%Y-%m-%d %H:%M:%S")
    logger.info(f"Chat request by {user.username}: {q}")

    await is_ready_to_chat(user)
    conversation_commands = [get_conversation_command(query=q, any_references=True)]

    _custom_filters = []
    if conversation_commands == [ConversationCommand.Help]:
        help_str = "/" + ConversationCommand.Help
        if q.strip() == help_str:
            conversation_config = await ConversationAdapters.aget_user_conversation_config(user)
            if conversation_config == None:
                conversation_config = await ConversationAdapters.aget_default_conversation_config()
            model_type = conversation_config.model_type
            formatted_help = help_message.format(model=model_type, version=state.khoj_version, device=get_device())
            return StreamingResponse(iter([formatted_help]), media_type="text/event-stream", status_code=200)
        # Adding specification to search online specifically on khoj.dev pages.
        _custom_filters.append("site:khoj.dev")
        conversation_commands.append(ConversationCommand.Online)

    conversation = await ConversationAdapters.aget_conversation_by_user(user, conversation_id=conversation_id)
<<<<<<< HEAD
=======
    conversation_id = conversation.id if conversation else None
>>>>>>> d4e5c957
    if ConversationCommand.Summarize in conversation_commands:
        file_filters = conversation.file_filters
        llm_response = ""
        if len(file_filters) == 0:
            llm_response = "No files selected for summarization. Please add files using the section on the left."
        elif len(file_filters) > 1:
            llm_response = "Only one file can be selected for summarization."
        else:
            try:
                file_object = await FileObjectAdapters.async_get_file_objects_by_name(user, file_filters[0])
                if len(file_object) == 0:
                    llm_response = "Sorry, we couldn't find the full text of this file. Please re-upload the document and try again."
                    return StreamingResponse(content=llm_response, media_type="text/event-stream", status_code=200)
                contextual_data = " ".join([file.raw_text for file in file_object])
                summarizeStr = "/" + ConversationCommand.Summarize
                if q.strip() == summarizeStr:
                    q = "Create a general summary of the file"
                response = await extract_relevant_summary(q, contextual_data)
                llm_response = str(response)
            except Exception as e:
                logger.error(f"Error summarizing file for {user.email}: {e}")
                llm_response = "Error summarizing file."
        await sync_to_async(save_to_conversation_log)(
            q,
            llm_response,
            user,
            conversation.conversation_log,
            user_message_time,
            intent_type="summarize",
            client_application=request.user.client_app,
            conversation_id=conversation_id,
        )
        update_telemetry_state(
            request=request,
            telemetry_type="api",
            api="chat",
            metadata={"conversation_command": conversation_commands[0].value},
            **common.__dict__,
        )
        return StreamingResponse(content=llm_response, media_type="text/event-stream", status_code=200)

    conversation = await ConversationAdapters.aget_conversation_by_user(
        user, request.user.client_app, conversation_id, title
    )
    conversation_id = conversation.id if conversation else None
    if not conversation:
        return Response(
            content=f"No conversation found with requested id, title", media_type="text/plain", status_code=400
        )
    else:
        meta_log = conversation.conversation_log

    is_automated_task = conversation_commands == [ConversationCommand.AutomatedTask]

    if conversation_commands == [ConversationCommand.Default] or is_automated_task:
        conversation_commands = await aget_relevant_information_sources(q, meta_log, is_automated_task)
        mode = await aget_relevant_output_modes(q, meta_log, is_automated_task)
        if mode not in conversation_commands:
            conversation_commands.append(mode)

    for cmd in conversation_commands:
        await conversation_command_rate_limiter.update_and_check_if_valid(request, cmd)
        q = q.replace(f"/{cmd.value}", "").strip()

    location = None

    if city or region or country:
        location = LocationData(city=city, region=region, country=country)

    user_name = await aget_user_name(user)

    if ConversationCommand.Automation in conversation_commands:
        try:
            automation, crontime, query_to_run, subject = await create_automation(
                q, timezone, user, request.url, meta_log
            )
        except Exception as e:
            logger.error(f"Error creating automation {q} for {user.email}: {e}", exc_info=True)
            return Response(
                content=f"Unable to create automation. Ensure the automation doesn't already exist.",
                media_type="text/plain",
                status_code=500,
            )

        llm_response = construct_automation_created_message(automation, crontime, query_to_run, subject)
        await sync_to_async(save_to_conversation_log)(
            q,
            llm_response,
            user,
            meta_log,
            user_message_time,
            intent_type="automation",
            client_application=request.user.client_app,
            conversation_id=conversation_id,
            inferred_queries=[query_to_run],
            automation_id=automation.id,
        )

        if stream:
            return StreamingResponse(llm_response, media_type="text/event-stream", status_code=200)
        else:
            return Response(content=llm_response, media_type="text/plain", status_code=200)

    compiled_references, inferred_queries, defiltered_query = await extract_references_and_questions(
        request, meta_log, q, (n or 5), (d or math.inf), conversation_id, conversation_commands, location
    )
    online_results: Dict[str, Dict] = {}

    if conversation_commands == [ConversationCommand.Notes] and not await EntryAdapters.auser_has_entries(user):
        no_entries_found_format = no_entries_found.format()
        if stream:
            return StreamingResponse(iter([no_entries_found_format]), media_type="text/event-stream", status_code=200)
        else:
            response_obj = {"response": no_entries_found_format}
            return Response(content=json.dumps(response_obj), media_type="text/plain", status_code=200)

    if conversation_commands == [ConversationCommand.Notes] and is_none_or_empty(compiled_references):
        no_notes_found_format = no_notes_found.format()
        if stream:
            return StreamingResponse(iter([no_notes_found_format]), media_type="text/event-stream", status_code=200)
        else:
            response_obj = {"response": no_notes_found_format}
            return Response(content=json.dumps(response_obj), media_type="text/plain", status_code=200)

    if ConversationCommand.Notes in conversation_commands and is_none_or_empty(compiled_references):
        conversation_commands.remove(ConversationCommand.Notes)

    if ConversationCommand.Online in conversation_commands:
        if not online_search_enabled():
            conversation_commands.remove(ConversationCommand.Online)
            # If online search is not enabled, try to read webpages directly
            if ConversationCommand.Webpage not in conversation_commands:
                conversation_commands.append(ConversationCommand.Webpage)
        else:
            try:
                online_results = await search_online(
                    defiltered_query, meta_log, location, custom_filters=_custom_filters
                )
            except ValueError as e:
                logger.warning(f"Error searching online: {e}. Attempting to respond without online results")

    if ConversationCommand.Webpage in conversation_commands:
        try:
            online_results = await read_webpages(defiltered_query, meta_log, location)
        except ValueError as e:
            logger.warning(
                f"Error directly reading webpages: {e}. Attempting to respond without online results", exc_info=True
            )

    if ConversationCommand.Image in conversation_commands:
        update_telemetry_state(
            request=request,
            telemetry_type="api",
            api="chat",
            metadata={"conversation_command": conversation_commands[0].value},
            **common.__dict__,
        )
        image, status_code, improved_image_prompt, intent_type = await text_to_image(
            q, user, meta_log, location_data=location, references=compiled_references, online_results=online_results
        )
        if image is None:
            content_obj = {"image": image, "intentType": intent_type, "detail": improved_image_prompt}
            return Response(content=json.dumps(content_obj), media_type="application/json", status_code=status_code)

        await sync_to_async(save_to_conversation_log)(
            q,
            image,
            user,
            meta_log,
            user_message_time,
            intent_type=intent_type,
            inferred_queries=[improved_image_prompt],
            client_application=request.user.client_app,
            conversation_id=conversation.id,
            compiled_references=compiled_references,
            online_results=online_results,
        )
        content_obj = {"image": image, "intentType": intent_type, "inferredQueries": [improved_image_prompt], "context": compiled_references, "online_results": online_results}  # type: ignore
        return Response(content=json.dumps(content_obj), media_type="application/json", status_code=status_code)

    # Get the (streamed) chat response from the LLM of choice.
    llm_response, chat_metadata = await agenerate_chat_response(
        defiltered_query,
        meta_log,
        conversation,
        compiled_references,
        online_results,
        inferred_queries,
        conversation_commands,
        user,
        request.user.client_app,
        conversation.id,
        location,
        user_name,
    )

    cmd_set = set([cmd.value for cmd in conversation_commands])
    chat_metadata["conversation_command"] = cmd_set
    chat_metadata["agent"] = conversation.agent.slug if conversation.agent else None

    update_telemetry_state(
        request=request,
        telemetry_type="api",
        api="chat",
        metadata=chat_metadata,
        **common.__dict__,
    )

    if llm_response is None:
        return Response(content=llm_response, media_type="text/plain", status_code=500)

    if stream:
        return StreamingResponse(llm_response, media_type="text/event-stream", status_code=200)

    iterator = AsyncIteratorWrapper(llm_response)

    # Get the full response from the generator if the stream is not requested.
    aggregated_gpt_response = ""
    async for item in iterator:
        if item is None:
            break
        aggregated_gpt_response += item

    actual_response = aggregated_gpt_response.split("### compiled references:")[0]

    response_obj = {
        "response": actual_response,
        "inferredQueries": inferred_queries,
        "context": compiled_references,
        "online_results": online_results,
    }

    return Response(content=json.dumps(response_obj), media_type="application/json", status_code=200)<|MERGE_RESOLUTION|>--- conflicted
+++ resolved
@@ -876,10 +876,7 @@
         conversation_commands.append(ConversationCommand.Online)
 
     conversation = await ConversationAdapters.aget_conversation_by_user(user, conversation_id=conversation_id)
-<<<<<<< HEAD
-=======
     conversation_id = conversation.id if conversation else None
->>>>>>> d4e5c957
     if ConversationCommand.Summarize in conversation_commands:
         file_filters = conversation.file_filters
         llm_response = ""
