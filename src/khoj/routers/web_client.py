--- conflicted
+++ resolved
@@ -3,16 +3,19 @@
 from fastapi import Request
 from fastapi.responses import HTMLResponse, FileResponse
 from fastapi.templating import Jinja2Templates
-<<<<<<< HEAD
-from khoj.utils.rawconfig import TextContentConfig, OpenAIProcessorConfig, FullConfig, LlamaProcessorConfig
-=======
-from khoj.utils.rawconfig import TextContentConfig, OpenAIProcessorConfig, FullConfig, PageContentConfig
->>>>>>> 860c4389
+from khoj.utils.rawconfig import (
+    TextContentConfig,
+    OpenAIProcessorConfig,
+    FullConfig,
+    LlamaProcessorConfig,
+    PageContentConfig,
+)
 
 # Internal Packages
 from khoj.utils import constants, state
 
 import json
+
 
 # Initialize Router
 web_client = APIRouter()
