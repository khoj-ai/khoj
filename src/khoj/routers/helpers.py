--- conflicted
+++ resolved
@@ -671,11 +671,8 @@
             max_prompt_size=max_tokens,
             tokenizer_name=tokenizer,
             vision_enabled=vision_available,
-<<<<<<< HEAD
             uploaded_image_url=uploaded_image_url,
-=======
             model_type=conversation_config.model_type,
->>>>>>> 14a495cb
         )
 
         return anthropic_send_message_to_model(
