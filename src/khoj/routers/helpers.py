--- conflicted
+++ resolved
@@ -430,7 +430,6 @@
 
     if is_none_or_empty(corpus) or is_none_or_empty(q):
         return None
-<<<<<<< HEAD
 
     extract_relevant_information = prompts.extract_relevant_summary.format(
         query=q,
@@ -439,16 +438,6 @@
 
     summarizer_model: ChatModelOptions = await ConversationAdapters.aget_summarizer_conversation_config()
 
-=======
-
-    extract_relevant_information = prompts.extract_relevant_summary.format(
-        query=q,
-        corpus=corpus.strip(),
-    )
-
-    summarizer_model: ChatModelOptions = await ConversationAdapters.aget_summarizer_conversation_config()
-
->>>>>>> d4e5c957
     with timer("Chat actor: Extract relevant information from data", logger):
         response = await send_message_to_model_wrapper(
             extract_relevant_information,
