import asyncio
import base64
import fnmatch
import hashlib
import json
import logging
import math
import os
import re
import time
from datetime import datetime, timedelta, timezone
from random import random
from typing import (
    Annotated,
    Any,
    AsyncGenerator,
    Callable,
    Dict,
    List,
    Optional,
    Set,
    Tuple,
    Union,
)
from urllib.parse import parse_qs, quote, unquote, urljoin, urlparse

import cron_descriptor
import pyjson5
import pytz
import requests
from apscheduler.job import Job
from apscheduler.triggers.cron import CronTrigger
from asgiref.sync import sync_to_async
from django.utils import timezone as django_timezone
from fastapi import Depends, Header, HTTPException, Request, UploadFile, WebSocket
from langchain_core.messages.chat import ChatMessage
from pydantic import BaseModel, EmailStr, Field
from starlette.authentication import has_required_scope
from starlette.requests import URL

from khoj.database import adapters
from khoj.database.adapters import (
    LENGTH_OF_FREE_TRIAL,
    AgentAdapters,
    AutomationAdapters,
    ConversationAdapters,
    EntryAdapters,
    FileObjectAdapters,
    UserMemoryAdapters,
    aget_user_by_email,
    create_khoj_token,
    get_default_search_model,
    get_khoj_tokens,
    get_user_name,
    get_user_notion_config,
    get_user_subscription_state,
    require_valid_user,
    run_with_process_lock,
)
from khoj.database.models import (
    Agent,
    ChatMessageModel,
    ChatModel,
    ClientApplication,
    Conversation,
    GithubConfig,
    KhojUser,
    NotionConfig,
    ProcessLock,
    RateLimitRecord,
    Subscription,
    TextToImageModelConfig,
    UserMemory,
    UserRequests,
)
from khoj.processor.content.docx.docx_to_entries import DocxToEntries
from khoj.processor.content.github.github_to_entries import GithubToEntries
from khoj.processor.content.images.image_to_entries import ImageToEntries
from khoj.processor.content.markdown.markdown_to_entries import MarkdownToEntries
from khoj.processor.content.notion.notion_to_entries import NotionToEntries
from khoj.processor.content.org_mode.org_to_entries import OrgToEntries
from khoj.processor.content.pdf.pdf_to_entries import PdfToEntries
from khoj.processor.content.plaintext.plaintext_to_entries import PlaintextToEntries
from khoj.processor.conversation import prompts
from khoj.processor.conversation.anthropic.anthropic_chat import (
    anthropic_send_message_to_model,
    converse_anthropic,
)
from khoj.processor.conversation.google.gemini_chat import (
    converse_gemini,
    gemini_send_message_to_model,
)
from khoj.processor.conversation.openai.gpt import (
    converse_openai,
    send_message_to_model,
)
from khoj.processor.conversation.utils import (
    ChatEvent,
    OperatorRun,
    ResearchIteration,
    ResponseWithThought,
    clean_json,
    clean_mermaidjs,
    construct_chat_history,
    construct_question_history,
    defilter_query,
    generate_chatml_messages_with_context,
)
from khoj.processor.speech.text_to_speech import is_eleven_labs_enabled
from khoj.routers.email import is_resend_enabled, send_task_email
from khoj.routers.twilio import is_twilio_enabled
from khoj.search_filter.date_filter import DateFilter
from khoj.search_filter.file_filter import FileFilter
from khoj.search_filter.word_filter import WordFilter
from khoj.search_type import text_search
from khoj.utils import state
from khoj.utils.helpers import (
    LRU,
    ConversationCommand,
    ImageShape,
    ToolDefinition,
    get_file_type,
    in_debug_mode,
    is_none_or_empty,
    is_operator_enabled,
    is_valid_url,
    log_telemetry,
    mode_descriptions_for_llm,
    timer,
    tool_descriptions_for_llm,
    truncate_code_context,
)
from khoj.utils.rawconfig import (
    ChatRequestBody,
    FileData,
    LocationData,
    SearchResponse,
)
from khoj.utils.state import SearchType
from khoj.utils.yaml import yaml_dump

logger = logging.getLogger(__name__)


NOTION_OAUTH_CLIENT_ID = os.getenv("NOTION_OAUTH_CLIENT_ID")
NOTION_OAUTH_CLIENT_SECRET = os.getenv("NOTION_OAUTH_CLIENT_SECRET")
NOTION_REDIRECT_URI = os.getenv("NOTION_REDIRECT_URI")


def is_query_empty(query: str) -> bool:
    return is_none_or_empty(query.strip())


def validate_chat_model(user: KhojUser):
    default_chat_model = ConversationAdapters.get_default_chat_model(user)

    if default_chat_model is None:
        raise HTTPException(status_code=500, detail="Contact the server administrator to add a chat model.")

    if default_chat_model.model_type == "openai" and not default_chat_model.ai_model_api:
        raise HTTPException(status_code=500, detail="Contact the server administrator to add a chat model.")


async def is_ready_to_chat(user: KhojUser):
    user_chat_model = await ConversationAdapters.aget_user_chat_model(user)
    if user_chat_model is None:
        user_chat_model = await ConversationAdapters.aget_default_chat_model(user)

    if (
        user_chat_model
        and (
            user_chat_model.model_type
            in [
                ChatModel.ModelType.OPENAI,
                ChatModel.ModelType.ANTHROPIC,
                ChatModel.ModelType.GOOGLE,
            ]
        )
        and user_chat_model.ai_model_api
    ):
        return True

    raise HTTPException(status_code=500, detail="Set your OpenAI API key or enable Local LLM via Khoj settings.")


def get_file_content(file: UploadFile):
    file_content = file.file.read()
    file_type, encoding = get_file_type(file.content_type, file_content)
    return FileData(name=file.filename, content=file_content, file_type=file_type, encoding=encoding)


def update_telemetry_state(
    request: Request,
    telemetry_type: str,
    api: str,
    client: Optional[str] = None,
    user_agent: Optional[str] = None,
    referer: Optional[str] = None,
    host: Optional[str] = None,
    metadata: Optional[dict] = None,
):
    user: KhojUser = request.user.object if request.user.is_authenticated else None
    client_app: ClientApplication = request.user.client_app if request.user.is_authenticated else None
    subscription: Subscription = user.subscription if user and hasattr(user, "subscription") else None
    user_state = {
        "client_host": request.client.host if request.client else None,
        "user_agent": user_agent or "unknown",
        "referer": referer or "unknown",
        "host": host or "unknown",
        "server_id": str(user.uuid) if user else None,
        "subscription_type": subscription.type if subscription else None,
        "is_recurring": subscription.is_recurring if subscription else None,
        "client_id": str(client_app.name) if client_app else "default",
    }

    if metadata:
        user_state.update(metadata)

    state.telemetry += [
        log_telemetry(
            telemetry_type=telemetry_type,
            api=api,
            client=client,
            disable_telemetry_env=state.telemetry_disabled,
            properties=user_state,
        )
    ]


def get_next_url(request: Request) -> str:
    "Construct next url relative to current domain from request"
    next_url_param = urlparse(request.query_params.get("next", "/"))
    next_path = "/"  # default next path
    # If relative path or absolute path to current domain
    if is_none_or_empty(next_url_param.scheme) or next_url_param.netloc == request.base_url.netloc:
        # Use path in next query param
        next_path = next_url_param.path
    # Construct absolute url using current domain and next path from request
    return urljoin(str(request.base_url).rstrip("/"), next_path)


def get_conversation_command(query: str) -> ConversationCommand:
    if query.startswith("/notes"):
        return ConversationCommand.Notes
    elif query.startswith("/general"):
        return ConversationCommand.General
    elif query.startswith("/online"):
        return ConversationCommand.Online
    elif query.startswith("/webpage"):
        return ConversationCommand.Webpage
    elif query.startswith("/image"):
        return ConversationCommand.Image
    elif query.startswith("/automated_task"):
        return ConversationCommand.AutomatedTask
    elif query.startswith("/diagram"):
        return ConversationCommand.Diagram
    elif query.startswith("/code"):
        return ConversationCommand.Code
    elif query.startswith("/research"):
        return ConversationCommand.Research
    elif query.startswith("/operator") and is_operator_enabled():
        return ConversationCommand.Operator
    else:
        return ConversationCommand.Default


def gather_raw_query_files(
    query_files: Dict[str, str],
):
    """
    Gather contextual data from the given (raw) files
    """

    if len(query_files) == 0:
        return ""

    contextual_data = " ".join(
        [f"File: {file_name}\n\n{file_content}\n\n" for file_name, file_content in query_files.items()]
    )
    return f"I have attached the following files:\n\n{contextual_data}"


async def acreate_title_from_history(
    user: KhojUser,
    conversation: Conversation,
):
    """
    Create a title from the given conversation history
    """
    chat_history = construct_chat_history(conversation.messages)

    title_generation_prompt = prompts.conversation_title_generation.format(chat_history=chat_history)

    with timer("Chat actor: Generate title from conversation history", logger):
        response = await send_message_to_model_wrapper(title_generation_prompt, fast_model=True, user=user)

    return response.text.strip()


async def acreate_title_from_query(query: str, user: KhojUser = None) -> str:
    """
    Create a title from the given query
    """
    title_generation_prompt = prompts.subject_generation.format(query=query)

    with timer("Chat actor: Generate title from query", logger):
        response = await send_message_to_model_wrapper(title_generation_prompt, fast_model=True, user=user)

    return response.text.strip()


async def acheck_if_safe_prompt(system_prompt: str, user: KhojUser = None, lax: bool = False) -> Tuple[bool, str]:
    """
    Check if the system prompt is safe to use
    """
    safe_prompt_check = (
        prompts.personality_prompt_safety_expert.format(prompt=system_prompt)
        if not lax
        else prompts.personality_prompt_safety_expert_lax.format(prompt=system_prompt)
    )
    is_safe = True
    reason = ""

    class SafetyCheck(BaseModel):
        safe: bool
        reason: str

    with timer("Chat actor: Check if safe prompt", logger):
        response = await send_message_to_model_wrapper(
            safe_prompt_check, response_type="json_object", response_schema=SafetyCheck, fast_model=True, user=user
        )

        response = response.text.strip()
        try:
            response = json.loads(clean_json(response))
            is_safe = str(response.get("safe", "true")).lower() == "true"
            if not is_safe:
                reason = response.get("reason", "")
        except Exception:
            logger.error(f"Invalid response for checking safe prompt: {response}")

    if not is_safe:
        logger.error(f"Unsafe prompt: {system_prompt}. Reason: {reason}")

    return is_safe, reason


async def aget_data_sources_and_output_format(
    query: str,
    chat_history: list[ChatMessageModel],
    user: KhojUser,
    query_images: List[str] = None,
    agent: Agent = None,
    query_files: str = None,
    relevant_memories: List[UserMemory] = None,
    tracer: dict = {},
) -> Dict[str, Any]:
    """
    Given a query, determine which of the available data sources and output modes the agent should use to answer appropriately.
    """

    source_options = dict()
    source_options_str = ""

    agent_sources = agent.input_tools if agent else []
    user_has_entries = await EntryAdapters.auser_has_entries(user)

    for source, description in tool_descriptions_for_llm.items():
        # Skip showing Notes tool as an option if user has no entries
        if source == ConversationCommand.Notes and not user_has_entries:
            continue
        if source == ConversationCommand.Operator and not is_operator_enabled():
            continue
        source_options[source.value] = description
        if len(agent_sources) == 0 or source.value in agent_sources:
            source_options_str += f'- "{source.value}": "{description}"\n'

    output_options = dict()
    output_options_str = ""

    agent_outputs = agent.output_modes if agent else []

    for output, description in mode_descriptions_for_llm.items():
        output_options[output.value] = description
        if len(agent_outputs) == 0 or output.value in agent_outputs:
            output_options_str += f'- "{output.value}": "{description}"\n'

    chat_history_str = construct_chat_history(chat_history, n=6)

    personality_context = (
        prompts.personality_context.format(personality=agent.personality) if agent and agent.personality else ""
    )

    relevant_tools_prompt = prompts.pick_relevant_tools.format(
        query=query,
        sources=source_options_str,
        outputs=output_options_str,
        chat_history=chat_history_str,
        personality_context=personality_context,
    )

    agent_chat_model = AgentAdapters.get_agent_chat_model(agent, user) if agent else None

    class PickTools(BaseModel):
        source: List[str] = Field(..., min_items=1)
        output: str

    with timer("Chat actor: Infer information sources to refer", logger):
        raw_response = await send_message_to_model_wrapper(
            relevant_tools_prompt,
            query_files=query_files,
            query_images=query_images,
            response_type="json_object",
            response_schema=PickTools,
<<<<<<< HEAD
            user=user,
            query_files=query_files,
            relevant_memories=relevant_memories,
=======
            fast_model=False,
>>>>>>> be79b8a6
            agent_chat_model=agent_chat_model,
            user=user,
            tracer=tracer,
        )

    try:
        response = clean_json(raw_response.text)
        response = json.loads(response)

        chosen_sources = [s.strip() for s in response.get("source", []) if s.strip()]
        chosen_output = response.get("output", "text").strip()  # Default to text output

        if is_none_or_empty(chosen_sources) or not isinstance(chosen_sources, list):
            raise ValueError(
                f"Invalid response for determining relevant tools: {chosen_sources}. Raw Response: {response}"
            )

        output_mode = ConversationCommand.Text
        # Verify selected output mode is enabled for the agent, as the LLM can sometimes get confused by the tool options.
        if chosen_output in output_options.keys() and (len(agent_outputs) == 0 or chosen_output in agent_outputs):
            # Ensure that the chosen output mode exists as a valid ConversationCommand
            output_mode = ConversationCommand(chosen_output)

        data_sources = []
        # Verify selected data sources are enabled for the agent, as the LLM can sometimes get confused by the tool options.
        for chosen_source in chosen_sources:
            # Ensure that the chosen data source exists as a valid ConversationCommand
            if chosen_source in source_options.keys() and (len(agent_sources) == 0 or chosen_source in agent_sources):
                data_sources.append(ConversationCommand(chosen_source))

        # Fallback to default sources if the inferred data sources are unset or invalid
        if is_none_or_empty(data_sources):
            if len(agent_sources) == 0:
                data_sources = [ConversationCommand.Default]
            else:
                data_sources = [ConversationCommand.General]
    except Exception as e:
        logger.error(f"Invalid response for determining relevant tools: {response}. Error: {e}", exc_info=True)
        data_sources = agent_sources if len(agent_sources) > 0 else [ConversationCommand.Default]
        output_mode = agent_outputs[0] if len(agent_outputs) > 0 else ConversationCommand.Text

    return {"sources": data_sources, "output": output_mode}


async def infer_webpage_urls(
    q: str,
    max_webpages: int,
    chat_history: List[ChatMessageModel],
    location_data: LocationData,
    user: KhojUser,
    query_images: List[str] = None,
    agent: Agent = None,
    query_files: str = None,
    relevant_memories: List[UserMemory] = None,
    tracer: dict = {},
) -> List[str]:
    """
    Infer webpage links from the given query
    """
    location = f"{location_data}" if location_data else "Unknown"
    username = prompts.user_name.format(name=user.get_full_name()) if user.get_full_name() else ""
    chat_history_str = construct_chat_history(chat_history)

    utc_date = datetime.now(timezone.utc).strftime("%Y-%m-%d")
    personality_context = (
        prompts.personality_context.format(personality=agent.personality) if agent and agent.personality else ""
    )

    online_queries_prompt = prompts.infer_webpages_to_read.format(
        query=q,
        max_webpages=max_webpages,
        chat_history=chat_history_str,
        current_date=utc_date,
        location=location,
        username=username,
        personality_context=personality_context,
    )

    agent_chat_model = AgentAdapters.get_agent_chat_model(agent, user) if agent else None

    class WebpageUrls(BaseModel):
        links: List[str] = Field(..., min_items=1, max_items=max_webpages)

    with timer("Chat actor: Infer webpage urls to read", logger):
        raw_response = await send_message_to_model_wrapper(
            online_queries_prompt,
            query_files=query_files,
            query_images=query_images,
            response_type="json_object",
            response_schema=WebpageUrls,
<<<<<<< HEAD
            user=user,
            query_files=query_files,
            relevant_memories=relevant_memories,
=======
            fast_model=False,
>>>>>>> be79b8a6
            agent_chat_model=agent_chat_model,
            user=user,
            tracer=tracer,
        )

    # Validate that the response is a non-empty, JSON-serializable list of URLs
    try:
        response = clean_json(raw_response.text)
        urls = json.loads(response)
        valid_unique_urls = {str(url).strip() for url in urls["links"] if is_valid_url(url)}
        if is_none_or_empty(valid_unique_urls):
            raise ValueError(f"Invalid list of urls: {response}")
        if len(valid_unique_urls) == 0:
            logger.error(f"No valid URLs found in response: {response}")
            return []
        return list(valid_unique_urls)[:max_webpages]
    except Exception:
        raise ValueError(f"Invalid list of urls: {response}")


async def generate_online_subqueries(
    q: str,
    chat_history: List[ChatMessageModel],
    location_data: LocationData,
    user: KhojUser,
    query_images: List[str] = None,
    query_files: str = None,
<<<<<<< HEAD
    relevant_memories: List[UserMemory] = None,
=======
    max_queries: int = 3,
    agent: Agent = None,
>>>>>>> be79b8a6
    tracer: dict = {},
) -> Set[str]:
    """
    Generate subqueries from the given query
    """
    location = f"{location_data}" if location_data else "Unknown"
    username = prompts.user_name.format(name=user.get_full_name()) if user.get_full_name() else ""
    chat_history_str = construct_chat_history(chat_history)

    utc_date = datetime.now(timezone.utc).strftime("%Y-%m-%d")
    personality_context = (
        prompts.personality_context.format(personality=agent.personality) if agent and agent.personality else ""
    )

    online_queries_prompt = prompts.online_search_conversation_subqueries.format(
        query=q,
        chat_history=chat_history_str,
        max_queries=max_queries,
        current_date=utc_date,
        location=location,
        username=username,
        personality_context=personality_context,
    )

    agent_chat_model = AgentAdapters.get_agent_chat_model(agent, user) if agent else None

    class OnlineQueries(BaseModel):
        queries: List[str] = Field(..., min_items=1, max_items=max_queries)

    with timer("Chat actor: Generate online search subqueries", logger):
        raw_response = await send_message_to_model_wrapper(
            online_queries_prompt,
            query_files=query_files,
            query_images=query_images,
            response_type="json_object",
            response_schema=OnlineQueries,
<<<<<<< HEAD
            user=user,
            query_files=query_files,
            relevant_memories=relevant_memories,
=======
            fast_model=False,
>>>>>>> be79b8a6
            agent_chat_model=agent_chat_model,
            user=user,
            tracer=tracer,
        )

    # Validate that the response is a non-empty, JSON-serializable list
    try:
        response = clean_json(raw_response.text)
        response = pyjson5.loads(response)
        response = {q.strip() for q in response["queries"] if q.strip()}
        if not isinstance(response, set) or not response or len(response) == 0:
            logger.error(
                f"Invalid response for constructing online subqueries: {response}. Returning original query: {q}"
            )
            return {q}
        return response
    except Exception:
        logger.error(f"Invalid response for constructing online subqueries: {response}. Returning original query: {q}")
        return {q}


def schedule_query(
    q: str, chat_history: List[ChatMessageModel], user: KhojUser, query_images: List[str] = None, tracer: dict = {}
) -> Tuple[str, str, str]:
    """
    Schedule the date, time to run the query. Assume the server timezone is UTC.
    """
    chat_history_str = construct_chat_history(chat_history)

    crontime_prompt = prompts.crontime_prompt.format(
        query=q,
        chat_history=chat_history_str,
    )

    raw_response = send_message_to_model_wrapper_sync(
        crontime_prompt, query_images=query_images, response_type="json_object", user=user, tracer=tracer
    )

    # Validate that the response is a non-empty, JSON-serializable list
    try:
        raw_response_text = raw_response.text
        response: Dict[str, str] = json.loads(clean_json(raw_response_text))
        if not response or not isinstance(response, Dict) or len(response) != 3:
            raise AssertionError(f"Invalid response for scheduling query : {response}")
        return response.get("crontime"), response.get("query"), response.get("subject")
    except Exception:
        raise AssertionError(f"Invalid response for scheduling query: {raw_response.text}")


async def aschedule_query(
    q: str, chat_history: List[ChatMessageModel], user: KhojUser, query_images: List[str] = None, tracer: dict = {}
) -> Tuple[str, str, str]:
    """
    Schedule the date, time to run the query. Assume the server timezone is UTC.
    """
    chat_history_str = construct_chat_history(chat_history)

    crontime_prompt = prompts.crontime_prompt.format(
        query=q,
        chat_history=chat_history_str,
    )

    raw_response = await send_message_to_model_wrapper(
        crontime_prompt,
        query_images=query_images,
        response_type="json_object",
        fast_model=False,
        user=user,
        tracer=tracer,
    )

    # Validate that the response is a non-empty, JSON-serializable list
    try:
        raw_response = raw_response.text.strip()
        response: Dict[str, str] = json.loads(clean_json(raw_response))
        if not response or not isinstance(response, Dict) or len(response) != 3:
            raise AssertionError(f"Invalid response for scheduling query : {response}")
        return response.get("crontime"), response.get("query"), response.get("subject")
    except Exception:
        raise AssertionError(f"Invalid response for scheduling query: {raw_response}")


async def extract_relevant_info(
    qs: set[str],
    corpus: str,
    user: KhojUser = None,
    agent: Agent = None,
    relevant_memories: List[UserMemory] = None,
    tracer: dict = {},
) -> Union[str, None]:
    """
    Extract relevant information for a given query from the target corpus
    """

    if is_none_or_empty(corpus) or is_none_or_empty(qs):
        return None

    personality_context = (
        prompts.personality_context.format(personality=agent.personality) if agent and agent.personality else ""
    )

    extract_relevant_information = prompts.extract_relevant_information.format(
        query=", ".join(qs),
        corpus=corpus.strip(),
        personality_context=personality_context,
    )

    agent_chat_model = AgentAdapters.get_agent_chat_model(agent, user) if agent else None

    response = await send_message_to_model_wrapper(
        extract_relevant_information,
        system_message=prompts.system_prompt_extract_relevant_information,
        fast_model=True,
        agent_chat_model=agent_chat_model,
<<<<<<< HEAD
        relevant_memories=relevant_memories,
=======
        user=user,
>>>>>>> be79b8a6
        tracer=tracer,
    )
    return response.text.strip()


async def extract_relevant_summary(
    q: str,
    corpus: str,
    chat_history: List[ChatMessageModel] = [],
    query_images: List[str] = None,
    user: KhojUser = None,
    agent: Agent = None,
    tracer: dict = {},
) -> Union[str, None]:
    """
    Extract relevant information for a given query from the target corpus
    """

    if is_none_or_empty(corpus) or is_none_or_empty(q):
        return None

    personality_context = (
        prompts.personality_context.format(personality=agent.personality) if agent and agent.personality else ""
    )

    chat_history_str = construct_chat_history(chat_history)

    extract_relevant_information = prompts.extract_relevant_summary.format(
        query=q,
        chat_history=chat_history_str,
        corpus=corpus.strip(),
        personality_context=personality_context,
    )

    agent_chat_model = AgentAdapters.get_agent_chat_model(agent, user) if agent else None

    with timer("Chat actor: Extract relevant information from data", logger):
        response = await send_message_to_model_wrapper(
            extract_relevant_information,
            query_images=query_images,
            system_message=prompts.system_prompt_extract_relevant_summary,
            fast_model=True,
            agent_chat_model=agent_chat_model,
            user=user,
            tracer=tracer,
        )
    return response.text.strip()


async def generate_summary_from_files(
    q: str,
    user: KhojUser,
    file_filters: List[str],
    chat_history: List[ChatMessageModel] = [],
    query_images: List[str] = None,
    agent: Agent = None,
    send_status_func: Optional[Callable] = None,
    query_files: str = None,
    tracer: dict = {},
):
    try:
        file_objects = None
        if await EntryAdapters.aagent_has_entries(agent):
            file_names = await EntryAdapters.aget_agent_entry_filepaths(agent)
            if len(file_names) > 0:
                file_objects = await FileObjectAdapters.aget_file_objects_by_name(None, file_names.pop(), agent)

        if (file_objects and len(file_objects) == 0 and not query_files) or (not file_objects and not query_files):
            response_log = "Sorry, I couldn't find anything to summarize."
            yield response_log
            return

        contextual_data = " ".join([f"File: {file.file_name}\n\n{file.raw_text}" for file in file_objects])

        if query_files:
            contextual_data += f"\n\n{query_files}"

        if not q:
            q = "Create a general summary of the file"

        file_names = [file.file_name for file in file_objects]
        file_names.extend(file_filters)

        all_file_names = ""

        for file_name in file_names:
            all_file_names += f"- {file_name}\n"

        async for result in send_status_func(f"**Constructing Summary Using:**\n{all_file_names}"):
            yield {ChatEvent.STATUS: result}

        response = await extract_relevant_summary(
            q,
            contextual_data,
            chat_history=chat_history,
            query_images=query_images,
            user=user,
            agent=agent,
            tracer=tracer,
        )

        yield str(response)
    except Exception as e:
        response_log = "Error summarizing file. Please try again, or contact support."
        logger.error(f"Error summarizing file for {user.email}: {e}", exc_info=True)
        yield result


async def generate_excalidraw_diagram(
    q: str,
    chat_history: List[ChatMessageModel],
    location_data: LocationData,
    note_references: List[Dict[str, Any]],
    online_results: Optional[dict] = None,
    query_images: List[str] = None,
    user: KhojUser = None,
    agent: Agent = None,
    send_status_func: Optional[Callable] = None,
    query_files: str = None,
    relevant_memories: List[UserMemory] = None,
    tracer: dict = {},
):
    if send_status_func:
        async for event in send_status_func("**Enhancing the Diagramming Prompt**"):
            yield {ChatEvent.STATUS: event}

    better_diagram_description_prompt = await generate_better_diagram_description(
        q=q,
        chat_history=chat_history,
        location_data=location_data,
        note_references=note_references,
        online_results=online_results,
        query_images=query_images,
        user=user,
        agent=agent,
        query_files=query_files,
        relevant_memories=relevant_memories,
        tracer=tracer,
    )

    if send_status_func:
        async for event in send_status_func(f"**Diagram to Create:**:\n{better_diagram_description_prompt}"):
            yield {ChatEvent.STATUS: event}
    try:
        excalidraw_diagram_description = await generate_excalidraw_diagram_from_description(
            q=better_diagram_description_prompt,
            user=user,
            agent=agent,
            tracer=tracer,
        )
    except Exception as e:
        logger.error(f"Error generating Excalidraw diagram for {user.email}: {e}", exc_info=True)
        yield better_diagram_description_prompt, None
        return

    scratchpad = excalidraw_diagram_description.get("scratchpad")

    inferred_queries = f"Instruction: {better_diagram_description_prompt}\n\nScratchpad: {scratchpad}"

    yield inferred_queries, excalidraw_diagram_description.get("elements")


async def generate_better_diagram_description(
    q: str,
    chat_history: List[ChatMessageModel],
    location_data: LocationData,
    note_references: List[Dict[str, Any]],
    online_results: Optional[dict] = None,
    query_images: List[str] = None,
    user: KhojUser = None,
    agent: Agent = None,
    query_files: str = None,
    relevant_memories: List[UserMemory] = None,
    tracer: dict = {},
) -> str:
    """
    Generate a diagram description from the given query and context
    """

    today_date = datetime.now(tz=timezone.utc).strftime("%Y-%m-%d, %A")
    personality_context = (
        prompts.personality_context.format(personality=agent.personality) if agent and agent.personality else ""
    )

    location = f"{location_data}" if location_data else "Unknown"

    user_references = "\n\n".join([f"# {item['compiled']}" for item in note_references])

    chat_history_str = construct_chat_history(chat_history)

    simplified_online_results = {}

    if online_results:
        for result in online_results:
            if online_results[result].get("answerBox"):
                simplified_online_results[result] = online_results[result]["answerBox"]
            elif online_results[result].get("webpages"):
                simplified_online_results[result] = online_results[result]["webpages"]

    improve_diagram_description_prompt = prompts.improve_excalidraw_diagram_description_prompt.format(
        query=q,
        chat_history=chat_history_str,
        location=location,
        current_date=today_date,
        references=user_references,
        online_results=simplified_online_results,
        personality_context=personality_context,
    )

    agent_chat_model = AgentAdapters.get_agent_chat_model(agent, user) if agent else None

    with timer("Chat actor: Generate better diagram description", logger):
        response = await send_message_to_model_wrapper(
            improve_diagram_description_prompt,
            query_images=query_images,
            query_files=query_files,
<<<<<<< HEAD
            relevant_memories=relevant_memories,
=======
            fast_model=False,
>>>>>>> be79b8a6
            agent_chat_model=agent_chat_model,
            user=user,
            tracer=tracer,
        )
        response = response.text.strip()
        if response.startswith(('"', "'")) and response.endswith(('"', "'")):
            response = response[1:-1]

    return response


async def generate_excalidraw_diagram_from_description(
    q: str,
    user: KhojUser = None,
    agent: Agent = None,
    tracer: dict = {},
) -> Dict[str, Any]:
    personality_context = (
        prompts.personality_context.format(personality=agent.personality) if agent and agent.personality else ""
    )

    excalidraw_diagram_generation = prompts.excalidraw_diagram_generation_prompt.format(
        personality_context=personality_context,
        query=q,
    )

    agent_chat_model = AgentAdapters.get_agent_chat_model(agent, user) if agent else None

    with timer("Chat actor: Generate excalidraw diagram", logger):
        raw_response = await send_message_to_model_wrapper(
            query=excalidraw_diagram_generation,
            fast_model=False,
            agent_chat_model=agent_chat_model,
            user=user,
            tracer=tracer,
        )
        raw_response_text = clean_json(raw_response.text)
        try:
            # Expect response to have `elements` and `scratchpad` keys
            response: Dict[str, str] = json.loads(raw_response_text)
            if (
                not response
                or not isinstance(response, Dict)
                or not response.get("elements")
                or not response.get("scratchpad")
            ):
                raise AssertionError(f"Invalid response for generating Excalidraw diagram: {response}")
        except Exception:
            raise AssertionError(f"Invalid response for generating Excalidraw diagram: {raw_response_text}")
        if not response or not isinstance(response["elements"], List) or not isinstance(response["elements"][0], Dict):
            # TODO Some additional validation here that it's a valid Excalidraw diagram
            raise AssertionError(f"Invalid response for improving diagram description: {response}")

    return response


class ExtractedFacts(BaseModel):
    create: List[str] = Field(..., min_items=0)
    delete: List[str] = Field(..., min_items=0)


async def extract_facts_from_query(
    user: KhojUser,
    conversation_history: dict,
    existing_facts: List[UserMemory] = None,
    tracer: dict = {},
) -> ExtractedFacts:
    """
    Extract facts from the given query
    """
    chat_history = construct_chat_history(conversation_history, n=2)

    formatted_memories = UserMemoryAdapters.convert_memories_to_dict(existing_facts) if existing_facts else []

    extract_facts_prompt = prompts.extract_facts_from_query.format(
        chat_history=chat_history,
        matched_facts=formatted_memories,
    )

    with timer("Chat actor: Extract facts from query", logger):
        response = await send_message_to_model_wrapper(extract_facts_prompt, user=user, tracer=tracer)
        response = response.strip()
        # JSON parse the list of strings
        try:
            response = clean_json(response)
            response = json.loads(response)
            parsed_response = ExtractedFacts(**response)
            if not isinstance(parsed_response, ExtractedFacts):
                raise ValueError(f"Invalid response for extracting facts: {response}")
            return parsed_response

        except Exception:
            logger.error(f"Invalid response for extracting facts: {response}")
            return ExtractedFacts(create=[], delete=[])


@require_valid_user
async def ai_update_memories(user: KhojUser, conversation_history: dict, memories: List[UserMemory], tracer: dict = {}):
    """
    Updates the memories for a given user, based on their latest input query.
    """
    new_data = await extract_facts_from_query(
        user=user, conversation_history=conversation_history, existing_facts=memories, tracer=tracer
    )

    if not new_data:
        return

    # Save the new data to the database
    created_memories = new_data.create
    deleted_memories = new_data.delete

    for m in created_memories:
        logger.info(f"Creating memory: {m}")
        await UserMemoryAdapters.save_memory(user, m)

    for m in deleted_memories:
        logger.info(f"Deleting memory: {m}")
        await UserMemoryAdapters.delete_memory(user, m)


async def generate_mermaidjs_diagram(
    q: str,
    chat_history: List[ChatMessageModel],
    location_data: LocationData,
    note_references: List[Dict[str, Any]],
    online_results: Optional[dict] = None,
    query_images: List[str] = None,
    user: KhojUser = None,
    agent: Agent = None,
    send_status_func: Optional[Callable] = None,
    query_files: str = None,
    relevant_memories: List[UserMemory] = None,
    tracer: dict = {},
):
    if send_status_func:
        async for event in send_status_func("**Enhancing the Diagramming Prompt**"):
            yield {ChatEvent.STATUS: event}

    better_diagram_description_prompt = await generate_better_mermaidjs_diagram_description(
        q=q,
        chat_history=chat_history,
        location_data=location_data,
        note_references=note_references,
        online_results=online_results,
        query_images=query_images,
        user=user,
        agent=agent,
        query_files=query_files,
        relevant_memories=relevant_memories,
        tracer=tracer,
    )

    if send_status_func:
        async for event in send_status_func(f"**Diagram to Create:**:\n{better_diagram_description_prompt}"):
            yield {ChatEvent.STATUS: event}

    mermaidjs_diagram_description = await generate_mermaidjs_diagram_from_description(
        q=better_diagram_description_prompt,
        user=user,
        agent=agent,
        tracer=tracer,
    )

    inferred_queries = f"Instruction: {better_diagram_description_prompt}"

    yield inferred_queries, mermaidjs_diagram_description


async def generate_better_mermaidjs_diagram_description(
    q: str,
    chat_history: List[ChatMessageModel],
    location_data: LocationData,
    note_references: List[Dict[str, Any]],
    online_results: Optional[dict] = None,
    query_images: List[str] = None,
    user: KhojUser = None,
    agent: Agent = None,
    query_files: str = None,
    relevant_memories: List[UserMemory] = None,
    tracer: dict = {},
) -> str:
    """
    Generate a diagram description from the given query and context
    """

    today_date = datetime.now(tz=timezone.utc).strftime("%Y-%m-%d, %A")
    personality_context = (
        prompts.personality_context.format(personality=agent.personality) if agent and agent.personality else ""
    )

    location = f"{location_data}" if location_data else "Unknown"

    user_references = "\n\n".join([f"# {item['compiled']}" for item in note_references])

    chat_history_str = construct_chat_history(chat_history)

    simplified_online_results = {}

    if online_results:
        for result in online_results:
            if online_results[result].get("answerBox"):
                simplified_online_results[result] = online_results[result]["answerBox"]
            elif online_results[result].get("webpages"):
                simplified_online_results[result] = online_results[result]["webpages"]

    improve_diagram_description_prompt = prompts.improve_mermaid_js_diagram_description_prompt.format(
        query=q,
        chat_history=chat_history_str,
        location=location,
        current_date=today_date,
        references=user_references,
        online_results=simplified_online_results,
        personality_context=personality_context,
    )

    agent_chat_model = AgentAdapters.get_agent_chat_model(agent, user) if agent else None

    with timer("Chat actor: Generate better Mermaid.js diagram description", logger):
        response = await send_message_to_model_wrapper(
            improve_diagram_description_prompt,
            query_files=query_files,
<<<<<<< HEAD
            relevant_memories=relevant_memories,
=======
            query_images=query_images,
            fast_model=False,
>>>>>>> be79b8a6
            agent_chat_model=agent_chat_model,
            user=user,
            tracer=tracer,
        )
        response_text = response.text.strip()
        if response_text.startswith(('"', "'")) and response_text.endswith(('"', "'")):
            response_text = response_text[1:-1]

    return response_text


async def generate_mermaidjs_diagram_from_description(
    q: str,
    user: KhojUser = None,
    agent: Agent = None,
    tracer: dict = {},
) -> str:
    personality_context = (
        prompts.personality_context.format(personality=agent.personality) if agent and agent.personality else ""
    )

    mermaidjs_diagram_generation = prompts.mermaid_js_diagram_generation_prompt.format(
        personality_context=personality_context,
        query=q,
    )

    agent_chat_model = AgentAdapters.get_agent_chat_model(agent, user) if agent else None

    with timer("Chat actor: Generate Mermaid.js diagram", logger):
        raw_response = await send_message_to_model_wrapper(
            query=mermaidjs_diagram_generation,
            fast_model=False,
            agent_chat_model=agent_chat_model,
            user=user,
            tracer=tracer,
        )
        return clean_mermaidjs(raw_response.text.strip())


async def generate_better_image_prompt(
    q: str,
    conversation_history: List[ChatMessageModel],
    location_data: LocationData,
    note_references: List[Dict[str, Any]],
    online_results: Optional[dict] = None,
    model_type: Optional[str] = None,
    query_images: Optional[List[str]] = None,
    user: KhojUser = None,
    agent: Agent = None,
    query_files: str = "",
    relevant_memories: List[UserMemory] = None,
    tracer: dict = {},
) -> dict:
    """
    Generate a better image prompt from the given query
    """

    personality_context = (
        prompts.personality_context.format(personality=agent.personality) if agent and agent.personality else ""
    )
    model_type = model_type or TextToImageModelConfig.ModelType.OPENAI

    location = f"{location_data}" if location_data else "Unknown"

    user_references = "\n\n".join([f"- text:\n{item['compiled']}" for item in note_references])

    simplified_online_results = {}
    for result in online_results or []:
        if online_results[result].get("answerBox"):
            simplified_online_results[result] = online_results[result]["answerBox"]
        elif online_results[result].get("webpages"):
            simplified_online_results[result] = online_results[result]["webpages"]

    enhance_image_system_message = prompts.enhance_image_system_message.format(
        location=location,
        references=user_references,
        online_results=simplified_online_results or "",
        personality_context=personality_context,
    )

    class ImagePromptResponse(BaseModel):
        description: str = Field(description="Enhanced image description")
        shape: ImageShape = Field(
            description="Aspect ratio/shape best suited to render the image: Portrait, Landscape, or Square"
        )

    agent_chat_model = AgentAdapters.get_agent_chat_model(agent, user) if agent else None

    with timer("Chat actor: Generate contextual image prompt", logger):
        raw_response = await send_message_to_model_wrapper(
            q,
            query_files=query_files,
            query_images=query_images,
            chat_history=conversation_history,
            system_message=enhance_image_system_message,
            response_type="json_object",
            response_schema=ImagePromptResponse,
            fast_model=False,
            agent_chat_model=agent_chat_model,
            user=user,
            tracer=tracer,
        )

        # Parse the structured response
        try:
            response = clean_json(raw_response.text)
            parsed_response = pyjson5.loads(response)
            return parsed_response
        except Exception:
            # Fallback to user query as image description
            return {"description": q, "shape": ImageShape.SQUARE}


async def search_documents(
    q: str,
    n: int,
    d: float,
    user: KhojUser,
    chat_history: list[ChatMessageModel],
    conversation_id: str,
    conversation_commands: List[ConversationCommand] = [ConversationCommand.Notes],
    location_data: LocationData = None,
    send_status_func: Optional[Callable] = None,
    query_images: Optional[List[str]] = None,
    previous_inferred_queries: Set = set(),
    agent: Agent = None,
    query_files: str = None,
    tracer: dict = {},
):
    # Initialize Variables
    compiled_references: List[dict[str, str]] = []
    inferred_queries: List[str] = []

    agent_has_entries = False

    if agent:
        agent_has_entries = await sync_to_async(EntryAdapters.agent_has_entries)(agent=agent)

    if ConversationCommand.Notes not in conversation_commands and not agent_has_entries:
        yield compiled_references, inferred_queries, q
        return

    # If Notes is not in the conversation command, then the search should be restricted to the agent's knowledge base
    should_limit_to_agent_knowledge = ConversationCommand.Notes not in conversation_commands

    if not await sync_to_async(EntryAdapters.user_has_entries)(user=user):
        if not agent_has_entries:
            logger.debug("No documents in knowledge base. Use a Khoj client to sync and chat with your docs.")
            yield compiled_references, inferred_queries, q
            return

    # Extract filter terms from user message
    defiltered_query = defilter_query(q)
    filters_in_query = q.replace(defiltered_query, "").strip()
    conversation = await sync_to_async(ConversationAdapters.get_conversation_by_id)(conversation_id)

    if not conversation:
        logger.error(f"Conversation with id {conversation_id} not found when extracting references.")
        yield compiled_references, inferred_queries, defiltered_query
        return

    filters_in_query += " ".join([f'file:"{filter}"' for filter in conversation.file_filters])
    if is_none_or_empty(filters_in_query):
        logger.debug(f"Filters in query: {filters_in_query}")

    personality_context = prompts.personality_context.format(personality=agent.personality) if agent else ""

    # Infer search queries from user message
    with timer("Extracting search queries took", logger):
        inferred_queries = await extract_questions(
            query=defiltered_query,
            user=user,
            query_files=query_files,
<<<<<<< HEAD
            relevant_memories=relevant_memories,
            agent_chat_model=agent_chat_model,
=======
            query_images=query_images,
            personality_context=personality_context,
            location_data=location_data,
            chat_history=chat_history,
            agent=agent,
>>>>>>> be79b8a6
            tracer=tracer,
        )

    # Collate search results as context for the LLM
    inferred_queries = list(set(inferred_queries) - previous_inferred_queries)
    with timer("Searching knowledge base took", logger):
        search_results = []
        logger.info(f"🔍 Searching knowledge base with queries: {inferred_queries}")
        if send_status_func:
            inferred_queries_str = "\n- " + "\n- ".join(inferred_queries)
            async for event in send_status_func(f"**Searching Documents for:** {inferred_queries_str}"):
                yield {ChatEvent.STATUS: event}
        for query in inferred_queries:
            results = await execute_search(
                user if not should_limit_to_agent_knowledge else None,
                f"{query} {filters_in_query}",
                n=n,
                t=SearchType.All,
                r=True,
                max_distance=d,
                dedupe=False,
                agent=agent,
            )
            # Attach associated query to each search result
            for item in results:
                item.additional["query"] = query
                search_results.append(item)

        search_results = text_search.deduplicated_search_responses(search_results)
        compiled_references = [
            {
                "query": item.additional["query"],
                "compiled": item["entry"],
                "file": item.additional["file"],
                "uri": item.additional["uri"],
            }
            for item in search_results
        ]

    yield compiled_references, inferred_queries, defiltered_query


async def extract_questions(
    query: str,
    user: KhojUser,
    query_files: str = None,
    query_images: Optional[List[str]] = None,
    personality_context: str = "",
    location_data: LocationData = None,
    chat_history: List[ChatMessageModel] = [],
    max_queries: int = 5,
    agent: Agent = None,
    tracer: dict = {},
):
    """
    Infer document search queries from user message and provided context
    """
    # Shared context setup
    location = f"{location_data}" if location_data else "N/A"
    username = prompts.user_name.format(name=user.get_full_name()) if user and user.get_full_name() else ""

    # Date variables for prompt formatting
    today = datetime.today()
    current_new_year = today.replace(month=1, day=1)
    last_new_year = current_new_year.replace(year=today.year - 1)
    yesterday = (today - timedelta(days=1)).strftime("%Y-%m-%d")

    # Common prompt setup for API-based models (using Anthropic prompts for consistency)
    chat_history_str = construct_question_history(chat_history, query_prefix="User", agent_name="Assistant")

    system_prompt = prompts.extract_questions_system_prompt.format(
        current_date=today.strftime("%Y-%m-%d"),
        day_of_week=today.strftime("%A"),
        current_month=today.strftime("%Y-%m"),
        last_new_year=last_new_year.strftime("%Y"),
        last_new_year_date=last_new_year.strftime("%Y-%m-%d"),
        current_new_year_date=current_new_year.strftime("%Y-%m-%d"),
        yesterday_date=yesterday,
        location=location,
        username=username,
        personality_context=personality_context,
        max_queries=max_queries,
    )

    prompt = prompts.extract_questions_user_message.format(text=query, chat_history=chat_history_str)

    class DocumentQueries(BaseModel):
        """Choose semantic search queries to run on user documents."""

        queries: List[str] = Field(
            ...,
            min_length=1,
            max_length=max_queries,
            description="List of semantic search queries to run on user documents.",
        )

    agent_chat_model = AgentAdapters.get_agent_chat_model(agent, user) if agent else None

    raw_response = await send_message_to_model_wrapper(
        query=prompt,
        query_files=query_files,
        query_images=query_images,
        system_message=system_prompt,
        response_type="json_object",
        response_schema=DocumentQueries,
        fast_model=False,
        agent_chat_model=agent_chat_model,
        user=user,
        tracer=tracer,
    )

    # Extract questions from the response
    try:
        response = clean_json(raw_response.text)
        response = pyjson5.loads(response)
        queries = [q.strip() for q in response["queries"] if q.strip()]
        if not isinstance(queries, list) or not queries:
            logger.error(f"Invalid response for constructing subqueries: {response}")
            return [query]
        return queries
    except Exception:
        logger.warning("LLM returned invalid JSON. Falling back to using user message as search query.")
        return [query]


async def execute_search(
    user: KhojUser,
    q: str,
    n: Optional[int] = 5,
    t: Optional[SearchType] = None,
    r: Optional[bool] = False,
    max_distance: Optional[Union[float, None]] = None,
    dedupe: Optional[bool] = True,
    agent: Optional[Agent] = None,
):
    # Run validation checks
    results: List[SearchResponse] = []

    start_time = time.time()

    # Ensure the agent, if present, is accessible by the user
    if user and agent and not await AgentAdapters.ais_agent_accessible(agent, user):
        logger.error(f"Agent {agent.slug} is not accessible by user {user}")
        return results

    if q is None or q == "":
        logger.warning("No query param (q) passed in API call to initiate search")
        return results

    # initialize variables
    user_query = q.strip()
    results_count = n or 5
    t = t or state.SearchType.All
    search_tasks = []

    # return cached results, if available
    if user:
        query_cache_key = f"{user_query}-{n}-{t}-{r}-{max_distance}-{dedupe}"
        if query_cache_key in state.query_cache[user.uuid]:
            logger.debug("Return response from query cache")
            return state.query_cache[user.uuid][query_cache_key]

    # Encode query with filter terms removed
    defiltered_query = user_query
    for filter in [DateFilter(), WordFilter(), FileFilter()]:
        defiltered_query = filter.defilter(defiltered_query)

    encoded_asymmetric_query = None
    if t.value != SearchType.Image.value:
        with timer("Encoding query took", logger=logger):
            search_model = await sync_to_async(get_default_search_model)()
            encoded_asymmetric_query = state.embeddings_model[search_model.name].embed_query(defiltered_query)

    # Use asyncio to run searches in parallel
    if t.value in [
        SearchType.All.value,
        SearchType.Org.value,
        SearchType.Markdown.value,
        SearchType.Github.value,
        SearchType.Notion.value,
        SearchType.Plaintext.value,
        SearchType.Pdf.value,
    ]:
        # query markdown notes
        search_tasks.append(
            text_search.query(
                user_query,
                user,
                t,
                question_embedding=encoded_asymmetric_query,
                max_distance=max_distance,
                agent=agent,
            )
        )

    # Query across each requested content types in parallel
    with timer("Query took", logger):
        if search_tasks:
            hits_list = await asyncio.gather(*search_tasks)
            for hits in hits_list:
                # Collate results
                results += text_search.collate_results(hits, dedupe=dedupe)

                # Sort results across all content types and take top results
                results = text_search.rerank_and_sort_results(
                    results, query=defiltered_query, rank_results=r, search_model_name=search_model.name
                )[:results_count]

    # Cache results
    if user:
        state.query_cache[user.uuid][query_cache_key] = results

    end_time = time.time()
    logger.debug(f"🔍 Search took: {end_time - start_time:.3f} seconds")

    return results


async def send_message_to_model_wrapper(
    # Context
    query: str,
    query_files: str = None,
    query_images: List[str] = None,
    context: str = "",
    chat_history: list[ChatMessageModel] = [],
    system_message: str = "",
    # Model Config
    response_type: str = "text",
    response_schema: BaseModel = None,
    tools: List[ToolDefinition] = None,
    deepthought: bool = False,
<<<<<<< HEAD
    user: KhojUser = None,
    query_images: List[str] = None,
    context: str = "",
    query_files: str = None,
    relevant_memories: List[UserMemory] = None,
=======
    fast_model: Optional[bool] = None,
>>>>>>> be79b8a6
    agent_chat_model: ChatModel = None,
    # User
    user: KhojUser = None,
    # Tracer
    tracer: dict = {},
):
    chat_model: ChatModel = await ConversationAdapters.aget_default_chat_model(user, agent_chat_model, fast=fast_model)
    vision_available = chat_model.vision_enabled
    if not vision_available and query_images:
        logger.warning(f"Vision is not enabled for default model: {chat_model.name}.")
        vision_enabled_config = await ConversationAdapters.aget_vision_enabled_config()
        if vision_enabled_config:
            chat_model = vision_enabled_config
            vision_available = True
    if vision_available and query_images:
        logger.info(f"Using {chat_model.name} model to understand {len(query_images)} images.")

    max_tokens = await ConversationAdapters.aget_max_context_size(chat_model, user)
    chat_model_name = chat_model.name
    tokenizer = chat_model.tokenizer
    model_type = chat_model.model_type
    vision_available = chat_model.vision_enabled
    api_key = chat_model.ai_model_api.api_key
    api_base_url = chat_model.ai_model_api.api_base_url

<<<<<<< HEAD
    if model_type == ChatModel.ModelType.OFFLINE:
        if state.offline_chat_processor_config is None or state.offline_chat_processor_config.loaded_model is None:
            state.offline_chat_processor_config = OfflineChatProcessorModel(chat_model_name, max_tokens)

        loaded_model = state.offline_chat_processor_config.loaded_model
        truncated_messages = generate_chatml_messages_with_context(
            user_message=query,
            context_message=context,
            system_message=system_message,
            model_name=chat_model_name,
            loaded_model=loaded_model,
            tokenizer_name=tokenizer,
            max_prompt_size=max_tokens,
            vision_enabled=vision_available,
            model_type=chat_model.model_type,
            query_files=query_files,
            relevant_memories=relevant_memories,
        )

        return send_message_to_model_offline(
            messages=truncated_messages,
            loaded_model=loaded_model,
            model_name=chat_model_name,
            max_prompt_size=max_tokens,
            streaming=False,
            response_type=response_type,
            tracer=tracer,
        )

    elif model_type == ChatModel.ModelType.OPENAI:
        openai_chat_config = chat_model.ai_model_api
        api_key = openai_chat_config.api_key
        api_base_url = openai_chat_config.api_base_url
        truncated_messages = generate_chatml_messages_with_context(
            user_message=query,
            context_message=context,
            system_message=system_message,
            model_name=chat_model_name,
            max_prompt_size=max_tokens,
            tokenizer_name=tokenizer,
            vision_enabled=vision_available,
            query_images=query_images,
            model_type=chat_model.model_type,
            query_files=query_files,
            relevant_memories=relevant_memories,
        )
=======
    truncated_messages = generate_chatml_messages_with_context(
        user_message=query,
        query_files=query_files,
        query_images=query_images,
        context_message=context,
        chat_history=chat_history,
        system_message=system_message,
        model_name=chat_model_name,
        model_type=model_type,
        tokenizer_name=tokenizer,
        max_prompt_size=max_tokens,
        vision_enabled=vision_available,
    )
>>>>>>> be79b8a6

    if model_type == ChatModel.ModelType.OPENAI:
        return send_message_to_model(
            messages=truncated_messages,
            api_key=api_key,
            model=chat_model_name,
            response_type=response_type,
            response_schema=response_schema,
            tools=tools,
            deepthought=deepthought,
            api_base_url=api_base_url,
            tracer=tracer,
        )
    elif model_type == ChatModel.ModelType.ANTHROPIC:
<<<<<<< HEAD
        api_key = chat_model.ai_model_api.api_key
        api_base_url = chat_model.ai_model_api.api_base_url
        truncated_messages = generate_chatml_messages_with_context(
            user_message=query,
            context_message=context,
            system_message=system_message,
            model_name=chat_model_name,
            max_prompt_size=max_tokens,
            tokenizer_name=tokenizer,
            vision_enabled=vision_available,
            query_images=query_images,
            model_type=chat_model.model_type,
            query_files=query_files,
            relevant_memories=relevant_memories,
        )

=======
>>>>>>> be79b8a6
        return anthropic_send_message_to_model(
            messages=truncated_messages,
            api_key=api_key,
            model=chat_model_name,
            response_type=response_type,
            response_schema=response_schema,
            tools=tools,
            deepthought=deepthought,
            api_base_url=api_base_url,
            tracer=tracer,
        )
    elif model_type == ChatModel.ModelType.GOOGLE:
<<<<<<< HEAD
        api_key = chat_model.ai_model_api.api_key
        api_base_url = chat_model.ai_model_api.api_base_url
        truncated_messages = generate_chatml_messages_with_context(
            user_message=query,
            context_message=context,
            system_message=system_message,
            model_name=chat_model_name,
            max_prompt_size=max_tokens,
            tokenizer_name=tokenizer,
            vision_enabled=vision_available,
            query_images=query_images,
            model_type=chat_model.model_type,
            query_files=query_files,
            relevant_memories=relevant_memories,
        )

=======
>>>>>>> be79b8a6
        return gemini_send_message_to_model(
            messages=truncated_messages,
            api_key=api_key,
            model=chat_model_name,
            response_type=response_type,
            response_schema=response_schema,
            tools=tools,
            deepthought=deepthought,
            api_base_url=api_base_url,
            tracer=tracer,
        )
    else:
        raise HTTPException(status_code=500, detail="Invalid conversation config")


def send_message_to_model_wrapper_sync(
    message: str,
    system_message: str = "",
    response_type: str = "text",
    response_schema: BaseModel = None,
    user: KhojUser = None,
    query_images: List[str] = None,
    query_files: str = "",
    chat_history: List[ChatMessageModel] = [],
    tracer: dict = {},
):
    chat_model: ChatModel = ConversationAdapters.get_default_chat_model(user)

    if chat_model is None:
        raise HTTPException(status_code=500, detail="Contact the server administrator to set a default chat model.")

    max_tokens = ConversationAdapters.get_max_context_size(chat_model, user)
    chat_model_name = chat_model.name
    model_type = chat_model.model_type
    vision_available = chat_model.vision_enabled
    api_key = chat_model.ai_model_api.api_key
    api_base_url = chat_model.ai_model_api.api_base_url

    truncated_messages = generate_chatml_messages_with_context(
        user_message=message,
        query_files=query_files,
        query_images=query_images,
        chat_history=chat_history,
        system_message=system_message,
        model_name=chat_model_name,
        model_type=model_type,
        max_prompt_size=max_tokens,
        vision_enabled=vision_available,
    )

    if model_type == ChatModel.ModelType.OPENAI:
        return send_message_to_model(
            messages=truncated_messages,
            api_key=api_key,
            api_base_url=api_base_url,
            model=chat_model_name,
            response_type=response_type,
            response_schema=response_schema,
            tracer=tracer,
        )

    elif model_type == ChatModel.ModelType.ANTHROPIC:
        return anthropic_send_message_to_model(
            messages=truncated_messages,
            api_key=api_key,
            api_base_url=api_base_url,
            model=chat_model_name,
            response_type=response_type,
            tracer=tracer,
        )

    elif model_type == ChatModel.ModelType.GOOGLE:
        return gemini_send_message_to_model(
            messages=truncated_messages,
            api_key=api_key,
            api_base_url=api_base_url,
            model=chat_model_name,
            response_type=response_type,
            response_schema=response_schema,
            tracer=tracer,
        )
    else:
        raise HTTPException(status_code=500, detail="Invalid conversation config")


def build_conversation_context(
    # Query and Context
    user_query: str,
    references: List[Dict],
    online_results: Dict[str, Dict],
    code_results: Dict[str, Dict],
    operator_results: List[OperatorRun],
    query_files: str = None,
    query_images: Optional[List[str]] = None,
    generated_asset_results: Dict[str, Dict] = {},
    program_execution_context: List[str] = None,
    chat_history: List[ChatMessageModel] = [],
    location_data: LocationData = None,
    user_name: str = None,
    # Model config
    agent: Agent = None,
    model_name: str = None,
    model_type: ChatModel.ModelType = None,
    max_prompt_size: int = None,
    tokenizer_name: str = None,
    vision_available: bool = False,
) -> List[ChatMessage]:
    """
    Construct system, context and chatml messages for chat response.
    Share common logic across different model types.

    Returns:
        List of ChatMessages with context
    """
    # Initialize Variables
    current_date = datetime.now()

    # Build system prompt
    if agent and agent.personality:
        system_prompt = prompts.custom_personality.format(
            name=agent.name,
            bio=agent.personality,
            current_date=current_date.strftime("%Y-%m-%d"),
            day_of_week=current_date.strftime("%A"),
        )
    else:
        system_prompt = prompts.personality.format(
            current_date=current_date.strftime("%Y-%m-%d"),
            day_of_week=current_date.strftime("%A"),
        )

    # Add Gemini-specific personality enhancement
    if model_type == ChatModel.ModelType.GOOGLE:
        system_prompt += f"\n\n{prompts.gemini_verbose_language_personality}"

    # Add location context if available
    if location_data:
        location_prompt = prompts.user_location.format(location=f"{location_data}")
        system_prompt += f"\n{location_prompt}"

    # Add user name context if available
    if user_name:
        user_name_prompt = prompts.user_name.format(name=user_name)
        system_prompt += f"\n{user_name_prompt}"

    # Build context message
    context_message = ""
    if not is_none_or_empty(references):
        context_message = f"{prompts.notes_conversation.format(references=yaml_dump(references))}\n\n"
    if not is_none_or_empty(online_results):
        context_message += f"{prompts.online_search_conversation.format(online_results=yaml_dump(online_results))}\n\n"
    if not is_none_or_empty(code_results):
        context_message += (
            f"{prompts.code_executed_context.format(code_results=truncate_code_context(code_results))}\n\n"
        )
    if not is_none_or_empty(operator_results):
        operator_content = [
            {"query": oc.query, "response": oc.response, "webpages": oc.webpages} for oc in operator_results
        ]
        context_message += (
            f"{prompts.operator_execution_context.format(operator_results=yaml_dump(operator_content))}\n\n"
        )
    context_message = context_message.strip()

    # Generate the chatml messages
    messages = generate_chatml_messages_with_context(
        user_message=user_query,
        query_files=query_files,
        query_images=query_images,
        context_message=context_message,
        generated_asset_results=generated_asset_results,
        program_execution_context=program_execution_context,
        chat_history=chat_history,
        system_message=system_prompt,
        model_name=model_name,
        model_type=model_type,
        max_prompt_size=max_prompt_size,
        tokenizer_name=tokenizer_name,
        vision_enabled=vision_available,
    )

    return messages


async def agenerate_chat_response(
    q: str,
    chat_history: List[ChatMessageModel],
    conversation: Conversation,
    compiled_references: List[Dict] = [],
    online_results: Dict[str, Dict] = {},
    code_results: Dict[str, Dict] = {},
    operator_results: List[OperatorRun] = [],
    research_results: List[ResearchIteration] = [],
    user: KhojUser = None,
<<<<<<< HEAD
    client_application: ClientApplication = None,
    conversation_id: str = None,
    matching_memories: List[UserMemory] = [],
=======
>>>>>>> be79b8a6
    location_data: LocationData = None,
    user_name: Optional[str] = None,
    query_images: Optional[List[str]] = None,
    query_files: str = None,
    program_execution_context: List[str] = [],
    generated_asset_results: Dict[str, Dict] = {},
    is_subscribed: bool = False,
    tracer: dict = {},
) -> Tuple[AsyncGenerator[ResponseWithThought, None], Dict[str, str]]:
    # Initialize Variables
    chat_response_generator: AsyncGenerator[ResponseWithThought, None] = None

    metadata = {}
    agent = await AgentAdapters.aget_conversation_agent_by_id(conversation.agent.id) if conversation.agent else None

    try:
<<<<<<< HEAD
        partial_completion = partial(
            save_to_conversation_log,
            q,
            user=user,
            meta_log=meta_log,
            compiled_references=compiled_references,
            online_results=online_results,
            code_results=code_results,
            inferred_queries=inferred_queries,
            client_application=client_application,
            conversation_id=conversation_id,
            matching_memories=matching_memories,
            query_images=query_images,
            train_of_thought=train_of_thought,
            raw_query_files=raw_query_files,
            generated_images=generated_images,
            raw_generated_files=raw_generated_files,
            generated_mermaidjs_diagram=generated_mermaidjs_diagram,
            tracer=tracer,
        )

=======
>>>>>>> be79b8a6
        query_to_run = q
        deepthought = False
        if research_results:
            compiled_research = "".join([r.summarizedResult for r in research_results if r.summarizedResult])
            if compiled_research:
                query_to_run = f"<query>{q}</query>\n<collected_research>\n{compiled_research}\n</collected_research>"
            compiled_references = []
            online_results = {}
            code_results = {}
            operator_results = []
            deepthought = True

        chat_model = await ConversationAdapters.aget_valid_chat_model(user, conversation, is_subscribed)
        max_prompt_size = await ConversationAdapters.aget_max_context_size(chat_model, user)
        vision_available = chat_model.vision_enabled
        if not vision_available and query_images:
            vision_enabled_config = await ConversationAdapters.aget_vision_enabled_config()
            if vision_enabled_config:
                chat_model = vision_enabled_config
                vision_available = True

<<<<<<< HEAD
        if chat_model.model_type == "offline":
            loaded_model = state.offline_chat_processor_config.loaded_model
            chat_response_generator = converse_offline(
                user_query=query_to_run,
                references=compiled_references,
                online_results=online_results,
                loaded_model=loaded_model,
                conversation_log=meta_log,
                completion_func=partial_completion,
                conversation_commands=conversation_commands,
                model_name=chat_model.name,
                max_prompt_size=chat_model.max_prompt_size,
                tokenizer_name=chat_model.tokenizer,
                location_data=location_data,
                user_name=user_name,
                agent=agent,
                query_files=query_files,
                relevant_memories=matching_memories,
                generated_files=raw_generated_files,
                generated_asset_results=generated_asset_results,
                tracer=tracer,
            )
=======
        # Build shared conversation context and generate chatml messages
        messages = build_conversation_context(
            user_query=query_to_run,
            references=compiled_references,
            online_results=online_results,
            code_results=code_results,
            operator_results=operator_results,
            query_files=query_files,
            query_images=query_images,
            generated_asset_results=generated_asset_results,
            program_execution_context=program_execution_context,
            chat_history=chat_history,
            location_data=location_data,
            user_name=user_name,
            agent=agent,
            model_type=chat_model.model_type,
            model_name=chat_model.name,
            max_prompt_size=max_prompt_size,
            tokenizer_name=chat_model.tokenizer,
            vision_available=vision_available,
        )
>>>>>>> be79b8a6

        if chat_model.model_type == ChatModel.ModelType.OPENAI:
            openai_chat_config = chat_model.ai_model_api
            api_key = openai_chat_config.api_key
            chat_model_name = chat_model.name
            chat_response_generator = converse_openai(
                # Query + Context Messages
                messages,
                # Model
                model=chat_model_name,
                api_key=api_key,
                api_base_url=openai_chat_config.api_base_url,
<<<<<<< HEAD
                completion_func=partial_completion,
                conversation_commands=conversation_commands,
                max_prompt_size=chat_model.max_prompt_size,
                tokenizer_name=chat_model.tokenizer,
                location_data=location_data,
                user_name=user_name,
                agent=agent,
                vision_available=vision_available,
                query_files=query_files,
                relevant_memories=matching_memories,
                generated_files=raw_generated_files,
                generated_asset_results=generated_asset_results,
                program_execution_context=program_execution_context,
=======
>>>>>>> be79b8a6
                deepthought=deepthought,
                tracer=tracer,
            )

        elif chat_model.model_type == ChatModel.ModelType.ANTHROPIC:
            api_key = chat_model.ai_model_api.api_key
            api_base_url = chat_model.ai_model_api.api_base_url
            chat_response_generator = converse_anthropic(
                # Query + Context Messages
                messages,
                # Model
                model=chat_model.name,
                api_key=api_key,
                api_base_url=api_base_url,
<<<<<<< HEAD
                completion_func=partial_completion,
                conversation_commands=conversation_commands,
                max_prompt_size=chat_model.max_prompt_size,
                tokenizer_name=chat_model.tokenizer,
                location_data=location_data,
                user_name=user_name,
                agent=agent,
                vision_available=vision_available,
                query_files=query_files,
                relevant_memories=matching_memories,
                generated_files=raw_generated_files,
                generated_asset_results=generated_asset_results,
                program_execution_context=program_execution_context,
=======
>>>>>>> be79b8a6
                deepthought=deepthought,
                tracer=tracer,
            )
        elif chat_model.model_type == ChatModel.ModelType.GOOGLE:
            api_key = chat_model.ai_model_api.api_key
            api_base_url = chat_model.ai_model_api.api_base_url
            chat_response_generator = converse_gemini(
                # Query + Context Messages
                messages,
                # Model
                model=chat_model.name,
                api_key=api_key,
                api_base_url=api_base_url,
<<<<<<< HEAD
                completion_func=partial_completion,
                conversation_commands=conversation_commands,
                max_prompt_size=chat_model.max_prompt_size,
                tokenizer_name=chat_model.tokenizer,
                location_data=location_data,
                user_name=user_name,
                agent=agent,
                query_images=query_images,
                vision_available=vision_available,
                query_files=query_files,
                relevant_memories=matching_memories,
                generated_files=raw_generated_files,
                generated_asset_results=generated_asset_results,
                program_execution_context=program_execution_context,
=======
>>>>>>> be79b8a6
                deepthought=deepthought,
                tracer=tracer,
            )

        metadata.update({"chat_model": chat_model.name})

    except Exception as e:
        logger.error(e, exc_info=True)
        raise HTTPException(status_code=500, detail=str(e))

    # Return the generator directly
    return chat_response_generator, metadata


class DeleteMessageRequestBody(BaseModel):
    conversation_id: str
    turn_id: str


class FeedbackData(BaseModel):
    uquery: str
    kquery: str
    sentiment: str


class MagicLinkForm(BaseModel):
    email: EmailStr


class EmailAttemptRateLimiter:
    """Rate limiter for email attempts BEFORE get/create user with valid email address."""

    def __init__(self, requests: int, window: int, slug: str):
        self.requests = requests
        self.window = window  # Window in seconds
        self.slug = slug

    async def __call__(self, form: MagicLinkForm):
        # Disable login rate limiting in debug mode
        if in_debug_mode():
            return

        # Calculate the time window cutoff
        cutoff = django_timezone.now() - timedelta(seconds=self.window)

        # Count recent attempts for this email and slug
        count = await RateLimitRecord.objects.filter(
            identifier=form.email, slug=self.slug, created_at__gte=cutoff
        ).acount()

        if count >= self.requests:
            logger.warning(f"Email attempt rate limit exceeded for {form.email} (slug: {self.slug})")
            raise HTTPException(
                status_code=429, detail="Too many requests for your email address. Please wait before trying again."
            )

        # Record the current attempt
        await RateLimitRecord.objects.acreate(identifier=form.email, slug=self.slug)


class EmailVerificationApiRateLimiter:
    """Rate limiter for actions AFTER user with valid email address is known to exist"""

    def __init__(self, requests: int, window: int, slug: str):
        self.requests = requests
        self.window = window  # Window in seconds
        self.slug = slug

    async def __call__(self, email: str = None):
        # Disable login rate limiting in debug mode
        if in_debug_mode():
            return

        user: KhojUser = await aget_user_by_email(email)
        if not user:
            raise HTTPException(status_code=404, detail="User not found.")

        # Remove requests outside of the time window
        cutoff = django_timezone.now() - timedelta(seconds=self.window)
        count_requests = await UserRequests.objects.filter(user=user, created_at__gte=cutoff, slug=self.slug).acount()

        # Check if the user has exceeded the rate limit
        if count_requests >= self.requests:
            logger.warning(
                f"Rate limit: {count_requests}/{self.requests} requests not allowed in {self.window} seconds for email: {email}."
            )
            raise HTTPException(status_code=429, detail="Ran out of login attempts. Please wait before trying again.")

        # Add the current request to the db
        await UserRequests.objects.acreate(user=user, slug=self.slug)


class ApiUserRateLimiter:
    def __init__(self, requests: int, subscribed_requests: int, window: int, slug: str):
        self.requests = requests
        self.subscribed_requests = subscribed_requests
        self.window = window
        self.slug = slug

    def __call__(self, request: Request):
        # Rate limiting disabled if billing is disabled
        if state.billing_enabled is False:
            return

        # Rate limiting is disabled if user unauthenticated.
        # Other systems handle authentication
        if not request.user.is_authenticated:
            return

        user: KhojUser = request.user.object
        subscribed = has_required_scope(request, ["premium"])

        # Remove requests outside of the time window
        cutoff = django_timezone.now() - timedelta(seconds=self.window)
        count_requests = UserRequests.objects.filter(user=user, created_at__gte=cutoff, slug=self.slug).count()

        # Check if the user has exceeded the rate limit
        if subscribed and count_requests >= self.subscribed_requests:
            logger.info(
                f"Rate limit ({self.slug}): {count_requests}/{self.subscribed_requests} requests not allowed in {self.window} seconds for subscribed user: {user}."
            )
            raise HTTPException(
                status_code=429,
                detail="I'm glad you're enjoying interacting with me! You've unfortunately exceeded your usage limit for today. But let's chat more tomorrow?",
            )
        if not subscribed and count_requests >= self.requests:
            if self.requests >= self.subscribed_requests:
                logger.info(
                    f"Rate limit ({self.slug}): {count_requests}/{self.subscribed_requests} requests not allowed in {self.window} seconds for user: {user}."
                )
                raise HTTPException(
                    status_code=429,
                    detail="I'm glad you're enjoying interacting with me! You've unfortunately exceeded your usage limit for today. But let's chat more tomorrow?",
                )

            logger.info(
                f"Rate limit ({self.slug}): {count_requests}/{self.requests} requests not allowed in {self.window} seconds for user: {user}."
            )
            raise HTTPException(
                status_code=429,
                detail="I'm glad you're enjoying interacting with me! You've unfortunately exceeded your usage limit for today. You can subscribe to increase your usage limit via [your settings](https://app.khoj.dev/settings) or we can continue our conversation tomorrow?",
            )

        # Add the current request to the cache
        UserRequests.objects.create(user=user, slug=self.slug)

    async def check_websocket(self, websocket: WebSocket):
        """WebSocket-specific rate limiting method"""
        # Rate limiting disabled if billing is disabled
        if state.billing_enabled is False:
            return

        # Rate limiting is disabled if user unauthenticated.
        if not websocket.scope.get("user") or not websocket.scope["user"].is_authenticated:
            return

        user: KhojUser = websocket.scope["user"].object
        subscribed = has_required_scope(websocket, ["premium"])
        current_window = "today" if self.window == 60 * 60 * 24 else "now"
        next_window = "tomorrow" if self.window == 60 * 60 * 24 else "in a bit"
        common_message_prefix = f"I'm glad you're enjoying interacting with me! You've unfortunately exceeded your usage limit for {current_window}."

        # Remove requests outside of the time window
        cutoff = django_timezone.now() - timedelta(seconds=self.window)
        count_requests = await UserRequests.objects.filter(user=user, created_at__gte=cutoff, slug=self.slug).acount()

        # Check if the user has exceeded the rate limit
        if subscribed and count_requests >= self.subscribed_requests:
            logger.info(
                f"Rate limit ({self.slug}): {count_requests}/{self.subscribed_requests} requests not allowed in {self.window} seconds for subscribed user: {user}."
            )
            raise HTTPException(
                status_code=429,
                detail=f"{common_message_prefix} But let's chat more {next_window}?",
            )
        if not subscribed and count_requests >= self.requests:
            if self.requests >= self.subscribed_requests:
                logger.info(
                    f"Rate limit ({self.slug}): {count_requests}/{self.subscribed_requests} requests not allowed in {self.window} seconds for user: {user}."
                )
                raise HTTPException(
                    status_code=429,
                    detail=f"{common_message_prefix} But let's chat more {next_window}?",
                )

            logger.info(
                f"Rate limit ({self.slug}): {count_requests}/{self.requests} requests not allowed in {self.window} seconds for user: {user}."
            )
            raise HTTPException(
                status_code=429,
                detail=f"{common_message_prefix} You can subscribe to increase your usage limit via [your settings](https://app.khoj.dev/settings) or we can continue our conversation {next_window}.",
            )

        # Add the current request to the cache
        await UserRequests.objects.acreate(user=user, slug=self.slug)


class ApiImageRateLimiter:
    def __init__(self, max_images: int = 10, max_combined_size_mb: float = 10):
        self.max_images = max_images
        self.max_combined_size_mb = max_combined_size_mb

    def __call__(self, request: Request, body: ChatRequestBody):
        if state.billing_enabled is False:
            return

        # Rate limiting is disabled if user unauthenticated.
        # Other systems handle authentication
        if not request.user.is_authenticated:
            return

        if not body.images:
            return

        # Check number of images
        if len(body.images) > self.max_images:
            logger.info(f"Rate limit: {len(body.images)}/{self.max_images} images not allowed per message.")
            raise HTTPException(
                status_code=429,
                detail=f"Those are way too many images for me! I can handle up to {self.max_images} images per message.",
            )

        # Check total size of images
        total_size_mb = 0.0
        for image in body.images:
            # Unquote the image in case it's URL encoded
            image = unquote(image)
            # Assuming the image is a base64 encoded string
            # Remove the data:image/jpeg;base64, part if present
            if "," in image:
                image = image.split(",", 1)[1]

            # Decode base64 to get the actual size
            image_bytes = base64.b64decode(image)
            total_size_mb += len(image_bytes) / (1024 * 1024)  # Convert bytes to MB

        if total_size_mb > self.max_combined_size_mb:
            logger.info(f"Data limit: {total_size_mb}MB/{self.max_combined_size_mb}MB size not allowed per message.")
            raise HTTPException(
                status_code=429,
                detail=f"Those images are way too large for me! I can handle up to {self.max_combined_size_mb}MB of images per message.",
            )

    def check_websocket(self, websocket: WebSocket, body: ChatRequestBody):
        """WebSocket-specific image rate limiting method"""
        if state.billing_enabled is False:
            return

        # Rate limiting is disabled if user unauthenticated.
        if not websocket.scope.get("user") or not websocket.scope["user"].is_authenticated:
            return

        if not body.images:
            return

        # Check number of images
        if len(body.images) > self.max_images:
            logger.info(f"Rate limit: {len(body.images)}/{self.max_images} images not allowed per message.")
            raise HTTPException(
                status_code=429,
                detail=f"Those are way too many images for me! I can handle up to {self.max_images} images per message.",
            )

        # Check total size of images
        total_size_mb = 0.0
        for image in body.images:
            # Unquote the image in case it's URL encoded
            image = unquote(image)
            # Assuming the image is a base64 encoded string
            # Remove the data:image/jpeg;base64, part if present
            if "," in image:
                image = image.split(",", 1)[1]

            # Decode base64 to get the actual size
            image_bytes = base64.b64decode(image)
            total_size_mb += len(image_bytes) / (1024 * 1024)  # Convert bytes to MB

        if total_size_mb > self.max_combined_size_mb:
            logger.info(f"Data limit: {total_size_mb}MB/{self.max_combined_size_mb}MB size not allowed per message.")
            raise HTTPException(
                status_code=429,
                detail=f"Those images are way too large for me! I can handle up to {self.max_combined_size_mb}MB of images per message.",
            )


class WebSocketConnectionManager:
    """Limit max open websockets per user."""

    def __init__(self, trial_user_max_connections: int = 10, subscribed_user_max_connections: int = 10):
        self.trial_user_max_connections = trial_user_max_connections
        self.subscribed_user_max_connections = subscribed_user_max_connections
        self.connection_slug_prefix = "ws_connection_"
        # Set cleanup window to 24 hours for truly stale connections (e.g., server crashes)
        self.cleanup_window = 86400  # 24 hours

    async def can_connect(self, websocket: WebSocket) -> bool:
        """Check if user can establish a new WebSocket connection."""
        # Cleanup very old connections (likely from server crashes)
        user: KhojUser = websocket.scope["user"].object
        subscribed = has_required_scope(websocket, ["premium"])
        max_connections = self.subscribed_user_max_connections if subscribed else self.trial_user_max_connections

        await self._cleanup_stale_connections(user)

        # Count ALL connections for this user (not filtered by time)
        active_connections = await UserRequests.objects.filter(
            user=user, slug__startswith=self.connection_slug_prefix
        ).acount()

        # Restrict max active connections per user in production
        return active_connections < max_connections or state.anonymous_mode or in_debug_mode()

    async def register_connection(self, user: KhojUser, connection_id: str) -> None:
        """Register a new WebSocket connection."""
        await UserRequests.objects.acreate(user=user, slug=f"{self.connection_slug_prefix}{connection_id}")

    async def unregister_connection(self, user: KhojUser, connection_id: str) -> None:
        """Remove a WebSocket connection record."""
        await UserRequests.objects.filter(user=user, slug=f"{self.connection_slug_prefix}{connection_id}").adelete()

    async def _cleanup_stale_connections(self, user: KhojUser) -> None:
        """Remove connection records older than cleanup window."""
        cutoff = django_timezone.now() - timedelta(seconds=self.cleanup_window)
        await UserRequests.objects.filter(
            user=user, slug__startswith=self.connection_slug_prefix, created_at__lt=cutoff
        ).adelete()


class ConversationCommandRateLimiter:
    def __init__(self, trial_rate_limit: int, subscribed_rate_limit: int, slug: str):
        self.slug = slug
        self.trial_rate_limit = trial_rate_limit
        self.subscribed_rate_limit = subscribed_rate_limit
        self.restricted_commands = [ConversationCommand.Research]

    async def update_and_check_if_valid(self, request: Request | WebSocket, conversation_command: ConversationCommand):
        if state.billing_enabled is False:
            return

        if not request.user.is_authenticated:
            return

        if conversation_command not in self.restricted_commands:
            return

        user: KhojUser = request.user.object
        subscribed = has_required_scope(request, ["premium"])

        # Remove requests outside of the 24-hr time window
        cutoff = django_timezone.now() - timedelta(seconds=60 * 60 * 24)
        command_slug = f"{self.slug}_{conversation_command.value}"
        count_requests = await UserRequests.objects.filter(
            user=user, created_at__gte=cutoff, slug=command_slug
        ).acount()

        if subscribed and count_requests >= self.subscribed_rate_limit:
            logger.info(
                f"Rate limit: {count_requests}/{self.subscribed_rate_limit} requests not allowed in 24 hours for subscribed user: {user}."
            )
            raise HTTPException(
                status_code=429,
                detail=f"I'm glad you're enjoying interacting with me! You've unfortunately exceeded your `/{conversation_command.value}` command usage limit for today. Maybe we can talk about something else for today?",
            )
        if not subscribed and count_requests >= self.trial_rate_limit:
            logger.info(
                f"Rate limit: {count_requests}/{self.trial_rate_limit} requests not allowed in 24 hours for user: {user}."
            )
            raise HTTPException(
                status_code=429,
                detail=f"I'm glad you're enjoying interacting with me! You've unfortunately exceeded your `/{conversation_command.value}` command usage limit for today. You can subscribe to increase your usage limit via [your settings](https://app.khoj.dev/settings) or we can talk about something else for today?",
            )
        await UserRequests.objects.acreate(user=user, slug=command_slug)
        return


class ApiIndexedDataLimiter:
    def __init__(
        self,
        incoming_entries_size_limit: float,
        subscribed_incoming_entries_size_limit: float,
        total_entries_size_limit: float,
        subscribed_total_entries_size_limit: float,
    ):
        self.num_entries_size = incoming_entries_size_limit
        self.subscribed_num_entries_size = subscribed_incoming_entries_size_limit
        self.total_entries_size_limit = total_entries_size_limit
        self.subscribed_total_entries_size = subscribed_total_entries_size_limit

    def __call__(self, request: Request, files: List[UploadFile] = None):
        if state.billing_enabled is False:
            return

        subscribed = has_required_scope(request, ["premium"])
        incoming_data_size_mb = 0.0
        deletion_file_names = set()

        if not request.user.is_authenticated or not files:
            return

        user: KhojUser = request.user.object

        for file in files:
            if file.size == 0:
                deletion_file_names.add(file.filename)

            incoming_data_size_mb += file.size / 1024 / 1024

        num_deleted_entries = 0
        for file_path in deletion_file_names:
            deleted_count = EntryAdapters.delete_entry_by_file(user, file_path)
            num_deleted_entries += deleted_count

        logger.info(f"Deleted {num_deleted_entries} entries for user: {user}.")

        if subscribed and incoming_data_size_mb >= self.subscribed_num_entries_size:
            logger.info(
                f"Data limit: {incoming_data_size_mb}MB incoming will exceed {self.subscribed_num_entries_size}MB allowed for subscribed user: {user}."
            )
            raise HTTPException(status_code=429, detail="Too much data indexed.")
        if not subscribed and incoming_data_size_mb >= self.num_entries_size:
            logger.info(
                f"Data limit: {incoming_data_size_mb}MB incoming will exceed {self.num_entries_size}MB allowed for user: {user}."
            )
            raise HTTPException(
                status_code=429, detail="Too much data indexed. Subscribe to increase your data index limit."
            )

        user_size_data = EntryAdapters.get_size_of_indexed_data_in_mb(user)
        if subscribed and user_size_data + incoming_data_size_mb >= self.subscribed_total_entries_size:
            logger.info(
                f"Data limit: {incoming_data_size_mb}MB incoming + {user_size_data}MB existing will exceed {self.subscribed_total_entries_size}MB allowed for subscribed user: {user}."
            )
            raise HTTPException(status_code=429, detail="Too much data indexed.")
        if not subscribed and user_size_data + incoming_data_size_mb >= self.total_entries_size_limit:
            logger.info(
                f"Data limit: {incoming_data_size_mb}MB incoming + {user_size_data}MB existing will exceed {self.subscribed_total_entries_size}MB allowed for non subscribed user: {user}."
            )
            raise HTTPException(
                status_code=429, detail="Too much data indexed. Subscribe to increase your data index limit."
            )


class CommonQueryParamsClass:
    def __init__(
        self,
        client: Optional[str] = None,
        user_agent: Optional[str] = Header(None),
        referer: Optional[str] = Header(None),
        host: Optional[str] = Header(None),
    ):
        self.client = client
        self.user_agent = user_agent
        self.referer = referer
        self.host = host


CommonQueryParams = Annotated[CommonQueryParamsClass, Depends()]


def format_automation_response(scheduling_request: str, executed_query: str, ai_response: str, user: KhojUser) -> bool:
    """
    Format the AI response to send in automation email to user.
    """
    name = get_user_name(user)
    username = prompts.user_name.format(name=name) if name else ""

    automation_format_prompt = prompts.automation_format_prompt.format(
        original_query=scheduling_request,
        executed_query=executed_query,
        response=ai_response,
        username=username,
    )

    with timer("Chat actor: Format automation response", logger):
        raw_response = send_message_to_model_wrapper_sync(automation_format_prompt, user=user)
        return raw_response.text if raw_response else None


def should_notify(original_query: str, executed_query: str, ai_response: str, user: KhojUser) -> bool:
    """
    Decide whether to notify the user of the AI response.
    Default to notifying the user for now.
    """
    if any(is_none_or_empty(message) for message in [original_query, executed_query, ai_response]):
        return False

    to_notify_or_not = prompts.to_notify_or_not.format(
        original_query=original_query,
        executed_query=executed_query,
        response=ai_response,
    )

    with timer("Chat actor: Decide to notify user of automation response", logger):
        try:
            # TODO Replace with async call so we don't have to maintain a sync version
            raw_response: ResponseWithThought = send_message_to_model_wrapper_sync(
                to_notify_or_not, user=user, response_type="json_object"
            )
            response = json.loads(clean_json(raw_response.text))
            should_notify_result = response["decision"] == "Yes"
            reason = response.get("reason", "unknown")
            logger.info(
                f"Decided to {'not ' if not should_notify_result else ''}notify user of automation response because of reason: {reason}."
            )
            return should_notify_result
        except Exception as e:
            logger.warning(
                f"Fallback to notify user of automation response as failed to infer should notify or not. {e}",
                exc_info=True,
            )
            return True


def scheduled_chat(
    query_to_run: str,
    scheduling_request: str,
    subject: str,
    user: KhojUser,
    calling_url: str | URL,
    job_id: str = None,
    conversation_id: str = None,
):
    logger.info(f"Processing scheduled_chat: {query_to_run}")
    if job_id:
        # Get the job object and check whether the time is valid for it to run. This helps avoid race conditions that cause the same job to be run multiple times.
        job = AutomationAdapters.get_automation(user, job_id)
        last_run_time = AutomationAdapters.get_job_last_run(user, job)

        # Convert last_run_time from %Y-%m-%d %I:%M %p %Z to datetime object
        if last_run_time:
            last_run_time = datetime.strptime(last_run_time, "%Y-%m-%d %I:%M %p %Z").replace(tzinfo=timezone.utc)

            # If the last run time was within the last 6 hours, don't run it again. This helps avoid multithreading issues and rate limits.
            if (datetime.now(timezone.utc) - last_run_time).total_seconds() < 6 * 60 * 60:
                logger.info(f"Skipping scheduled chat {job_id} as the next run time is in the future.")
                return

    # Extract relevant params from the original URL
    parsed_url = URL(calling_url) if isinstance(calling_url, str) else calling_url
    scheme = "http" if not parsed_url.is_secure else "https"
    query_dict = parse_qs(parsed_url.query)

    # Pop the stream value from query_dict if it exists
    query_dict.pop("stream", None)

    # Replace the original scheduling query with the scheduled query
    query_dict["q"] = [query_to_run]

    # Replace the original conversation_id with the conversation_id
    if conversation_id:
        # encode the conversation_id to avoid any issues with special characters
        query_dict["conversation_id"] = [quote(str(conversation_id))]

        # validate that the conversation id exists. If not, delete the automation and exit.
        if not ConversationAdapters.get_conversation_by_id(conversation_id):
            AutomationAdapters.delete_automation(user, job_id)
            return

    # Restructure the original query_dict into a valid JSON payload for the chat API
    json_payload = {key: values[0] for key, values in query_dict.items()}

    # Construct the URL to call the chat API with the scheduled query string
    url = f"{scheme}://{parsed_url.netloc}/api/chat?client=khoj"

    # Construct the Headers for the chat API
    headers = {"User-Agent": "Khoj", "Content-Type": "application/json"}
    if not state.anonymous_mode:
        # Add authorization request header in non-anonymous mode
        token = get_khoj_tokens(user)
        if is_none_or_empty(token):
            token = create_khoj_token(user).token
        else:
            token = token[0].token
        headers["Authorization"] = f"Bearer {token}"

    # Call the chat API endpoint with authenticated user token and query
    raw_response = requests.post(url, headers=headers, json=json_payload, allow_redirects=False)

    # Handle redirect manually if necessary
    if raw_response.status_code in [301, 302, 308]:
        redirect_url = raw_response.headers["Location"]
        logger.info(f"Redirecting to {redirect_url}")
        raw_response = requests.post(redirect_url, headers=headers, json=json_payload)

    # Stop if the chat API call was not successful
    if raw_response.status_code != 200:
        logger.error(f"Failed to run schedule chat: {raw_response.text}, user: {user}, query: {query_to_run}")
        return None

    # Extract the AI response from the chat API response
    cleaned_query = re.sub(r"^/automated_task\s*", "", query_to_run).strip()
    is_image = False
    if raw_response.headers.get("Content-Type") == "application/json":
        response_map = raw_response.json()
        ai_response = response_map.get("response") or response_map.get("image")
        is_image = False
        if isinstance(ai_response, dict):
            is_image = ai_response.get("image") is not None
    else:
        ai_response = raw_response.text

    # Notify user if the AI response is satisfactory
    if should_notify(
        original_query=scheduling_request, executed_query=cleaned_query, ai_response=ai_response, user=user
    ):
        formatted_response = format_automation_response(scheduling_request, cleaned_query, ai_response, user)

        if is_resend_enabled():
            send_task_email(user.get_short_name(), user.email, cleaned_query, formatted_response, subject, is_image)
        else:
            return formatted_response


async def create_automation(
    q: str,
    timezone: str,
    user: KhojUser,
    calling_url: URL,
    chat_history: List[ChatMessageModel] = [],
    conversation_id: str = None,
    tracer: dict = {},
):
    crontime, query_to_run, subject = await aschedule_query(q, chat_history, user, tracer=tracer)
    job = await aschedule_automation(query_to_run, subject, crontime, timezone, q, user, calling_url, conversation_id)
    return job, crontime, query_to_run, subject


def schedule_automation(
    query_to_run: str,
    subject: str,
    crontime: str,
    timezone: str,
    scheduling_request: str,
    user: KhojUser,
    calling_url: URL,
    conversation_id: str,
):
    # Disable minute level automation recurrence
    minute_value = crontime.split(" ")[0]
    if not minute_value.isdigit():
        # Run automation at some random minute (to distribute request load) instead of running every X minutes
        crontime = " ".join([str(math.floor(random() * 60))] + crontime.split(" ")[1:])

    # Convert timezone string to timezone object
    try:
        user_timezone = pytz.timezone(timezone)
    except pytz.UnknownTimeZoneError:
        logger.warning(f"Invalid timezone: {timezone}. Fallback to use UTC to schedule automation.")
        user_timezone = pytz.utc

    trigger = CronTrigger.from_crontab(crontime, user_timezone)
    trigger.jitter = 60
    # Generate id and metadata used by task scheduler and process locks for the task runs
    job_metadata = json.dumps(
        {
            "query_to_run": query_to_run,
            "scheduling_request": scheduling_request,
            "subject": subject,
            "crontime": crontime,
            "conversation_id": str(conversation_id),
        }
    )
    query_id = hashlib.md5(f"{query_to_run}_{crontime}".encode("utf-8")).hexdigest()
    job_id = f"automation_{user.uuid}_{query_id}"
    job = state.scheduler.add_job(
        run_with_process_lock,
        trigger=trigger,
        args=(
            scheduled_chat,
            f"{ProcessLock.Operation.SCHEDULED_JOB}_{user.uuid}_{query_id}",
        ),
        kwargs={
            "query_to_run": query_to_run,
            "scheduling_request": scheduling_request,
            "subject": subject,
            "user": user,
            "calling_url": calling_url,
            "job_id": job_id,
            "conversation_id": conversation_id,
        },
        id=job_id,
        name=job_metadata,
        max_instances=2,  # Allow second instance to kill any previous instance with stale lock
    )
    return job


async def aschedule_automation(
    query_to_run: str,
    subject: str,
    crontime: str,
    timezone: str,
    scheduling_request: str,
    user: KhojUser,
    calling_url: URL,
    conversation_id: str,
):
    # Disable minute level automation recurrence
    minute_value = crontime.split(" ")[0]
    if not minute_value.isdigit():
        # Run automation at some random minute (to distribute request load) instead of running every X minutes
        crontime = " ".join([str(math.floor(random() * 60))] + crontime.split(" ")[1:])

    user_timezone = pytz.timezone(timezone)
    trigger = CronTrigger.from_crontab(crontime, user_timezone)
    trigger.jitter = 60
    # Generate id and metadata used by task scheduler and process locks for the task runs
    job_metadata = json.dumps(
        {
            "query_to_run": query_to_run,
            "scheduling_request": scheduling_request,
            "subject": subject,
            "crontime": crontime,
            "conversation_id": str(conversation_id),
        }
    )
    query_id = hashlib.md5(f"{query_to_run}_{crontime}".encode("utf-8")).hexdigest()
    job_id = f"automation_{user.uuid}_{query_id}"
    job = await sync_to_async(state.scheduler.add_job)(
        run_with_process_lock,
        trigger=trigger,
        args=(
            scheduled_chat,
            f"{ProcessLock.Operation.SCHEDULED_JOB}_{user.uuid}_{query_id}",
        ),
        kwargs={
            "query_to_run": query_to_run,
            "scheduling_request": scheduling_request,
            "subject": subject,
            "user": user,
            "calling_url": calling_url,
            "job_id": job_id,
            "conversation_id": conversation_id,
        },
        id=job_id,
        name=job_metadata,
        max_instances=2,  # Allow second instance to kill any previous instance with stale lock
    )
    return job


def construct_automation_created_message(automation: Job, crontime: str, query_to_run: str, subject: str):
    # Display next run time in user timezone instead of UTC
    schedule = f"{cron_descriptor.get_description(crontime)} {automation.next_run_time.strftime('%Z')}"
    next_run_time = automation.next_run_time.strftime("%Y-%m-%d %I:%M %p %Z")
    # Remove /automated_task prefix from inferred_query
    unprefixed_query_to_run = re.sub(r"^\/automated_task\s*", "", query_to_run)
    # Create the automation response
    automation_icon_url = "/static/assets/icons/automation.svg"
    return f"""
    ### ![]({automation_icon_url}) Created Automation
- Subject: **{subject}**
- Query to Run: "{unprefixed_query_to_run}"
- Schedule: `{schedule}`
- Next Run At: {next_run_time}

Manage your automations [here](/automations).
    """.strip()


class MessageProcessor:
    def __init__(self):
        self.references = {}
        self.usage = {}
        self.raw_response = ""
        self.generated_images = []
        self.generated_files = []
        self.generated_mermaidjs_diagram = []

    def convert_message_chunk_to_json(self, raw_chunk: str) -> Dict[str, Any]:
        if raw_chunk.startswith("{") and raw_chunk.endswith("}"):
            try:
                json_chunk = json.loads(raw_chunk)
                if "type" not in json_chunk:
                    json_chunk = {"type": "message", "data": json_chunk}
                return json_chunk
            except json.JSONDecodeError:
                return {"type": "message", "data": raw_chunk}
        elif raw_chunk:
            return {"type": "message", "data": raw_chunk}
        return {"type": "", "data": ""}

    def process_message_chunk(self, raw_chunk: str) -> None:
        chunk = self.convert_message_chunk_to_json(raw_chunk)
        if not chunk or not chunk["type"]:
            return

        chunk_type = ChatEvent(chunk["type"])
        if chunk_type == ChatEvent.REFERENCES:
            self.references = chunk["data"]
        elif chunk_type == ChatEvent.USAGE:
            self.usage = chunk["data"]
        elif chunk_type == ChatEvent.MESSAGE:
            chunk_data = chunk["data"]
            if isinstance(chunk_data, dict):
                self.raw_response = self.handle_json_response(chunk_data)
            elif (
                isinstance(chunk_data, str) and chunk_data.strip().startswith("{") and chunk_data.strip().endswith("}")
            ):
                try:
                    json_data = json.loads(chunk_data.strip())
                    self.raw_response = self.handle_json_response(json_data)
                except json.JSONDecodeError:
                    self.raw_response += chunk_data
            else:
                self.raw_response += chunk_data
        elif chunk_type == ChatEvent.GENERATED_ASSETS:
            chunk_data = chunk["data"]
            if isinstance(chunk_data, dict):
                for key in chunk_data:
                    if key == "images":
                        self.generated_images = chunk_data[key]
                    elif key == "files":
                        self.generated_files = chunk_data[key]
                    elif key == "mermaidjsDiagram":
                        self.generated_mermaidjs_diagram = chunk_data[key]

    def handle_json_response(self, json_data: Dict[str, str]) -> str | Dict[str, str]:
        if "image" in json_data or "details" in json_data:
            return json_data
        if "response" in json_data:
            return json_data["response"]
        return json_data


async def read_chat_stream(response_iterator: AsyncGenerator[str, None]) -> Dict[str, Any]:
    processor = MessageProcessor()
    buffer = ""

    async for chunk in response_iterator:
        # Start buffering chunks until complete event is received
        buffer += chunk

        # Once the buffer contains a complete event
        while ChatEvent.END_EVENT.value in buffer:
            # Extract the event from the buffer
            event, buffer = buffer.split(ChatEvent.END_EVENT.value, 1)
            # Process the event
            if event:
                processor.process_message_chunk(event)

    # Process any remaining data in the buffer
    if buffer:
        processor.process_message_chunk(buffer)

    return {
        "response": processor.raw_response,
        "references": processor.references,
        "usage": processor.usage,
        "images": processor.generated_images,
        "files": processor.generated_files,
        "mermaidjsDiagram": processor.generated_mermaidjs_diagram,
    }


def get_message_from_queue(queue: asyncio.Queue) -> Optional[str]:
    """Get any message in queue if available."""
    if not queue:
        return None
    try:
        # Non-blocking check for message in the queue
        return queue.get_nowait()
    except asyncio.QueueEmpty:
        return None


def get_user_config(user: KhojUser, request: Request, is_detailed: bool = False):
    user_picture = request.session.get("user", {}).get("picture")
    is_active = has_required_scope(request, ["premium"])
    has_documents = EntryAdapters.user_has_entries(user=user)

    if not is_detailed:
        return {
            "request": request,
            "username": user.username if user else None,
            "user_photo": user_picture,
            "is_active": is_active,
            "has_documents": has_documents,
            "khoj_version": state.khoj_version,
        }

    user_subscription_state = get_user_subscription_state(user.email)
    user_subscription = adapters.get_user_subscription(user.email)

    subscription_renewal_date = (
        user_subscription.renewal_date.strftime("%d %b %Y")
        if user_subscription and user_subscription.renewal_date
        else None
    )
    subscription_enabled_trial_at = (
        user_subscription.enabled_trial_at.strftime("%d %b %Y")
        if user_subscription and user_subscription.enabled_trial_at
        else None
    )
    given_name = get_user_name(user)

    enabled_content_sources_set = set(EntryAdapters.get_unique_file_sources(user))
    enabled_content_sources = {
        "computer": ("computer" in enabled_content_sources_set),
        "github": ("github" in enabled_content_sources_set),
        "notion": ("notion" in enabled_content_sources_set),
    }

    notion_oauth_url = get_notion_auth_url(user)
    current_notion_config = get_user_notion_config(user)
    notion_token = current_notion_config.token if current_notion_config else ""

    selected_chat_model_config = ConversationAdapters.get_chat_model(
        user
    ) or ConversationAdapters.get_default_chat_model(user)
    chat_models = ConversationAdapters.get_conversation_processor_options().all()
    chat_model_options = list()
    for chat_model in chat_models:
        chat_model_options.append(
            {
                "name": chat_model.friendly_name,
                "id": chat_model.id,
                "strengths": chat_model.strengths,
                "description": chat_model.description,
                "tier": chat_model.price_tier,
            }
        )

    selected_paint_model_config = ConversationAdapters.get_user_text_to_image_model_config(user)
    paint_model_options = ConversationAdapters.get_text_to_image_model_options().all()
    all_paint_model_options = list()
    for paint_model in paint_model_options:
        all_paint_model_options.append(
            {
                "name": paint_model.friendly_name,
                "id": paint_model.id,
                "tier": paint_model.price_tier,
            }
        )

    voice_models = ConversationAdapters.get_voice_model_options()
    voice_model_options = list()
    for voice_model in voice_models:
        voice_model_options.append(
            {
                "name": voice_model.name,
                "id": voice_model.model_id,
                "tier": voice_model.price_tier,
            }
        )

    if len(voice_model_options) == 0:
        eleven_labs_enabled = False
    else:
        eleven_labs_enabled = is_eleven_labs_enabled()

    selected_voice_model_config = ConversationAdapters.get_voice_model_config(user)

    return {
        "request": request,
        # user info
        "username": user.username if user else None,
        "user_photo": user_picture,
        "is_active": is_active,
        "given_name": given_name,
        "phone_number": str(user.phone_number) if user.phone_number else "",
        "is_phone_number_verified": user.verified_phone_number,
        # user content settings
        "enabled_content_source": enabled_content_sources,
        "has_documents": has_documents,
        "notion_token": notion_token,
        # user model settings
        "chat_model_options": chat_model_options,
        "selected_chat_model_config": selected_chat_model_config.id if selected_chat_model_config else None,
        "paint_model_options": all_paint_model_options,
        "selected_paint_model_config": selected_paint_model_config.id if selected_paint_model_config else None,
        "voice_model_options": voice_model_options,
        "selected_voice_model_config": selected_voice_model_config.model_id if selected_voice_model_config else None,
        # user billing info
        "subscription_state": user_subscription_state,
        "subscription_renewal_date": subscription_renewal_date,
        "subscription_enabled_trial_at": subscription_enabled_trial_at,
        # server settings
        "khoj_cloud_subscription_url": os.getenv("KHOJ_CLOUD_SUBSCRIPTION_URL"),
        "billing_enabled": state.billing_enabled,
        "is_eleven_labs_enabled": eleven_labs_enabled,
        "is_twilio_enabled": is_twilio_enabled(),
        "khoj_version": state.khoj_version,
        "anonymous_mode": state.anonymous_mode,
        "notion_oauth_url": notion_oauth_url,
        "length_of_free_trial": LENGTH_OF_FREE_TRIAL,
    }


def configure_content(
    user: KhojUser,
    files: Optional[dict[str, dict[str, str]]],
    regenerate: bool = False,
    t: Optional[state.SearchType] = state.SearchType.All,
) -> bool:
    success = True
    if t is None:
        t = state.SearchType.All

    if t is not None and t in [type.value for type in state.SearchType]:
        t = state.SearchType(t)

    if t is not None and t.value not in [type.value for type in state.SearchType]:
        logger.warning(f"🚨 Invalid search type: {t}")
        return False

    search_type = t.value if t else None

    # Check if client sent any documents of the supported types
    no_client_sent_documents = all([not files.get(file_type) for file_type in files])

    if files is None:
        logger.warning(f"🚨 No files to process for {search_type} search.")
        return True

    try:
        # Initialize Org Notes Search
        if (search_type == state.SearchType.All.value or search_type == state.SearchType.Org.value) and files.get(
            "org"
        ):
            logger.info("🦄 Setting up search for orgmode notes")
            # Extract Entries, Generate Notes Embeddings
            text_search.setup(
                OrgToEntries,
                files.get("org"),
                regenerate=regenerate,
                user=user,
            )
    except Exception as e:
        logger.error(f"🚨 Failed to setup org: {e}", exc_info=True)
        success = False

    try:
        # Initialize Markdown Search
        if (search_type == state.SearchType.All.value or search_type == state.SearchType.Markdown.value) and files.get(
            "markdown"
        ):
            logger.info("💎 Setting up search for markdown notes")
            # Extract Entries, Generate Markdown Embeddings
            text_search.setup(
                MarkdownToEntries,
                files.get("markdown"),
                regenerate=regenerate,
                user=user,
            )

    except Exception as e:
        logger.error(f"🚨 Failed to setup markdown: {e}", exc_info=True)
        success = False

    try:
        # Initialize PDF Search
        if (search_type == state.SearchType.All.value or search_type == state.SearchType.Pdf.value) and files.get(
            "pdf"
        ):
            logger.info("🖨️ Setting up search for pdf")
            # Extract Entries, Generate PDF Embeddings
            text_search.setup(
                PdfToEntries,
                files.get("pdf"),
                regenerate=regenerate,
                user=user,
            )

    except Exception as e:
        logger.error(f"🚨 Failed to setup PDF: {e}", exc_info=True)
        success = False

    try:
        # Initialize Plaintext Search
        if (search_type == state.SearchType.All.value or search_type == state.SearchType.Plaintext.value) and files.get(
            "plaintext"
        ):
            logger.info("📄 Setting up search for plaintext")
            # Extract Entries, Generate Plaintext Embeddings
            text_search.setup(
                PlaintextToEntries,
                files.get("plaintext"),
                regenerate=regenerate,
                user=user,
            )

    except Exception as e:
        logger.error(f"🚨 Failed to setup plaintext: {e}", exc_info=True)
        success = False

    try:
        # Run server side indexing of user Github docs if no client sent documents
        if no_client_sent_documents:
            github_config = GithubConfig.objects.filter(user=user).prefetch_related("githubrepoconfig").first()
            if (
                search_type == state.SearchType.All.value or search_type == state.SearchType.Github.value
            ) and github_config is not None:
                logger.info("🐙 Setting up search for github")
                # Extract Entries, Generate Github Embeddings
                text_search.setup(
                    GithubToEntries,
                    None,
                    regenerate=regenerate,
                    user=user,
                    config=github_config,
                )

    except Exception as e:
        logger.error(f"🚨 Failed to setup GitHub: {e}", exc_info=True)
        success = False

    try:
        # Run server side indexing of user Notion docs if no client sent documents
        if no_client_sent_documents:
            # Initialize Notion Search
            notion_config = NotionConfig.objects.filter(user=user).first()
            if (
                search_type == state.SearchType.All.value or search_type == state.SearchType.Notion.value
            ) and notion_config:
                logger.info("🔌 Setting up search for notion")
                text_search.setup(
                    NotionToEntries,
                    None,
                    regenerate=regenerate,
                    user=user,
                    config=notion_config,
                )

    except Exception as e:
        logger.error(f"🚨 Failed to setup Notion: {e}", exc_info=True)
        success = False

    try:
        # Initialize Image Search
        if (search_type == state.SearchType.All.value or search_type == state.SearchType.Image.value) and files[
            "image"
        ]:
            logger.info("🖼️ Setting up search for images")
            # Extract Entries, Generate Image Embeddings
            text_search.setup(
                ImageToEntries,
                files.get("image"),
                regenerate=regenerate,
                user=user,
            )
    except Exception as e:
        logger.error(f"🚨 Failed to setup images: {e}", exc_info=True)
        success = False
    try:
        if (search_type == state.SearchType.All.value or search_type == state.SearchType.Docx.value) and files["docx"]:
            logger.info("📄 Setting up search for docx")
            text_search.setup(
                DocxToEntries,
                files.get("docx"),
                regenerate=regenerate,
                user=user,
            )
    except Exception as e:
        logger.error(f"🚨 Failed to setup docx: {e}", exc_info=True)
        success = False

    # Invalidate Query Cache
    if user:
        state.query_cache[user.uuid] = LRU()

    return success


def get_notion_auth_url(user: KhojUser):
    if not NOTION_OAUTH_CLIENT_ID or not NOTION_OAUTH_CLIENT_SECRET or not NOTION_REDIRECT_URI:
        return None
    return f"https://api.notion.com/v1/oauth/authorize?client_id={NOTION_OAUTH_CLIENT_ID}&redirect_uri={NOTION_REDIRECT_URI}&response_type=code&state={user.uuid}"


async def view_file_content(
    path: str,
    start_line: Optional[int] = None,
    end_line: Optional[int] = None,
    user: KhojUser = None,
):
    """
    View the contents of a file from the user's document database with optional line range specification.
    """
    query = f"View file: {path}"
    if start_line and end_line:
        query += f" (lines {start_line}-{end_line})"

    try:
        # Get the file object from the database by name
        file_objects = await FileObjectAdapters.aget_file_objects_by_name(user, path)

        if not file_objects:
            error_msg = f"File '{path}' not found in user documents"
            logger.warning(error_msg)
            yield [{"query": query, "file": path, "compiled": error_msg}]
            return

        # Use the first file object if multiple exist
        file_object = file_objects[0]
        raw_text = file_object.raw_text

        # Apply line range filtering if specified
        lines = raw_text.split("\n")
        start_line = start_line or 1
        end_line = end_line or len(lines)

        # Validate line range
        if start_line < 1 or end_line < 1 or start_line > end_line:
            error_msg = f"Invalid line range: {start_line}-{end_line}"
            logger.warning(error_msg)
            yield [{"query": query, "file": path, "compiled": error_msg}]
            return
        if start_line > len(lines):
            error_msg = f"Start line {start_line} exceeds total number of lines {len(lines)}"
            logger.warning(error_msg)
            yield [{"query": query, "file": path, "compiled": error_msg}]
            return

        # Convert from 1-based to 0-based indexing and ensure bounds
        start_idx = max(0, start_line - 1)
        end_idx = min(len(lines), end_line)

        # Limit to first 50 lines if more than 50 lines are requested
        truncation_message = ""
        if end_idx - start_idx > 50:
            truncation_message = "\n\n[Truncated after 50 lines! Use narrower line range to view complete section.]"
            end_idx = start_idx + 50

        selected_lines = lines[start_idx:end_idx]
        filtered_text = "\n".join(selected_lines) + truncation_message

        # Format the result as a document reference
        document_results = [
            {
                "query": query,
                "file": path,
                "uri": path,
                "compiled": filtered_text,
            }
        ]

        yield document_results

    except Exception as e:
        error_msg = f"Error viewing file {path}: {str(e)}"
        logger.error(error_msg, exc_info=True)

        # Return an error result in the expected format
        yield [{"query": query, "file": path, "uri": path, "compiled": error_msg}]


async def grep_files(
    regex_pattern: str,
    path_prefix: Optional[str] = None,
    lines_before: Optional[int] = None,
    lines_after: Optional[int] = None,
    user: KhojUser = None,
):
    """
    Search for a regex pattern in files with an optional path prefix and context lines.
    """

    # Construct the query string based on provided parameters
    def _generate_query(line_count, doc_count, path, pattern, lines_before, lines_after, max_results=1000):
        query = f"**Found {line_count} matches for '{pattern}' in {doc_count} documents**"
        if path:
            query += f" in {path}"
        if lines_before or lines_after or line_count > max_results:
            query += " Showing"
        if lines_before or lines_after:
            context_info = []
            if lines_before:
                context_info.append(f"{lines_before} lines before")
            if lines_after:
                context_info.append(f"{lines_after} lines after")
            query += f" {' and '.join(context_info)}"
        if line_count > max_results:
            if lines_before or lines_after:
                query += " for"
            query += f" first {max_results} results"
        return query

    # Validate regex pattern
    path_prefix = path_prefix or ""
    lines_before = lines_before or 0
    lines_after = lines_after or 0

    try:
        regex = re.compile(regex_pattern, re.IGNORECASE | re.MULTILINE)
    except re.error as e:
        yield {
            "query": _generate_query(0, 0, path_prefix, regex_pattern, lines_before, lines_after),
            "file": path_prefix,
            "compiled": f"Invalid regex pattern: {e}",
        }
        return

    try:
        # Make db pushdown filters more permissive by removing line anchors
        # The precise line-anchored matching will be done in Python stage
        db_pattern = regex_pattern
        db_pattern = re.sub(r"\(\?\w*\)", "", db_pattern)  # Remove inline flags like (?i), (?m), (?im)
        db_pattern = re.sub(r"^\^", "", db_pattern)  # Remove ^ at regex pattern start
        db_pattern = re.sub(r"\$$", "", db_pattern)  # Remove $ at regex pattern end

        file_matches = await FileObjectAdapters.aget_file_objects_by_regex(user, db_pattern, path_prefix)

        line_matches = []
        line_matches_count = 0
        for file_object in file_matches:
            lines = file_object.raw_text.split("\n")
            matched_line_numbers = []

            # Find all matching line numbers first
            for i, line in enumerate(lines, 1):
                if regex.search(line):
                    matched_line_numbers.append(i)
            line_matches_count += len(matched_line_numbers)

            # Build context for each match
            for line_num in matched_line_numbers:
                context_lines = []

                # Calculate start and end indices for context (0-based)
                start_idx = max(0, line_num - 1 - lines_before)
                end_idx = min(len(lines), line_num + lines_after)

                # Add context lines with line numbers
                for idx in range(start_idx, end_idx):
                    current_line_num = idx + 1
                    line_content = lines[idx]

                    if current_line_num == line_num:
                        # This is the matching line, mark it
                        context_lines.append(f"{file_object.file_name}:{current_line_num}: {line_content}")
                    else:
                        # This is a context line
                        context_lines.append(f"{file_object.file_name}-{current_line_num}-  {line_content}")

                # Add separator between matches if showing context
                if lines_before > 0 or lines_after > 0:
                    context_lines.append("--")

                line_matches.extend(context_lines)

        # Remove the last separator if it exists
        if line_matches and line_matches[-1] == "--":
            line_matches.pop()

        # Check if no results found
        max_results = 1000
        query = _generate_query(
            line_matches_count,
            len(file_matches),
            path_prefix,
            regex_pattern,
            lines_before,
            lines_after,
            max_results,
        )
        if not line_matches:
            yield {"query": query, "file": path_prefix, "uri": path_prefix, "compiled": "No matches found."}
            return

        # Truncate matched lines list if too long
        if len(line_matches) > max_results:
            line_matches = line_matches[:max_results] + [
                f"... {len(line_matches) - max_results} more results found. Use stricter regex or path to narrow down results."
            ]

        yield {"query": query, "file": path_prefix, "uri": path_prefix, "compiled": "\n".join(line_matches)}

    except Exception as e:
        error_msg = f"Error using grep files tool: {str(e)}"
        logger.error(error_msg, exc_info=True)
        yield [
            {
                "query": _generate_query(0, 0, path_prefix or "", regex_pattern, lines_before, lines_after),
                "file": path_prefix,
                "uri": path_prefix,
                "compiled": error_msg,
            }
        ]


async def list_files(
    path: Optional[str] = None,
    pattern: Optional[str] = None,
    user: KhojUser = None,
):
    """
    List files under a given path or glob pattern from the user's document database.
    """

    # Construct the query string based on provided parameters
    def _generate_query(doc_count, path, pattern):
        query = f"**Found {doc_count} files**"
        if path:
            query += f" in {path}"
        if pattern:
            query += f" filtered by {pattern}"
        return query

    try:
        # Get user files by path prefix when specified
        path = path or ""
        if path in ["", "/", ".", "./", "~", "~/"]:
            file_objects = await FileObjectAdapters.aget_all_file_objects(user, limit=10000)
        else:
            file_objects = await FileObjectAdapters.aget_file_objects_by_path_prefix(user, path)

        if not file_objects:
            yield {"query": _generate_query(0, path, pattern), "file": path, "uri": path, "compiled": "No files found."}
            return

        # Extract file names from file objects
        files = [f.file_name for f in file_objects]
        # Convert to relative file path (similar to ls)
        if path:
            files = [f[len(path) :] for f in files]

        # Apply glob pattern filtering if specified
        if pattern:
            files = [f for f in files if fnmatch.fnmatch(f, pattern)]

        query = _generate_query(len(files), path, pattern)
        if not files:
            yield {"query": query, "file": path, "uri": path, "compiled": "No files found."}
            return

        # Truncate the list if it's too long
        max_files = 100
        if len(files) > max_files:
            files = files[:max_files] + [
                f"... {len(files) - max_files} more files found. Use glob pattern to narrow down results."
            ]

        yield {"query": query, "file": path, "uri": path, "compiled": "\n- ".join(files)}

    except Exception as e:
        error_msg = f"Error listing files in {path}: {str(e)}"
        logger.error(error_msg, exc_info=True)
        yield {"query": query, "file": path, "uri": path, "compiled": error_msg}<|MERGE_RESOLUTION|>--- conflicted
+++ resolved
@@ -410,15 +410,10 @@
             relevant_tools_prompt,
             query_files=query_files,
             query_images=query_images,
+            relevant_memories=relevant_memories,
             response_type="json_object",
             response_schema=PickTools,
-<<<<<<< HEAD
-            user=user,
-            query_files=query_files,
-            relevant_memories=relevant_memories,
-=======
             fast_model=False,
->>>>>>> be79b8a6
             agent_chat_model=agent_chat_model,
             user=user,
             tracer=tracer,
@@ -507,15 +502,10 @@
             online_queries_prompt,
             query_files=query_files,
             query_images=query_images,
+            relevant_memories=relevant_memories,
             response_type="json_object",
             response_schema=WebpageUrls,
-<<<<<<< HEAD
-            user=user,
-            query_files=query_files,
-            relevant_memories=relevant_memories,
-=======
             fast_model=False,
->>>>>>> be79b8a6
             agent_chat_model=agent_chat_model,
             user=user,
             tracer=tracer,
@@ -543,12 +533,9 @@
     user: KhojUser,
     query_images: List[str] = None,
     query_files: str = None,
-<<<<<<< HEAD
     relevant_memories: List[UserMemory] = None,
-=======
     max_queries: int = 3,
     agent: Agent = None,
->>>>>>> be79b8a6
     tracer: dict = {},
 ) -> Set[str]:
     """
@@ -583,15 +570,10 @@
             online_queries_prompt,
             query_files=query_files,
             query_images=query_images,
+            relevant_memories=relevant_memories,
             response_type="json_object",
             response_schema=OnlineQueries,
-<<<<<<< HEAD
-            user=user,
-            query_files=query_files,
-            relevant_memories=relevant_memories,
-=======
             fast_model=False,
->>>>>>> be79b8a6
             agent_chat_model=agent_chat_model,
             user=user,
             tracer=tracer,
@@ -704,13 +686,10 @@
     response = await send_message_to_model_wrapper(
         extract_relevant_information,
         system_message=prompts.system_prompt_extract_relevant_information,
+        relevant_memories=relevant_memories,
         fast_model=True,
         agent_chat_model=agent_chat_model,
-<<<<<<< HEAD
-        relevant_memories=relevant_memories,
-=======
         user=user,
->>>>>>> be79b8a6
         tracer=tracer,
     )
     return response.text.strip()
@@ -927,11 +906,8 @@
             improve_diagram_description_prompt,
             query_images=query_images,
             query_files=query_files,
-<<<<<<< HEAD
             relevant_memories=relevant_memories,
-=======
             fast_model=False,
->>>>>>> be79b8a6
             agent_chat_model=agent_chat_model,
             user=user,
             tracer=tracer,
@@ -995,7 +971,7 @@
 
 async def extract_facts_from_query(
     user: KhojUser,
-    conversation_history: dict,
+    conversation_history: List[ChatMessageModel],
     existing_facts: List[UserMemory] = None,
     tracer: dict = {},
 ) -> ExtractedFacts:
@@ -1013,7 +989,7 @@
 
     with timer("Chat actor: Extract facts from query", logger):
         response = await send_message_to_model_wrapper(extract_facts_prompt, user=user, tracer=tracer)
-        response = response.strip()
+        response = response.text.strip()
         # JSON parse the list of strings
         try:
             response = clean_json(response)
@@ -1029,7 +1005,9 @@
 
 
 @require_valid_user
-async def ai_update_memories(user: KhojUser, conversation_history: dict, memories: List[UserMemory], tracer: dict = {}):
+async def ai_update_memories(
+    user: KhojUser, conversation_history: List[ChatMessageModel], memories: List[UserMemory], tracer: dict = {}
+):
     """
     Updates the memories for a given user, based on their latest input query.
     """
@@ -1154,12 +1132,9 @@
         response = await send_message_to_model_wrapper(
             improve_diagram_description_prompt,
             query_files=query_files,
-<<<<<<< HEAD
+            query_images=query_images,
             relevant_memories=relevant_memories,
-=======
-            query_images=query_images,
             fast_model=False,
->>>>>>> be79b8a6
             agent_chat_model=agent_chat_model,
             user=user,
             tracer=tracer,
@@ -1253,6 +1228,7 @@
             q,
             query_files=query_files,
             query_images=query_images,
+            relevant_memories=relevant_memories,
             chat_history=conversation_history,
             system_message=enhance_image_system_message,
             response_type="json_object",
@@ -1287,6 +1263,7 @@
     previous_inferred_queries: Set = set(),
     agent: Agent = None,
     query_files: str = None,
+    relevant_memories: List[UserMemory] = None,
     tracer: dict = {},
 ):
     # Initialize Variables
@@ -1333,16 +1310,12 @@
             query=defiltered_query,
             user=user,
             query_files=query_files,
-<<<<<<< HEAD
+            query_images=query_images,
             relevant_memories=relevant_memories,
-            agent_chat_model=agent_chat_model,
-=======
-            query_images=query_images,
             personality_context=personality_context,
             location_data=location_data,
             chat_history=chat_history,
             agent=agent,
->>>>>>> be79b8a6
             tracer=tracer,
         )
 
@@ -1391,6 +1364,7 @@
     query_files: str = None,
     query_images: Optional[List[str]] = None,
     personality_context: str = "",
+    relevant_memories: List[UserMemory] = None,
     location_data: LocationData = None,
     chat_history: List[ChatMessageModel] = [],
     max_queries: int = 5,
@@ -1445,6 +1419,7 @@
         query=prompt,
         query_files=query_files,
         query_images=query_images,
+        relevant_memories=relevant_memories,
         system_message=system_prompt,
         response_type="json_object",
         response_schema=DocumentQueries,
@@ -1567,6 +1542,7 @@
     query_files: str = None,
     query_images: List[str] = None,
     context: str = "",
+    relevant_memories: List[UserMemory] = None,
     chat_history: list[ChatMessageModel] = [],
     system_message: str = "",
     # Model Config
@@ -1574,15 +1550,7 @@
     response_schema: BaseModel = None,
     tools: List[ToolDefinition] = None,
     deepthought: bool = False,
-<<<<<<< HEAD
-    user: KhojUser = None,
-    query_images: List[str] = None,
-    context: str = "",
-    query_files: str = None,
-    relevant_memories: List[UserMemory] = None,
-=======
     fast_model: Optional[bool] = None,
->>>>>>> be79b8a6
     agent_chat_model: ChatModel = None,
     # User
     user: KhojUser = None,
@@ -1608,59 +1576,12 @@
     api_key = chat_model.ai_model_api.api_key
     api_base_url = chat_model.ai_model_api.api_base_url
 
-<<<<<<< HEAD
-    if model_type == ChatModel.ModelType.OFFLINE:
-        if state.offline_chat_processor_config is None or state.offline_chat_processor_config.loaded_model is None:
-            state.offline_chat_processor_config = OfflineChatProcessorModel(chat_model_name, max_tokens)
-
-        loaded_model = state.offline_chat_processor_config.loaded_model
-        truncated_messages = generate_chatml_messages_with_context(
-            user_message=query,
-            context_message=context,
-            system_message=system_message,
-            model_name=chat_model_name,
-            loaded_model=loaded_model,
-            tokenizer_name=tokenizer,
-            max_prompt_size=max_tokens,
-            vision_enabled=vision_available,
-            model_type=chat_model.model_type,
-            query_files=query_files,
-            relevant_memories=relevant_memories,
-        )
-
-        return send_message_to_model_offline(
-            messages=truncated_messages,
-            loaded_model=loaded_model,
-            model_name=chat_model_name,
-            max_prompt_size=max_tokens,
-            streaming=False,
-            response_type=response_type,
-            tracer=tracer,
-        )
-
-    elif model_type == ChatModel.ModelType.OPENAI:
-        openai_chat_config = chat_model.ai_model_api
-        api_key = openai_chat_config.api_key
-        api_base_url = openai_chat_config.api_base_url
-        truncated_messages = generate_chatml_messages_with_context(
-            user_message=query,
-            context_message=context,
-            system_message=system_message,
-            model_name=chat_model_name,
-            max_prompt_size=max_tokens,
-            tokenizer_name=tokenizer,
-            vision_enabled=vision_available,
-            query_images=query_images,
-            model_type=chat_model.model_type,
-            query_files=query_files,
-            relevant_memories=relevant_memories,
-        )
-=======
     truncated_messages = generate_chatml_messages_with_context(
         user_message=query,
         query_files=query_files,
         query_images=query_images,
         context_message=context,
+        relevant_memories=relevant_memories,
         chat_history=chat_history,
         system_message=system_message,
         model_name=chat_model_name,
@@ -1669,7 +1590,6 @@
         max_prompt_size=max_tokens,
         vision_enabled=vision_available,
     )
->>>>>>> be79b8a6
 
     if model_type == ChatModel.ModelType.OPENAI:
         return send_message_to_model(
@@ -1684,25 +1604,6 @@
             tracer=tracer,
         )
     elif model_type == ChatModel.ModelType.ANTHROPIC:
-<<<<<<< HEAD
-        api_key = chat_model.ai_model_api.api_key
-        api_base_url = chat_model.ai_model_api.api_base_url
-        truncated_messages = generate_chatml_messages_with_context(
-            user_message=query,
-            context_message=context,
-            system_message=system_message,
-            model_name=chat_model_name,
-            max_prompt_size=max_tokens,
-            tokenizer_name=tokenizer,
-            vision_enabled=vision_available,
-            query_images=query_images,
-            model_type=chat_model.model_type,
-            query_files=query_files,
-            relevant_memories=relevant_memories,
-        )
-
-=======
->>>>>>> be79b8a6
         return anthropic_send_message_to_model(
             messages=truncated_messages,
             api_key=api_key,
@@ -1715,25 +1616,6 @@
             tracer=tracer,
         )
     elif model_type == ChatModel.ModelType.GOOGLE:
-<<<<<<< HEAD
-        api_key = chat_model.ai_model_api.api_key
-        api_base_url = chat_model.ai_model_api.api_base_url
-        truncated_messages = generate_chatml_messages_with_context(
-            user_message=query,
-            context_message=context,
-            system_message=system_message,
-            model_name=chat_model_name,
-            max_prompt_size=max_tokens,
-            tokenizer_name=tokenizer,
-            vision_enabled=vision_available,
-            query_images=query_images,
-            model_type=chat_model.model_type,
-            query_files=query_files,
-            relevant_memories=relevant_memories,
-        )
-
-=======
->>>>>>> be79b8a6
         return gemini_send_message_to_model(
             messages=truncated_messages,
             api_key=api_key,
@@ -1828,6 +1710,7 @@
     operator_results: List[OperatorRun],
     query_files: str = None,
     query_images: Optional[List[str]] = None,
+    relevant_memories: List[UserMemory] = None,
     generated_asset_results: Dict[str, Dict] = {},
     program_execution_context: List[str] = None,
     chat_history: List[ChatMessageModel] = [],
@@ -1904,6 +1787,7 @@
         query_files=query_files,
         query_images=query_images,
         context_message=context_message,
+        relevant_memories=relevant_memories,
         generated_asset_results=generated_asset_results,
         program_execution_context=program_execution_context,
         chat_history=chat_history,
@@ -1928,16 +1812,11 @@
     operator_results: List[OperatorRun] = [],
     research_results: List[ResearchIteration] = [],
     user: KhojUser = None,
-<<<<<<< HEAD
-    client_application: ClientApplication = None,
-    conversation_id: str = None,
-    matching_memories: List[UserMemory] = [],
-=======
->>>>>>> be79b8a6
     location_data: LocationData = None,
     user_name: Optional[str] = None,
     query_images: Optional[List[str]] = None,
     query_files: str = None,
+    relevant_memories: List[UserMemory] = [],
     program_execution_context: List[str] = [],
     generated_asset_results: Dict[str, Dict] = {},
     is_subscribed: bool = False,
@@ -1950,30 +1829,6 @@
     agent = await AgentAdapters.aget_conversation_agent_by_id(conversation.agent.id) if conversation.agent else None
 
     try:
-<<<<<<< HEAD
-        partial_completion = partial(
-            save_to_conversation_log,
-            q,
-            user=user,
-            meta_log=meta_log,
-            compiled_references=compiled_references,
-            online_results=online_results,
-            code_results=code_results,
-            inferred_queries=inferred_queries,
-            client_application=client_application,
-            conversation_id=conversation_id,
-            matching_memories=matching_memories,
-            query_images=query_images,
-            train_of_thought=train_of_thought,
-            raw_query_files=raw_query_files,
-            generated_images=generated_images,
-            raw_generated_files=raw_generated_files,
-            generated_mermaidjs_diagram=generated_mermaidjs_diagram,
-            tracer=tracer,
-        )
-
-=======
->>>>>>> be79b8a6
         query_to_run = q
         deepthought = False
         if research_results:
@@ -1995,30 +1850,6 @@
                 chat_model = vision_enabled_config
                 vision_available = True
 
-<<<<<<< HEAD
-        if chat_model.model_type == "offline":
-            loaded_model = state.offline_chat_processor_config.loaded_model
-            chat_response_generator = converse_offline(
-                user_query=query_to_run,
-                references=compiled_references,
-                online_results=online_results,
-                loaded_model=loaded_model,
-                conversation_log=meta_log,
-                completion_func=partial_completion,
-                conversation_commands=conversation_commands,
-                model_name=chat_model.name,
-                max_prompt_size=chat_model.max_prompt_size,
-                tokenizer_name=chat_model.tokenizer,
-                location_data=location_data,
-                user_name=user_name,
-                agent=agent,
-                query_files=query_files,
-                relevant_memories=matching_memories,
-                generated_files=raw_generated_files,
-                generated_asset_results=generated_asset_results,
-                tracer=tracer,
-            )
-=======
         # Build shared conversation context and generate chatml messages
         messages = build_conversation_context(
             user_query=query_to_run,
@@ -2028,6 +1859,7 @@
             operator_results=operator_results,
             query_files=query_files,
             query_images=query_images,
+            relevant_memories=relevant_memories,
             generated_asset_results=generated_asset_results,
             program_execution_context=program_execution_context,
             chat_history=chat_history,
@@ -2040,7 +1872,6 @@
             tokenizer_name=chat_model.tokenizer,
             vision_available=vision_available,
         )
->>>>>>> be79b8a6
 
         if chat_model.model_type == ChatModel.ModelType.OPENAI:
             openai_chat_config = chat_model.ai_model_api
@@ -2053,22 +1884,6 @@
                 model=chat_model_name,
                 api_key=api_key,
                 api_base_url=openai_chat_config.api_base_url,
-<<<<<<< HEAD
-                completion_func=partial_completion,
-                conversation_commands=conversation_commands,
-                max_prompt_size=chat_model.max_prompt_size,
-                tokenizer_name=chat_model.tokenizer,
-                location_data=location_data,
-                user_name=user_name,
-                agent=agent,
-                vision_available=vision_available,
-                query_files=query_files,
-                relevant_memories=matching_memories,
-                generated_files=raw_generated_files,
-                generated_asset_results=generated_asset_results,
-                program_execution_context=program_execution_context,
-=======
->>>>>>> be79b8a6
                 deepthought=deepthought,
                 tracer=tracer,
             )
@@ -2083,22 +1898,6 @@
                 model=chat_model.name,
                 api_key=api_key,
                 api_base_url=api_base_url,
-<<<<<<< HEAD
-                completion_func=partial_completion,
-                conversation_commands=conversation_commands,
-                max_prompt_size=chat_model.max_prompt_size,
-                tokenizer_name=chat_model.tokenizer,
-                location_data=location_data,
-                user_name=user_name,
-                agent=agent,
-                vision_available=vision_available,
-                query_files=query_files,
-                relevant_memories=matching_memories,
-                generated_files=raw_generated_files,
-                generated_asset_results=generated_asset_results,
-                program_execution_context=program_execution_context,
-=======
->>>>>>> be79b8a6
                 deepthought=deepthought,
                 tracer=tracer,
             )
@@ -2112,23 +1911,6 @@
                 model=chat_model.name,
                 api_key=api_key,
                 api_base_url=api_base_url,
-<<<<<<< HEAD
-                completion_func=partial_completion,
-                conversation_commands=conversation_commands,
-                max_prompt_size=chat_model.max_prompt_size,
-                tokenizer_name=chat_model.tokenizer,
-                location_data=location_data,
-                user_name=user_name,
-                agent=agent,
-                query_images=query_images,
-                vision_available=vision_available,
-                query_files=query_files,
-                relevant_memories=matching_memories,
-                generated_files=raw_generated_files,
-                generated_asset_results=generated_asset_results,
-                program_execution_context=program_execution_context,
-=======
->>>>>>> be79b8a6
                 deepthought=deepthought,
                 tracer=tracer,
             )
