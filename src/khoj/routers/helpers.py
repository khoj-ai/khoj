--- conflicted
+++ resolved
@@ -302,16 +302,11 @@
         self.cache: dict[str, list[float]] = defaultdict(list)
 
     def __call__(self, request: Request):
-<<<<<<< HEAD
-        if not request.user.is_authenticated:
-            raise HTTPException(status_code=401, detail="Unauthorized")
-=======
         # Rate limiting is disabled if user unauthenticated.
         # Other systems handle authentication
         if not request.user.is_authenticated:
             return
 
->>>>>>> 9dfe1bb0
         user: KhojUser = request.user.object
         subscribed = has_required_scope(request, ["premium"])
         user_requests = self.cache[user.uuid]
