--- conflicted
+++ resolved
@@ -39,10 +39,7 @@
     log_telemetry,
     tool_descriptions_for_llm,
 )
-<<<<<<< HEAD
 from khoj.utils.rawconfig import LocationData
-=======
->>>>>>> a3eb17b7
 
 logger = logging.getLogger(__name__)
 
@@ -145,11 +142,7 @@
     return await loop.run_in_executor(executor, generate_chat_response, *args)
 
 
-<<<<<<< HEAD
-async def aget_relevant_tools(query: str, conversation_history: dict):
-=======
 async def aget_relevant_information_sources(query: str, conversation_history: dict):
->>>>>>> a3eb17b7
     """
     Given a query, determine which of the available tools the agent should use in order to answer appropriately.
     """
@@ -161,11 +154,7 @@
 
     chat_history = construct_chat_history(conversation_history)
 
-<<<<<<< HEAD
-    relevant_tools_prompt = prompts.pick_relevant_tools.format(
-=======
     relevant_tools_prompt = prompts.pick_relevant_information_collection_tools.format(
->>>>>>> a3eb17b7
         query=query,
         tools=str(tool_options),
         chat_history=chat_history,
@@ -192,18 +181,11 @@
         return [ConversationCommand.Default]
 
 
-<<<<<<< HEAD
 async def generate_online_subqueries(q: str, conversation_history: dict, location_data: LocationData) -> List[str]:
     """
     Generate subqueries from the given query
     """
     location = f"{location_data.city}, {location_data.region}, {location_data.country}" if location_data else "Unknown"
-=======
-async def generate_online_subqueries(q: str, conversation_history: dict) -> List[str]:
-    """
-    Generate subqueries from the given query
-    """
->>>>>>> a3eb17b7
     chat_history = construct_chat_history(conversation_history)
 
     utc_date = datetime.utcnow().strftime("%Y-%m-%d")
@@ -319,11 +301,8 @@
     user: KhojUser = None,
     client_application: ClientApplication = None,
     conversation_id: int = None,
-<<<<<<< HEAD
     location_data: LocationData = None,
     user_name: Optional[str] = None,
-=======
->>>>>>> a3eb17b7
 ) -> Tuple[Union[ThreadedGenerator, Iterator[str]], Dict[str, str]]:
     # Initialize Variables
     chat_response = None
