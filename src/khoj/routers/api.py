--- conflicted
+++ resolved
@@ -8,11 +8,7 @@
 import asyncio
 
 # External Packages
-<<<<<<< HEAD
 from fastapi import APIRouter, HTTPException, Header, Request
-=======
-from fastapi import APIRouter, HTTPException, Header, Request, Depends
->>>>>>> a8a82d27
 from starlette.authentication import requires
 from asgiref.sync import sync_to_async
 
@@ -52,11 +48,7 @@
 from fastapi.requests import Request
 
 from database import adapters
-<<<<<<< HEAD
 from database.adapters import EmbeddingsAdapters, ConversationAdapters
-=======
-from database.adapters import EmbeddingsAdapters
->>>>>>> a8a82d27
 from database.models import LocalMarkdownConfig, LocalOrgConfig, LocalPdfConfig, LocalPlaintextConfig, KhojUser
 
 
@@ -121,11 +113,8 @@
                 user=user,
                 token=config.content_type.notion.token,
             )
-<<<<<<< HEAD
     if config.processor and config.processor.conversation:
         ConversationAdapters.set_conversation_processor_config(user, config.processor.conversation)
-=======
->>>>>>> a8a82d27
 
 
 # If it's a demo instance, prevent updating any of the configuration.
@@ -248,7 +237,6 @@
         )
 
         content_object = map_config_to_object(content_type)
-<<<<<<< HEAD
         if content_object is None:
             raise ValueError(f"Invalid content type: {content_type}")
 
@@ -256,13 +244,6 @@
         await sync_to_async(EmbeddingsAdapters.delete_all_embeddings)(user, content_type)
 
         enabled_content = await sync_to_async(EmbeddingsAdapters.get_unique_file_types)(user)
-=======
-        await content_object.objects.filter(user=user).adelete()
-        await sync_to_async(EmbeddingsAdapters.delete_all_embeddings)(user, content_type)
-
-        enabled_content = await sync_to_async(EmbeddingsAdapters.get_unique_file_types)(user)
-
->>>>>>> a8a82d27
         return {"status": "ok"}
 
     @api.post("/delete/config/data/processor/conversation/openai", status_code=200)
@@ -711,24 +692,15 @@
     conversation_type: ConversationCommand = ConversationCommand.Default,
 ):
     user = request.user.object if request.user.is_authenticated else None
-<<<<<<< HEAD
-=======
-    # Load Conversation History
-    meta_log = state.processor_config.conversation.meta_log
->>>>>>> a8a82d27
 
     # Initialize Variables
     compiled_references: List[Any] = []
     inferred_queries: List[str] = []
 
-<<<<<<< HEAD
     if conversation_type == ConversationCommand.General:
         return compiled_references, inferred_queries, q
 
     if not await EmbeddingsAdapters.user_has_embeddings(user=user):
-=======
-    if not EmbeddingsAdapters.user_has_embeddings(user=user):
->>>>>>> a8a82d27
         logger.warning(
             "No content index loaded, so cannot extract references from knowledge base. Please configure your data sources and update the index to chat with your notes."
         )
