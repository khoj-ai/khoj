import json
import logging
import math
import os
import uuid
from typing import List, Optional, Union

import openai
from fastapi import APIRouter, Depends, File, HTTPException, Request, UploadFile
from fastapi.responses import Response
from starlette.authentication import has_required_scope, requires

from khoj.configure import initialize_content
from khoj.database import adapters
<<<<<<< HEAD
from khoj.database.adapters import (
    AgentAdapters,
    AutomationAdapters,
    ConversationAdapters,
    EntryAdapters,
    UserMemoryAdapters,
    get_default_search_model,
    get_user_photo,
)
from khoj.database.models import (
    Agent,
    ChatModel,
    KhojUser,
    SpeechToTextModelOptions,
    UserMemory,
)
from khoj.processor.conversation import prompts
from khoj.processor.conversation.anthropic.anthropic_chat import (
    extract_questions_anthropic,
)
from khoj.processor.conversation.google.gemini_chat import extract_questions_gemini
from khoj.processor.conversation.offline.chat_model import extract_questions_offline
from khoj.processor.conversation.offline.whisper import transcribe_audio_offline
from khoj.processor.conversation.openai.gpt import extract_questions
=======
from khoj.database.adapters import ConversationAdapters, EntryAdapters, get_user_photo
from khoj.database.models import KhojUser, SpeechToTextModelOptions
>>>>>>> be79b8a6
from khoj.processor.conversation.openai.whisper import transcribe_audio
from khoj.routers.helpers import (
    ApiUserRateLimiter,
    CommonQueryParams,
    ConversationCommandRateLimiter,
    execute_search,
    get_user_config,
    update_telemetry_state,
)
from khoj.utils import state
from khoj.utils.rawconfig import SearchResponse
from khoj.utils.state import SearchType

# Initialize Router
api = APIRouter()
logger = logging.getLogger(__name__)
conversation_command_rate_limiter = ConversationCommandRateLimiter(
    trial_rate_limit=2, subscribed_rate_limit=100, slug="command"
)


@api.delete("/self")
@requires(["authenticated"])
def delete_self(request: Request):
    user = request.user.object
    user.delete()
    return {"status": "ok"}


@api.get("/search", response_model=List[SearchResponse])
@requires(["authenticated"])
async def search(
    q: str,
    request: Request,
    common: CommonQueryParams,
    n: Optional[int] = 5,
    t: Optional[SearchType] = SearchType.All,
    r: Optional[bool] = False,
    max_distance: Optional[Union[float, None]] = None,
    dedupe: Optional[bool] = True,
):
    user = request.user.object

    results = await execute_search(
        user=user,
        q=q,
        n=n,
        t=t,
        r=r,
        max_distance=max_distance or math.inf,
        dedupe=dedupe,
    )

    update_telemetry_state(
        request=request,
        telemetry_type="api",
        api="search",
        **common.__dict__,
    )

    return results


@api.get("/update")
@requires(["authenticated"])
def update(
    request: Request,
    common: CommonQueryParams,
    t: Optional[SearchType] = None,
    force: Optional[bool] = False,
):
    user = request.user.object
    try:
        initialize_content(user=user, regenerate=force, search_type=t)
    except Exception as e:
        error_msg = f"🚨 Failed to update server indexed content via API: {e}"
        logger.error(error_msg, exc_info=True)
        raise HTTPException(status_code=500, detail=error_msg)
    else:
        logger.info("📪 Server indexed content updated via API")

    update_telemetry_state(
        request=request,
        telemetry_type="api",
        api="update",
        **common.__dict__,
    )

    return {"status": "ok", "message": "khoj reloaded"}


@api.post("/transcribe")
@requires(["authenticated"])
async def transcribe(
    request: Request,
    common: CommonQueryParams,
    file: UploadFile = File(...),
    rate_limiter_per_minute=Depends(
        ApiUserRateLimiter(requests=20, subscribed_requests=20, window=60, slug="transcribe_minute")
    ),
    rate_limiter_per_day=Depends(
        ApiUserRateLimiter(requests=60, subscribed_requests=600, window=60 * 60 * 24, slug="transcribe_day")
    ),
):
    user: KhojUser = request.user.object
    audio_filename = f"{user.uuid}-{str(uuid.uuid4())}.webm"
    user_message: str = None

    # If the file is too large, return an unprocessable entity error
    if file.size > 10 * 1024 * 1024:
        logger.warning(f"Audio file too large to transcribe. Audio file size: {file.size}. Exceeds 10Mb limit.")
        return Response(content="Audio size larger than 10Mb limit", status_code=422)

    # Transcribe the audio from the request
    try:
        # Store the audio from the request in a temporary file
        audio_data = await file.read()
        with open(audio_filename, "wb") as audio_file_writer:
            audio_file_writer.write(audio_data)
        audio_file = open(audio_filename, "rb")

        # Send the audio data to the Whisper API
        speech_to_text_config = await ConversationAdapters.get_speech_to_text_config()
        if not speech_to_text_config:
            # If the user has not configured a speech to text model, return an unsupported on server error
            status_code = 501
        elif speech_to_text_config.model_type == SpeechToTextModelOptions.ModelType.OPENAI:
            speech2text_model = speech_to_text_config.model_name
            if speech_to_text_config.ai_model_api:
                api_key = speech_to_text_config.ai_model_api.api_key
                api_base_url = speech_to_text_config.ai_model_api.api_base_url
                openai_client = openai.OpenAI(api_key=api_key, base_url=api_base_url)
            elif state.openai_client:
                openai_client = state.openai_client
            if openai_client:
                user_message = await transcribe_audio(audio_file, speech2text_model, client=openai_client)
            else:
                status_code = 501
    finally:
        # Close and Delete the temporary audio file
        audio_file.close()
        os.remove(audio_filename)

    if user_message is None:
        return Response(status_code=status_code or 500)

    update_telemetry_state(
        request=request,
        telemetry_type="api",
        api="transcribe",
        **common.__dict__,
    )

    # Return the spoken text
    content = json.dumps({"text": user_message})
    return Response(content=content, media_type="application/json", status_code=200)


@api.get("/settings", response_class=Response)
@requires(["authenticated"])
def get_settings(request: Request, detailed: Optional[bool] = False) -> Response:
    user = request.user.object
    user_config = get_user_config(user, request, is_detailed=detailed)
    del user_config["request"]

    # Return config data as a JSON response
    return Response(content=json.dumps(user_config), media_type="application/json", status_code=200)


@api.patch("/user/name", status_code=200)
@requires(["authenticated"])
def set_user_name(
    request: Request,
    name: str,
    client: Optional[str] = None,
):
    user = request.user.object

    split_name = name.split(" ")

    if len(split_name) > 2:
        raise HTTPException(status_code=400, detail="Name must be in the format: Firstname Lastname")

    if len(split_name) == 1:
        first_name = split_name[0]
        last_name = ""
    else:
        first_name, last_name = split_name[0], split_name[-1]

    adapters.set_user_name(user, first_name, last_name)

    update_telemetry_state(
        request=request,
        telemetry_type="api",
        api="set_user_name",
        client=client,
    )

    return {"status": "ok"}


<<<<<<< HEAD
async def extract_references_and_questions(
    user: KhojUser,
    meta_log: dict,
    q: str,
    n: int,
    d: float,
    conversation_id: str,
    conversation_commands: List[ConversationCommand] = [ConversationCommand.Default],
    location_data: LocationData = None,
    send_status_func: Optional[Callable] = None,
    query_images: Optional[List[str]] = None,
    previous_inferred_queries: Set = set(),
    agent: Agent = None,
    query_files: str = None,
    relevant_memories: List[UserMemory] = None,
    tracer: dict = {},
):
    # Initialize Variables
    compiled_references: List[dict[str, str]] = []
    inferred_queries: List[str] = []

    agent_has_entries = False

    if agent:
        agent_has_entries = await sync_to_async(EntryAdapters.agent_has_entries)(agent=agent)

    if (
        not ConversationCommand.Notes in conversation_commands
        and not ConversationCommand.Default in conversation_commands
        and not agent_has_entries
    ):
        yield compiled_references, inferred_queries, q
        return

    # If Notes or Default is not in the conversation command, then the search should be restricted to the agent's knowledge base
    should_limit_to_agent_knowledge = (
        ConversationCommand.Notes not in conversation_commands
        and ConversationCommand.Default not in conversation_commands
    )

    if not await sync_to_async(EntryAdapters.user_has_entries)(user=user):
        if not agent_has_entries:
            logger.debug("No documents in knowledge base. Use a Khoj client to sync and chat with your docs.")
            yield compiled_references, inferred_queries, q
            return

    # Extract filter terms from user message
    defiltered_query = defilter_query(q)
    filters_in_query = q.replace(defiltered_query, "").strip()
    conversation = await sync_to_async(ConversationAdapters.get_conversation_by_id)(conversation_id)

    if not conversation:
        logger.error(f"Conversation with id {conversation_id} not found when extracting references.")
        yield compiled_references, inferred_queries, defiltered_query
        return

    filters_in_query += " ".join([f'file:"{filter}"' for filter in conversation.file_filters])
    using_offline_chat = False
    if is_none_or_empty(filters_in_query):
        logger.debug(f"Filters in query: {filters_in_query}")

    personality_context = prompts.personality_context.format(personality=agent.personality) if agent else ""

    memory_context = None
    if relevant_memories:
        memory_context = "Here are some relevant memories about me stored in the system context:\n\n"
        for memory in relevant_memories:
            friendly_dt = memory.updated_at.strftime("%Y-%m-%d %H:%M:%S")
            memory_context += f"- {memory.raw} ({friendly_dt})\n"
        logger.debug(memory_context)

    # Infer search queries from user message
    with timer("Extracting search queries took", logger):
        # If we've reached here, either the user has enabled offline chat or the openai model is enabled.
        chat_model = await ConversationAdapters.aget_default_chat_model(user)
        vision_enabled = chat_model.vision_enabled

        if chat_model.model_type == ChatModel.ModelType.OFFLINE:
            using_offline_chat = True
            chat_model_name = chat_model.name
            max_tokens = chat_model.max_prompt_size
            if state.offline_chat_processor_config is None:
                state.offline_chat_processor_config = OfflineChatProcessorModel(chat_model_name, max_tokens)

            loaded_model = state.offline_chat_processor_config.loaded_model

            inferred_queries = extract_questions_offline(
                defiltered_query,
                model=chat_model,
                loaded_model=loaded_model,
                conversation_log=meta_log,
                should_extract_questions=True,
                location_data=location_data,
                user=user,
                max_prompt_size=chat_model.max_prompt_size,
                personality_context=personality_context,
                query_files=query_files,
                relevant_memories=relevant_memories,
                tracer=tracer,
            )
        elif chat_model.model_type == ChatModel.ModelType.OPENAI:
            api_key = chat_model.ai_model_api.api_key
            base_url = chat_model.ai_model_api.api_base_url
            chat_model_name = chat_model.name
            inferred_queries = extract_questions(
                defiltered_query,
                model=chat_model_name,
                api_key=api_key,
                api_base_url=base_url,
                conversation_log=meta_log,
                location_data=location_data,
                user=user,
                query_images=query_images,
                vision_enabled=vision_enabled,
                personality_context=personality_context,
                query_files=query_files,
                memory_context=memory_context,
                tracer=tracer,
            )
        elif chat_model.model_type == ChatModel.ModelType.ANTHROPIC:
            api_key = chat_model.ai_model_api.api_key
            api_base_url = chat_model.ai_model_api.api_base_url
            chat_model_name = chat_model.name
            inferred_queries = extract_questions_anthropic(
                defiltered_query,
                query_images=query_images,
                model=chat_model_name,
                api_key=api_key,
                api_base_url=api_base_url,
                conversation_log=meta_log,
                location_data=location_data,
                user=user,
                vision_enabled=vision_enabled,
                personality_context=personality_context,
                query_files=query_files,
                memory_context=memory_context,
                tracer=tracer,
            )
        elif chat_model.model_type == ChatModel.ModelType.GOOGLE:
            api_key = chat_model.ai_model_api.api_key
            api_base_url = chat_model.ai_model_api.api_base_url
            chat_model_name = chat_model.name
            inferred_queries = extract_questions_gemini(
                defiltered_query,
                query_images=query_images,
                model=chat_model_name,
                api_key=api_key,
                api_base_url=api_base_url,
                conversation_log=meta_log,
                location_data=location_data,
                max_tokens=chat_model.max_prompt_size,
                user=user,
                vision_enabled=vision_enabled,
                personality_context=personality_context,
                query_files=query_files,
                memory_context=memory_context,
                tracer=tracer,
            )

    # Collate search results as context for GPT
    inferred_queries = list(set(inferred_queries) - previous_inferred_queries)
    with timer("Searching knowledge base took", logger):
        search_results = []
        logger.info(f"🔍 Searching knowledge base with queries: {inferred_queries}")
        if send_status_func:
            inferred_queries_str = "\n- " + "\n- ".join(inferred_queries)
            async for event in send_status_func(f"**Searching Documents for:** {inferred_queries_str}"):
                yield {ChatEvent.STATUS: event}
        for query in inferred_queries:
            n_items = min(n, 3) if using_offline_chat else n
            search_results.extend(
                await execute_search(
                    user if not should_limit_to_agent_knowledge else None,
                    f"{query} {filters_in_query}",
                    n=n_items,
                    t=SearchType.All,
                    r=True,
                    max_distance=d,
                    dedupe=False,
                    agent=agent,
                )
            )
        search_results = text_search.deduplicated_search_responses(search_results)
        compiled_references = [
            {"query": q, "compiled": item.additional["compiled"], "file": item.additional["file"]}
            for q, item in zip(inferred_queries, search_results)
        ]

    yield compiled_references, inferred_queries, defiltered_query


=======
>>>>>>> be79b8a6
@api.get("/health", response_class=Response)
@requires(["authenticated"], status_code=200)
def health_check(request: Request) -> Response:
    response_obj = {"email": request.user.object.email}
    return Response(content=json.dumps(response_obj), media_type="application/json", status_code=200)


@api.get("/v1/user", response_class=Response)
@requires(["authenticated"])
def user_info(request: Request) -> Response:
    # Get user information
    user: KhojUser = request.user.object
    user_picture = get_user_photo(user=user)
    is_active = has_required_scope(request, ["premium"])
    has_documents = EntryAdapters.user_has_entries(user=user)

    # Collect user information in a dictionary
    user_info = {
        "email": user.email,
        "username": user.username,
        "photo": user_picture,
        "is_active": is_active,
        "has_documents": has_documents,
        "khoj_version": state.khoj_version,
    }

    # Return user information as a JSON response
    return Response(content=json.dumps(user_info), media_type="application/json", status_code=200)<|MERGE_RESOLUTION|>--- conflicted
+++ resolved
@@ -12,35 +12,8 @@
 
 from khoj.configure import initialize_content
 from khoj.database import adapters
-<<<<<<< HEAD
-from khoj.database.adapters import (
-    AgentAdapters,
-    AutomationAdapters,
-    ConversationAdapters,
-    EntryAdapters,
-    UserMemoryAdapters,
-    get_default_search_model,
-    get_user_photo,
-)
-from khoj.database.models import (
-    Agent,
-    ChatModel,
-    KhojUser,
-    SpeechToTextModelOptions,
-    UserMemory,
-)
-from khoj.processor.conversation import prompts
-from khoj.processor.conversation.anthropic.anthropic_chat import (
-    extract_questions_anthropic,
-)
-from khoj.processor.conversation.google.gemini_chat import extract_questions_gemini
-from khoj.processor.conversation.offline.chat_model import extract_questions_offline
-from khoj.processor.conversation.offline.whisper import transcribe_audio_offline
-from khoj.processor.conversation.openai.gpt import extract_questions
-=======
 from khoj.database.adapters import ConversationAdapters, EntryAdapters, get_user_photo
 from khoj.database.models import KhojUser, SpeechToTextModelOptions
->>>>>>> be79b8a6
 from khoj.processor.conversation.openai.whisper import transcribe_audio
 from khoj.routers.helpers import (
     ApiUserRateLimiter,
@@ -242,200 +215,6 @@
     return {"status": "ok"}
 
 
-<<<<<<< HEAD
-async def extract_references_and_questions(
-    user: KhojUser,
-    meta_log: dict,
-    q: str,
-    n: int,
-    d: float,
-    conversation_id: str,
-    conversation_commands: List[ConversationCommand] = [ConversationCommand.Default],
-    location_data: LocationData = None,
-    send_status_func: Optional[Callable] = None,
-    query_images: Optional[List[str]] = None,
-    previous_inferred_queries: Set = set(),
-    agent: Agent = None,
-    query_files: str = None,
-    relevant_memories: List[UserMemory] = None,
-    tracer: dict = {},
-):
-    # Initialize Variables
-    compiled_references: List[dict[str, str]] = []
-    inferred_queries: List[str] = []
-
-    agent_has_entries = False
-
-    if agent:
-        agent_has_entries = await sync_to_async(EntryAdapters.agent_has_entries)(agent=agent)
-
-    if (
-        not ConversationCommand.Notes in conversation_commands
-        and not ConversationCommand.Default in conversation_commands
-        and not agent_has_entries
-    ):
-        yield compiled_references, inferred_queries, q
-        return
-
-    # If Notes or Default is not in the conversation command, then the search should be restricted to the agent's knowledge base
-    should_limit_to_agent_knowledge = (
-        ConversationCommand.Notes not in conversation_commands
-        and ConversationCommand.Default not in conversation_commands
-    )
-
-    if not await sync_to_async(EntryAdapters.user_has_entries)(user=user):
-        if not agent_has_entries:
-            logger.debug("No documents in knowledge base. Use a Khoj client to sync and chat with your docs.")
-            yield compiled_references, inferred_queries, q
-            return
-
-    # Extract filter terms from user message
-    defiltered_query = defilter_query(q)
-    filters_in_query = q.replace(defiltered_query, "").strip()
-    conversation = await sync_to_async(ConversationAdapters.get_conversation_by_id)(conversation_id)
-
-    if not conversation:
-        logger.error(f"Conversation with id {conversation_id} not found when extracting references.")
-        yield compiled_references, inferred_queries, defiltered_query
-        return
-
-    filters_in_query += " ".join([f'file:"{filter}"' for filter in conversation.file_filters])
-    using_offline_chat = False
-    if is_none_or_empty(filters_in_query):
-        logger.debug(f"Filters in query: {filters_in_query}")
-
-    personality_context = prompts.personality_context.format(personality=agent.personality) if agent else ""
-
-    memory_context = None
-    if relevant_memories:
-        memory_context = "Here are some relevant memories about me stored in the system context:\n\n"
-        for memory in relevant_memories:
-            friendly_dt = memory.updated_at.strftime("%Y-%m-%d %H:%M:%S")
-            memory_context += f"- {memory.raw} ({friendly_dt})\n"
-        logger.debug(memory_context)
-
-    # Infer search queries from user message
-    with timer("Extracting search queries took", logger):
-        # If we've reached here, either the user has enabled offline chat or the openai model is enabled.
-        chat_model = await ConversationAdapters.aget_default_chat_model(user)
-        vision_enabled = chat_model.vision_enabled
-
-        if chat_model.model_type == ChatModel.ModelType.OFFLINE:
-            using_offline_chat = True
-            chat_model_name = chat_model.name
-            max_tokens = chat_model.max_prompt_size
-            if state.offline_chat_processor_config is None:
-                state.offline_chat_processor_config = OfflineChatProcessorModel(chat_model_name, max_tokens)
-
-            loaded_model = state.offline_chat_processor_config.loaded_model
-
-            inferred_queries = extract_questions_offline(
-                defiltered_query,
-                model=chat_model,
-                loaded_model=loaded_model,
-                conversation_log=meta_log,
-                should_extract_questions=True,
-                location_data=location_data,
-                user=user,
-                max_prompt_size=chat_model.max_prompt_size,
-                personality_context=personality_context,
-                query_files=query_files,
-                relevant_memories=relevant_memories,
-                tracer=tracer,
-            )
-        elif chat_model.model_type == ChatModel.ModelType.OPENAI:
-            api_key = chat_model.ai_model_api.api_key
-            base_url = chat_model.ai_model_api.api_base_url
-            chat_model_name = chat_model.name
-            inferred_queries = extract_questions(
-                defiltered_query,
-                model=chat_model_name,
-                api_key=api_key,
-                api_base_url=base_url,
-                conversation_log=meta_log,
-                location_data=location_data,
-                user=user,
-                query_images=query_images,
-                vision_enabled=vision_enabled,
-                personality_context=personality_context,
-                query_files=query_files,
-                memory_context=memory_context,
-                tracer=tracer,
-            )
-        elif chat_model.model_type == ChatModel.ModelType.ANTHROPIC:
-            api_key = chat_model.ai_model_api.api_key
-            api_base_url = chat_model.ai_model_api.api_base_url
-            chat_model_name = chat_model.name
-            inferred_queries = extract_questions_anthropic(
-                defiltered_query,
-                query_images=query_images,
-                model=chat_model_name,
-                api_key=api_key,
-                api_base_url=api_base_url,
-                conversation_log=meta_log,
-                location_data=location_data,
-                user=user,
-                vision_enabled=vision_enabled,
-                personality_context=personality_context,
-                query_files=query_files,
-                memory_context=memory_context,
-                tracer=tracer,
-            )
-        elif chat_model.model_type == ChatModel.ModelType.GOOGLE:
-            api_key = chat_model.ai_model_api.api_key
-            api_base_url = chat_model.ai_model_api.api_base_url
-            chat_model_name = chat_model.name
-            inferred_queries = extract_questions_gemini(
-                defiltered_query,
-                query_images=query_images,
-                model=chat_model_name,
-                api_key=api_key,
-                api_base_url=api_base_url,
-                conversation_log=meta_log,
-                location_data=location_data,
-                max_tokens=chat_model.max_prompt_size,
-                user=user,
-                vision_enabled=vision_enabled,
-                personality_context=personality_context,
-                query_files=query_files,
-                memory_context=memory_context,
-                tracer=tracer,
-            )
-
-    # Collate search results as context for GPT
-    inferred_queries = list(set(inferred_queries) - previous_inferred_queries)
-    with timer("Searching knowledge base took", logger):
-        search_results = []
-        logger.info(f"🔍 Searching knowledge base with queries: {inferred_queries}")
-        if send_status_func:
-            inferred_queries_str = "\n- " + "\n- ".join(inferred_queries)
-            async for event in send_status_func(f"**Searching Documents for:** {inferred_queries_str}"):
-                yield {ChatEvent.STATUS: event}
-        for query in inferred_queries:
-            n_items = min(n, 3) if using_offline_chat else n
-            search_results.extend(
-                await execute_search(
-                    user if not should_limit_to_agent_knowledge else None,
-                    f"{query} {filters_in_query}",
-                    n=n_items,
-                    t=SearchType.All,
-                    r=True,
-                    max_distance=d,
-                    dedupe=False,
-                    agent=agent,
-                )
-            )
-        search_results = text_search.deduplicated_search_responses(search_results)
-        compiled_references = [
-            {"query": q, "compiled": item.additional["compiled"], "file": item.additional["file"]}
-            for q, item in zip(inferred_queries, search_results)
-        ]
-
-    yield compiled_references, inferred_queries, defiltered_query
-
-
-=======
->>>>>>> be79b8a6
 @api.get("/health", response_class=Response)
 @requires(["authenticated"], status_code=200)
 def health_check(request: Request) -> Response:
