--- conflicted
+++ resolved
@@ -128,13 +128,8 @@
     @api.get("/config/data", response_model=FullConfig)
     @requires(["authenticated"])
     def get_config_data(request: Request):
-<<<<<<< HEAD
-        user = request.user.object if request.user.is_authenticated else None
-        enabled_content = EmbeddingsAdapters.get_unique_file_types(user)
-=======
         user = request.user.object
         EmbeddingsAdapters.get_unique_file_types(user)
->>>>>>> 9acc722f
 
         return state.config
 
@@ -145,11 +140,7 @@
         updated_config: FullConfig,
         client: Optional[str] = None,
     ):
-<<<<<<< HEAD
-        user = request.user.object if request.user.is_authenticated else None
-=======
-        user = request.user.object
->>>>>>> 9acc722f
+        user = request.user.object
         await map_config_to_db(updated_config, user)
 
         configuration_update_metadata = {}
@@ -184,11 +175,7 @@
     ):
         _initialize_config()
 
-<<<<<<< HEAD
-        user = request.user.object if request.user.is_authenticated else None
-=======
-        user = request.user.object
->>>>>>> 9acc722f
+        user = request.user.object
 
         await adapters.set_user_github_config(
             user=user,
@@ -215,11 +202,7 @@
     ):
         _initialize_config()
 
-<<<<<<< HEAD
-        user = request.user.object if request.user.is_authenticated else None
-=======
-        user = request.user.object
->>>>>>> 9acc722f
+        user = request.user.object
 
         await adapters.set_notion_config(
             user=user,
@@ -243,11 +226,7 @@
         content_type: str,
         client: Optional[str] = None,
     ):
-<<<<<<< HEAD
-        user = request.user.object if request.user.is_authenticated else None
-=======
-        user = request.user.object
->>>>>>> 9acc722f
+        user = request.user.object
 
         update_telemetry_state(
             request=request,
@@ -297,11 +276,7 @@
     ):
         _initialize_config()
 
-<<<<<<< HEAD
-        user = request.user.object if request.user.is_authenticated else None
-=======
-        user = request.user.object
->>>>>>> 9acc722f
+        user = request.user.object
 
         content_object = map_config_to_object(content_type)
         await adapters.set_text_content_config(user, content_object, updated_config)
@@ -395,11 +370,7 @@
 def get_config_types(
     request: Request,
 ):
-<<<<<<< HEAD
-    user = request.user.object if request.user.is_authenticated else None
-=======
     user = request.user.object
->>>>>>> 9acc722f
 
     enabled_file_types = EmbeddingsAdapters.get_unique_file_types(user)
 
@@ -431,11 +402,7 @@
     referer: Optional[str] = Header(None),
     host: Optional[str] = Header(None),
 ):
-<<<<<<< HEAD
-    user = request.user.object if request.user.is_authenticated else None
-=======
     user = request.user.object
->>>>>>> 9acc722f
     start_time = time.time()
 
     # Run validation checks
@@ -464,17 +431,12 @@
 
     encoded_asymmetric_query = None
     if t == SearchType.All or t != SearchType.Image:
-<<<<<<< HEAD
-        with timer("Encoding query took", logger=logger):
-            encoded_asymmetric_query = state.embeddings_model.embed_query(defiltered_query)
-=======
         text_search_models: List[TextSearchModel] = [
             model for model in state.search_models.__dict__.values() if isinstance(model, TextSearchModel)
         ]
         if text_search_models:
             with timer("Encoding query took", logger=logger):
                 encoded_asymmetric_query = state.embeddings_model.embed_query(defiltered_query)
->>>>>>> 9acc722f
 
     with concurrent.futures.ThreadPoolExecutor() as executor:
         if t in [
@@ -567,11 +529,7 @@
     referer: Optional[str] = Header(None),
     host: Optional[str] = Header(None),
 ):
-<<<<<<< HEAD
-    user = request.user.object if request.user.is_authenticated else None
-=======
     user = request.user.object
->>>>>>> 9acc722f
     if not state.config:
         error_msg = f"🚨 Khoj is not configured.\nConfigure it via http://localhost:42110/config, plugins or by editing {state.config_file}."
         logger.warning(error_msg)
