# Standard Packages
import concurrent.futures
import math
import time
import logging
import json
from typing import List, Optional, Union, Any
import asyncio

# External Packages
from fastapi import APIRouter, HTTPException, Header, Request
from starlette.authentication import requires
from asgiref.sync import sync_to_async

# Internal Packages
from khoj.configure import configure_server
from khoj.search_type import image_search, text_search
from khoj.search_filter.date_filter import DateFilter
from khoj.search_filter.file_filter import FileFilter
from khoj.search_filter.word_filter import WordFilter
from khoj.utils.config import TextSearchModel, GPT4AllProcessorModel
from khoj.utils.helpers import ConversationCommand, is_none_or_empty, timer, command_descriptions
from khoj.utils.rawconfig import (
    FullConfig,
    SearchConfig,
    SearchResponse,
    TextContentConfig,
    OpenAIProcessorConfig,
    GithubContentConfig,
    NotionContentConfig,
    ConversationProcessorConfig,
    OfflineChatProcessorConfig,
)
from khoj.utils.state import SearchType
from khoj.utils import state, constants
from khoj.utils.helpers import AsyncIteratorWrapper
from fastapi.responses import StreamingResponse, Response
from khoj.routers.helpers import (
    get_conversation_command,
    perform_chat_checks,
    agenerate_chat_response,
    update_telemetry_state,
    is_ready_to_chat,
)
from khoj.processor.conversation.prompts import help_message
from khoj.processor.conversation.openai.gpt import extract_questions
from khoj.processor.conversation.gpt4all.chat_model import extract_questions_offline
from fastapi.requests import Request

from database import adapters
from database.adapters import EmbeddingsAdapters, ConversationAdapters
from database.models import LocalMarkdownConfig, LocalOrgConfig, LocalPdfConfig, LocalPlaintextConfig, KhojUser


# Initialize Router
api = APIRouter()
logger = logging.getLogger(__name__)


def map_config_to_object(content_type: str):
    if content_type == "org":
        return LocalOrgConfig
    if content_type == "markdown":
        return LocalMarkdownConfig
    if content_type == "pdf":
        return LocalPdfConfig
    if content_type == "plaintext":
        return LocalPlaintextConfig


async def map_config_to_db(config: FullConfig, user: KhojUser):
    if config.content_type:
        if config.content_type.org:
            await LocalOrgConfig.objects.filter(user=user).adelete()
            await LocalOrgConfig.objects.acreate(
                input_files=config.content_type.org.input_files,
                input_filter=config.content_type.org.input_filter,
                index_heading_entries=config.content_type.org.index_heading_entries,
                user=user,
            )
        if config.content_type.markdown:
            await LocalMarkdownConfig.objects.filter(user=user).adelete()
            await LocalMarkdownConfig.objects.acreate(
                input_files=config.content_type.markdown.input_files,
                input_filter=config.content_type.markdown.input_filter,
                index_heading_entries=config.content_type.markdown.index_heading_entries,
                user=user,
            )
        if config.content_type.pdf:
            await LocalPdfConfig.objects.filter(user=user).adelete()
            await LocalPdfConfig.objects.acreate(
                input_files=config.content_type.pdf.input_files,
                input_filter=config.content_type.pdf.input_filter,
                index_heading_entries=config.content_type.pdf.index_heading_entries,
                user=user,
            )
        if config.content_type.plaintext:
            await LocalPlaintextConfig.objects.filter(user=user).adelete()
            await LocalPlaintextConfig.objects.acreate(
                input_files=config.content_type.plaintext.input_files,
                input_filter=config.content_type.plaintext.input_filter,
                index_heading_entries=config.content_type.plaintext.index_heading_entries,
                user=user,
            )
        if config.content_type.github:
            await adapters.set_user_github_config(
                user=user,
                pat_token=config.content_type.github.pat_token,
                repos=config.content_type.github.repos,
            )
        if config.content_type.notion:
            await adapters.set_notion_config(
                user=user,
                token=config.content_type.notion.token,
            )
    if config.processor and config.processor.conversation:
        ConversationAdapters.set_conversation_processor_config(user, config.processor.conversation)


# If it's a demo instance, prevent updating any of the configuration.
if not state.demo:

    def _initialize_config():
        if state.config is None:
            state.config = FullConfig()
            state.config.search_type = SearchConfig.parse_obj(constants.default_config["search-type"])

    @api.get("/config/data", response_model=FullConfig)
<<<<<<< HEAD
    @requires(["authenticated"])
    def get_config_data(request: Request):
        user = request.user.object
        EmbeddingsAdapters.get_unique_file_types(user)
=======
    @requires(["authenticated"], redirect="login_page")
    def get_config_data(request: Request):
        user = request.user.object if request.user.is_authenticated else None
        enabled_content = EmbeddingsAdapters.get_unique_file_types(user)
>>>>>>> 4b6ec248

        return state.config

    @api.post("/config/data")
<<<<<<< HEAD
    @requires(["authenticated"])
=======
    @requires(["authenticated"], redirect="login_page")
>>>>>>> 4b6ec248
    async def set_config_data(
        request: Request,
        updated_config: FullConfig,
        client: Optional[str] = None,
    ):
<<<<<<< HEAD
        user = request.user.object
=======
        user = request.user.object if request.user.is_authenticated else None
>>>>>>> 4b6ec248
        await map_config_to_db(updated_config, user)

        configuration_update_metadata = {}

        enabled_content = await sync_to_async(EmbeddingsAdapters.get_unique_file_types)(user)

        if state.config.content_type is not None:
            configuration_update_metadata["github"] = "github" in enabled_content
            configuration_update_metadata["notion"] = "notion" in enabled_content
            configuration_update_metadata["org"] = "org" in enabled_content
            configuration_update_metadata["pdf"] = "pdf" in enabled_content
            configuration_update_metadata["markdown"] = "markdown" in enabled_content

        if state.config.processor is not None:
            configuration_update_metadata["conversation_processor"] = state.config.processor.conversation is not None

        update_telemetry_state(
            request=request,
            telemetry_type="api",
            api="set_config",
            client=client,
            metadata=configuration_update_metadata,
        )
        return state.config

    @api.post("/config/data/content_type/github", status_code=200)
<<<<<<< HEAD
    @requires(["authenticated"])
=======
    @requires(["authenticated"], redirect="login_page")
>>>>>>> 4b6ec248
    async def set_content_config_github_data(
        request: Request,
        updated_config: Union[GithubContentConfig, None],
        client: Optional[str] = None,
    ):
        _initialize_config()

<<<<<<< HEAD
        user = request.user.object
=======
        user = request.user.object if request.user.is_authenticated else None
>>>>>>> 4b6ec248

        await adapters.set_user_github_config(
            user=user,
            pat_token=updated_config.pat_token,
            repos=updated_config.repos,
        )

        update_telemetry_state(
            request=request,
            telemetry_type="api",
            api="set_content_config",
            client=client,
            metadata={"content_type": "github"},
        )

        return {"status": "ok"}

    @api.post("/config/data/content_type/notion", status_code=200)
<<<<<<< HEAD
    @requires(["authenticated"])
=======
    @requires(["authenticated"], redirect="login_page")
>>>>>>> 4b6ec248
    async def set_content_config_notion_data(
        request: Request,
        updated_config: Union[NotionContentConfig, None],
        client: Optional[str] = None,
    ):
        _initialize_config()

<<<<<<< HEAD
        user = request.user.object
=======
        user = request.user.object if request.user.is_authenticated else None
>>>>>>> 4b6ec248

        await adapters.set_notion_config(
            user=user,
            token=updated_config.token,
        )

        update_telemetry_state(
            request=request,
            telemetry_type="api",
            api="set_content_config",
            client=client,
            metadata={"content_type": "notion"},
        )

        return {"status": "ok"}

    @api.post("/delete/config/data/content_type/{content_type}", status_code=200)
<<<<<<< HEAD
    @requires(["authenticated"])
=======
    @requires(["authenticated"], redirect="login_page")
>>>>>>> 4b6ec248
    async def remove_content_config_data(
        request: Request,
        content_type: str,
        client: Optional[str] = None,
    ):
<<<<<<< HEAD
        user = request.user.object
=======
        user = request.user.object if request.user.is_authenticated else None
>>>>>>> 4b6ec248

        update_telemetry_state(
            request=request,
            telemetry_type="api",
            api="delete_content_config",
            client=client,
            metadata={"content_type": content_type},
        )

        content_object = map_config_to_object(content_type)
        if content_object is None:
            raise ValueError(f"Invalid content type: {content_type}")

        await content_object.objects.filter(user=user).adelete()
        await sync_to_async(EmbeddingsAdapters.delete_all_embeddings)(user, content_type)

        enabled_content = await sync_to_async(EmbeddingsAdapters.get_unique_file_types)(user)
        return {"status": "ok"}

    @api.post("/delete/config/data/processor/conversation/openai", status_code=200)
<<<<<<< HEAD
    @requires(["authenticated"])
=======
    @requires(["authenticated"], redirect="login_page")
>>>>>>> 4b6ec248
    async def remove_processor_conversation_config_data(
        request: Request,
        client: Optional[str] = None,
    ):
        user = request.user.object

        await sync_to_async(ConversationAdapters.clear_openai_conversation_config)(user)

        update_telemetry_state(
            request=request,
            telemetry_type="api",
            api="delete_processor_openai_config",
            client=client,
            metadata={"processor_conversation_type": "openai"},
        )

        return {"status": "ok"}

    @api.post("/config/data/content_type/{content_type}", status_code=200)
<<<<<<< HEAD
    @requires(["authenticated"])
=======
    @requires(["authenticated"], redirect="login_page")
>>>>>>> 4b6ec248
    async def set_content_config_data(
        request: Request,
        content_type: str,
        updated_config: Union[TextContentConfig, None],
        client: Optional[str] = None,
    ):
        _initialize_config()

<<<<<<< HEAD
        user = request.user.object
=======
        user = request.user.object if request.user.is_authenticated else None
>>>>>>> 4b6ec248

        content_object = map_config_to_object(content_type)
        await adapters.set_text_content_config(user, content_object, updated_config)

        update_telemetry_state(
            request=request,
            telemetry_type="api",
            api="set_content_config",
            client=client,
            metadata={"content_type": content_type},
        )

        return {"status": "ok"}

    @api.post("/config/data/processor/conversation/openai", status_code=200)
<<<<<<< HEAD
    @requires(["authenticated"])
=======
    @requires(["authenticated"], redirect="login_page")
>>>>>>> 4b6ec248
    async def set_processor_openai_config_data(
        request: Request,
        updated_config: Union[OpenAIProcessorConfig, None],
        client: Optional[str] = None,
    ):
        user = request.user.object

        conversation_config = ConversationProcessorConfig(openai=updated_config)

        await sync_to_async(ConversationAdapters.set_conversation_processor_config)(user, conversation_config)

        update_telemetry_state(
            request=request,
            telemetry_type="api",
            api="set_processor_config",
            client=client,
            metadata={"processor_conversation_type": "conversation"},
        )

        return {"status": "ok"}

    @api.post("/config/data/processor/conversation/offline_chat", status_code=200)
    @requires(["authenticated"])
    async def set_processor_enable_offline_chat_config_data(
        request: Request,
        enable_offline_chat: bool,
        offline_chat_model: Optional[str] = None,
        client: Optional[str] = None,
    ):
        user = request.user.object

<<<<<<< HEAD
        try:
            if enable_offline_chat:
                conversation_config = ConversationProcessorConfig(
                    offline_chat=OfflineChatProcessorConfig(
                        enable_offline_chat=enable_offline_chat,
                        chat_model=offline_chat_model,
                    )
                )

                await sync_to_async(ConversationAdapters.set_conversation_processor_config)(user, conversation_config)

                offline_chat = await ConversationAdapters.get_offline_chat(user)
                chat_model = offline_chat.chat_model
                if state.gpt4all_processor_config is None:
                    state.gpt4all_processor_config = GPT4AllProcessorModel(chat_model=chat_model)

            else:
                await sync_to_async(ConversationAdapters.clear_offline_chat_conversation_config)(user)
                state.gpt4all_processor_config = None

        except Exception as e:
            logger.error(f"Error updating offline chat config: {e}", exc_info=True)
            return {"status": "error", "message": str(e)}
=======
        if enable_offline_chat:
            conversation_config = ConversationProcessorConfig(
                offline_chat=OfflineChatProcessorConfig(
                    enable_offline_chat=enable_offline_chat,
                    chat_model=offline_chat_model,
                )
            )

            await sync_to_async(ConversationAdapters.set_conversation_processor_config)(user, conversation_config)

            offline_chat = await ConversationAdapters.get_offline_chat(user)
            chat_model = offline_chat.chat_model
            if state.gpt4all_processor_config is None:
                state.gpt4all_processor_config = GPT4AllProcessorModel(chat_model=chat_model)

        else:
            await sync_to_async(ConversationAdapters.clear_offline_chat_conversation_config)(user)
            state.gpt4all_processor_config = None
>>>>>>> 4b6ec248

        update_telemetry_state(
            request=request,
            telemetry_type="api",
            api="set_processor_config",
            client=client,
            metadata={"processor_conversation_type": f"{'enable' if enable_offline_chat else 'disable'}_local_llm"},
        )

        return {"status": "ok"}


# Create Routes
@api.get("/config/data/default")
def get_default_config_data():
    return constants.empty_config


@api.get("/config/types", response_model=List[str])
<<<<<<< HEAD
@requires(["authenticated"])
def get_config_types(
    request: Request,
):
    user = request.user.object
=======
@requires(["authenticated"], redirect="login_page")
def get_config_types(
    request: Request,
):
    user = request.user.object if request.user.is_authenticated else None
>>>>>>> 4b6ec248

    enabled_file_types = EmbeddingsAdapters.get_unique_file_types(user)

    configured_content_types = list(enabled_file_types)

    if state.config and state.config.content_type:
        for ctype in state.config.content_type.dict(exclude_none=True):
            configured_content_types.append(ctype)

    return [
        search_type.value
        for search_type in SearchType
        if (search_type.value in configured_content_types) or search_type == SearchType.All
    ]


@api.get("/search", response_model=List[SearchResponse])
<<<<<<< HEAD
@requires(["authenticated"])
=======
@requires(["authenticated"], redirect="login_page")
>>>>>>> 4b6ec248
async def search(
    q: str,
    request: Request,
    n: Optional[int] = 5,
    t: Optional[SearchType] = SearchType.All,
    r: Optional[bool] = False,
    score_threshold: Optional[Union[float, None]] = None,
    dedupe: Optional[bool] = True,
    client: Optional[str] = None,
    user_agent: Optional[str] = Header(None),
    referer: Optional[str] = Header(None),
    host: Optional[str] = Header(None),
):
<<<<<<< HEAD
    user = request.user.object
=======
    user = request.user.object if request.user.is_authenticated else None
>>>>>>> 4b6ec248
    start_time = time.time()

    # Run validation checks
    results: List[SearchResponse] = []
    if q is None or q == "":
        logger.warning(f"No query param (q) passed in API call to initiate search")
        return results

    # initialize variables
    user_query = q.strip()
    results_count = n or 5
    score_threshold = score_threshold if score_threshold is not None else -math.inf
    search_futures: List[concurrent.futures.Future] = []

    # return cached results, if available
    if user:
        query_cache_key = f"{user_query}-{n}-{t}-{r}-{score_threshold}-{dedupe}"
        if query_cache_key in state.query_cache[user.uuid]:
            logger.debug(f"Return response from query cache")
            return state.query_cache[user.uuid][query_cache_key]

    # Encode query with filter terms removed
    defiltered_query = user_query
    for filter in [DateFilter(), WordFilter(), FileFilter()]:
        defiltered_query = filter.defilter(defiltered_query)

    encoded_asymmetric_query = None
    if t == SearchType.All or t != SearchType.Image:
        text_search_models: List[TextSearchModel] = [
            model for model in state.search_models.__dict__.values() if isinstance(model, TextSearchModel)
        ]
        if text_search_models:
            with timer("Encoding query took", logger=logger):
                encoded_asymmetric_query = state.embeddings_model.embed_query(defiltered_query)

    with concurrent.futures.ThreadPoolExecutor() as executor:
        if t in [
            SearchType.All,
            SearchType.Org,
            SearchType.Markdown,
            SearchType.Github,
            SearchType.Notion,
            SearchType.Plaintext,
        ]:
            # query markdown notes
            search_futures += [
                executor.submit(
                    text_search.query,
                    user,
                    user_query,
                    t,
                    question_embedding=encoded_asymmetric_query,
                    rank_results=r or False,
                    score_threshold=score_threshold,
                )
            ]

        elif (t == SearchType.Image) and state.content_index.image and state.search_models.image_search:
            # query images
            search_futures += [
                executor.submit(
                    image_search.query,
                    user_query,
                    results_count,
                    state.search_models.image_search,
                    state.content_index.image,
                    score_threshold=score_threshold,
                )
            ]

        # Query across each requested content types in parallel
        with timer("Query took", logger):
            for search_future in concurrent.futures.as_completed(search_futures):
                if t == SearchType.Image and state.content_index.image:
                    hits = await search_future.result()
                    output_directory = constants.web_directory / "images"
                    # Collate results
                    results += image_search.collate_results(
                        hits,
                        image_names=state.content_index.image.image_names,
                        output_directory=output_directory,
                        image_files_url="/static/images",
                        count=results_count,
                    )
                else:
                    hits = await search_future.result()
                    # Collate results
                    results += text_search.collate_results(hits, dedupe=dedupe)

            if r:
                results = text_search.rerank_and_sort_results(results, query=defiltered_query)[:results_count]
            else:
                # Sort results across all content types and take top results
                results = sorted(results, key=lambda x: float(x.score))[:results_count]

    # Cache results
    if user:
        state.query_cache[user.uuid][query_cache_key] = results

    update_telemetry_state(
        request=request,
        telemetry_type="api",
        api="search",
        client=client,
        user_agent=user_agent,
        referer=referer,
        host=host,
    )

    end_time = time.time()
    logger.debug(f"🔍 Search took: {end_time - start_time:.3f} seconds")

    return results


@api.get("/update")
<<<<<<< HEAD
@requires(["authenticated"])
=======
@requires(["authenticated"], redirect="login_page")
>>>>>>> 4b6ec248
def update(
    request: Request,
    t: Optional[SearchType] = None,
    force: Optional[bool] = False,
    client: Optional[str] = None,
    user_agent: Optional[str] = Header(None),
    referer: Optional[str] = Header(None),
    host: Optional[str] = Header(None),
):
<<<<<<< HEAD
    user = request.user.object
=======
    user = request.user.object if request.user.is_authenticated else None
>>>>>>> 4b6ec248
    if not state.config:
        error_msg = f"🚨 Khoj is not configured.\nConfigure it via http://localhost:42110/config, plugins or by editing {state.config_file}."
        logger.warning(error_msg)
        raise HTTPException(status_code=500, detail=error_msg)
    try:
        configure_server(state.config, regenerate=force, search_type=t, user=user)
    except Exception as e:
        error_msg = f"🚨 Failed to update server via API: {e}"
        logger.error(error_msg, exc_info=True)
        raise HTTPException(status_code=500, detail=error_msg)
    else:
        components = []
        if state.search_models:
            components.append("Search models")
        if state.content_index:
            components.append("Content index")
        components_msg = ", ".join(components)
        logger.info(f"📪 {components_msg} updated via API")

    update_telemetry_state(
        request=request,
        telemetry_type="api",
        api="update",
        client=client,
        user_agent=user_agent,
        referer=referer,
        host=host,
    )

    return {"status": "ok", "message": "khoj reloaded"}


@api.get("/chat/history")
<<<<<<< HEAD
@requires(["authenticated"])
=======
@requires(["authenticated"], redirect="login_page")
>>>>>>> 4b6ec248
def chat_history(
    request: Request,
    client: Optional[str] = None,
    user_agent: Optional[str] = Header(None),
    referer: Optional[str] = Header(None),
    host: Optional[str] = Header(None),
):
    user = request.user.object
    perform_chat_checks(user)

    # Load Conversation History
    meta_log = ConversationAdapters.get_conversation_by_user(user=user).conversation_log

    update_telemetry_state(
        request=request,
        telemetry_type="api",
        api="chat",
        client=client,
        user_agent=user_agent,
        referer=referer,
        host=host,
    )

    return {"status": "ok", "response": meta_log.get("chat", [])}


@api.get("/chat/options", response_class=Response)
<<<<<<< HEAD
@requires(["authenticated"])
=======
@requires(["authenticated"], redirect="login_page")
>>>>>>> 4b6ec248
async def chat_options(
    request: Request,
    client: Optional[str] = None,
    user_agent: Optional[str] = Header(None),
    referer: Optional[str] = Header(None),
    host: Optional[str] = Header(None),
) -> Response:
    cmd_options = {}
    for cmd in ConversationCommand:
        cmd_options[cmd.value] = command_descriptions[cmd]

    update_telemetry_state(
        request=request,
        telemetry_type="api",
        api="chat_options",
        client=client,
        user_agent=user_agent,
        referer=referer,
        host=host,
    )
    return Response(content=json.dumps(cmd_options), media_type="application/json", status_code=200)


@api.get("/chat", response_class=Response)
<<<<<<< HEAD
@requires(["authenticated"])
=======
@requires(["authenticated"], redirect="login_page")
>>>>>>> 4b6ec248
async def chat(
    request: Request,
    q: str,
    n: Optional[int] = 5,
    client: Optional[str] = None,
    stream: Optional[bool] = False,
    user_agent: Optional[str] = Header(None),
    referer: Optional[str] = Header(None),
    host: Optional[str] = Header(None),
) -> Response:
    user = request.user.object

    await is_ready_to_chat(user)
    conversation_command = get_conversation_command(query=q, any_references=True)

    q = q.replace(f"/{conversation_command.value}", "").strip()

    meta_log = (await ConversationAdapters.aget_conversation_by_user(user)).conversation_log

    compiled_references, inferred_queries, defiltered_query = await extract_references_and_questions(
        request, meta_log, q, (n or 5), conversation_command
    )

    if conversation_command == ConversationCommand.Default and is_none_or_empty(compiled_references):
        conversation_command = ConversationCommand.General

    if conversation_command == ConversationCommand.Help:
        model_type = "offline" if await ConversationAdapters.has_offline_chat(user) else "openai"
        formatted_help = help_message.format(model=model_type, version=state.khoj_version)
        return StreamingResponse(iter([formatted_help]), media_type="text/event-stream", status_code=200)

    # Get the (streamed) chat response from the LLM of choice.
    llm_response = await agenerate_chat_response(
        defiltered_query,
        meta_log,
        compiled_references,
        inferred_queries,
        conversation_command,
        user,
    )

    if llm_response is None:
        return Response(content=llm_response, media_type="text/plain", status_code=500)

    if stream:
        return StreamingResponse(llm_response, media_type="text/event-stream", status_code=200)

    iterator = AsyncIteratorWrapper(llm_response)

    # Get the full response from the generator if the stream is not requested.
    aggregated_gpt_response = ""
    async for item in iterator:
        if item is None:
            break
        aggregated_gpt_response += item

    actual_response = aggregated_gpt_response.split("### compiled references:")[0]

    response_obj = {"response": actual_response, "context": compiled_references}

    update_telemetry_state(
        request=request,
        telemetry_type="api",
        api="chat",
        client=client,
        user_agent=user_agent,
        referer=referer,
        host=host,
    )

    return Response(content=json.dumps(response_obj), media_type="application/json", status_code=200)


async def extract_references_and_questions(
    request: Request,
    meta_log: dict,
    q: str,
    n: int,
    conversation_type: ConversationCommand = ConversationCommand.Default,
):
    user = request.user.object if request.user.is_authenticated else None

    # Initialize Variables
    compiled_references: List[Any] = []
    inferred_queries: List[str] = []

    if conversation_type == ConversationCommand.General:
        return compiled_references, inferred_queries, q

    if not await EmbeddingsAdapters.user_has_embeddings(user=user):
        logger.warning(
            "No content index loaded, so cannot extract references from knowledge base. Please configure your data sources and update the index to chat with your notes."
        )
        return compiled_references, inferred_queries, q

    # Extract filter terms from user message
    defiltered_query = q
    for filter in [DateFilter(), WordFilter(), FileFilter()]:
        defiltered_query = filter.defilter(defiltered_query)
    filters_in_query = q.replace(defiltered_query, "").strip()

    using_offline_chat = False

    # Infer search queries from user message
    with timer("Extracting search queries took", logger):
        # If we've reached here, either the user has enabled offline chat or the openai model is enabled.
        if await ConversationAdapters.has_offline_chat(user):
            using_offline_chat = True
            offline_chat = await ConversationAdapters.get_offline_chat(user)
            chat_model = offline_chat.chat_model
            if state.gpt4all_processor_config is None:
                state.gpt4all_processor_config = GPT4AllProcessorModel(chat_model=chat_model)

            loaded_model = state.gpt4all_processor_config.loaded_model

            inferred_queries = extract_questions_offline(
                defiltered_query, loaded_model=loaded_model, conversation_log=meta_log, should_extract_questions=False
            )
        elif await ConversationAdapters.has_openai_chat(user):
            openai_chat = await ConversationAdapters.get_openai_chat(user)
            api_key = openai_chat.api_key
            chat_model = openai_chat.chat_model
            inferred_queries = extract_questions(
                defiltered_query, model=chat_model, api_key=api_key, conversation_log=meta_log
            )

    # Collate search results as context for GPT
    with timer("Searching knowledge base took", logger):
        result_list = []
        for query in inferred_queries:
            n_items = min(n, 3) if using_offline_chat else n
            result_list.extend(
                await search(
                    f"{query} {filters_in_query}",
                    request=request,
                    n=n_items,
                    r=True,
                    score_threshold=-5.0,
                    dedupe=False,
                )
            )
        # Dedupe the results again, as duplicates may be returned across queries.
        result_list = text_search.deduplicated_search_responses(result_list)
        compiled_references = [item.additional["compiled"] for item in result_list]

    return compiled_references, inferred_queries, defiltered_query<|MERGE_RESOLUTION|>--- conflicted
+++ resolved
@@ -126,36 +126,21 @@
             state.config.search_type = SearchConfig.parse_obj(constants.default_config["search-type"])
 
     @api.get("/config/data", response_model=FullConfig)
-<<<<<<< HEAD
     @requires(["authenticated"])
     def get_config_data(request: Request):
         user = request.user.object
         EmbeddingsAdapters.get_unique_file_types(user)
-=======
-    @requires(["authenticated"], redirect="login_page")
-    def get_config_data(request: Request):
-        user = request.user.object if request.user.is_authenticated else None
-        enabled_content = EmbeddingsAdapters.get_unique_file_types(user)
->>>>>>> 4b6ec248
 
         return state.config
 
     @api.post("/config/data")
-<<<<<<< HEAD
-    @requires(["authenticated"])
-=======
-    @requires(["authenticated"], redirect="login_page")
->>>>>>> 4b6ec248
+    @requires(["authenticated"])
     async def set_config_data(
         request: Request,
         updated_config: FullConfig,
         client: Optional[str] = None,
     ):
-<<<<<<< HEAD
-        user = request.user.object
-=======
-        user = request.user.object if request.user.is_authenticated else None
->>>>>>> 4b6ec248
+        user = request.user.object
         await map_config_to_db(updated_config, user)
 
         configuration_update_metadata = {}
@@ -182,11 +167,7 @@
         return state.config
 
     @api.post("/config/data/content_type/github", status_code=200)
-<<<<<<< HEAD
-    @requires(["authenticated"])
-=======
-    @requires(["authenticated"], redirect="login_page")
->>>>>>> 4b6ec248
+    @requires(["authenticated"])
     async def set_content_config_github_data(
         request: Request,
         updated_config: Union[GithubContentConfig, None],
@@ -194,11 +175,7 @@
     ):
         _initialize_config()
 
-<<<<<<< HEAD
-        user = request.user.object
-=======
-        user = request.user.object if request.user.is_authenticated else None
->>>>>>> 4b6ec248
+        user = request.user.object
 
         await adapters.set_user_github_config(
             user=user,
@@ -217,11 +194,7 @@
         return {"status": "ok"}
 
     @api.post("/config/data/content_type/notion", status_code=200)
-<<<<<<< HEAD
-    @requires(["authenticated"])
-=======
-    @requires(["authenticated"], redirect="login_page")
->>>>>>> 4b6ec248
+    @requires(["authenticated"])
     async def set_content_config_notion_data(
         request: Request,
         updated_config: Union[NotionContentConfig, None],
@@ -229,11 +202,7 @@
     ):
         _initialize_config()
 
-<<<<<<< HEAD
-        user = request.user.object
-=======
-        user = request.user.object if request.user.is_authenticated else None
->>>>>>> 4b6ec248
+        user = request.user.object
 
         await adapters.set_notion_config(
             user=user,
@@ -251,21 +220,13 @@
         return {"status": "ok"}
 
     @api.post("/delete/config/data/content_type/{content_type}", status_code=200)
-<<<<<<< HEAD
-    @requires(["authenticated"])
-=======
-    @requires(["authenticated"], redirect="login_page")
->>>>>>> 4b6ec248
+    @requires(["authenticated"])
     async def remove_content_config_data(
         request: Request,
         content_type: str,
         client: Optional[str] = None,
     ):
-<<<<<<< HEAD
-        user = request.user.object
-=======
-        user = request.user.object if request.user.is_authenticated else None
->>>>>>> 4b6ec248
+        user = request.user.object
 
         update_telemetry_state(
             request=request,
@@ -286,11 +247,7 @@
         return {"status": "ok"}
 
     @api.post("/delete/config/data/processor/conversation/openai", status_code=200)
-<<<<<<< HEAD
-    @requires(["authenticated"])
-=======
-    @requires(["authenticated"], redirect="login_page")
->>>>>>> 4b6ec248
+    @requires(["authenticated"])
     async def remove_processor_conversation_config_data(
         request: Request,
         client: Optional[str] = None,
@@ -310,11 +267,7 @@
         return {"status": "ok"}
 
     @api.post("/config/data/content_type/{content_type}", status_code=200)
-<<<<<<< HEAD
-    @requires(["authenticated"])
-=======
-    @requires(["authenticated"], redirect="login_page")
->>>>>>> 4b6ec248
+    @requires(["authenticated"])
     async def set_content_config_data(
         request: Request,
         content_type: str,
@@ -323,11 +276,7 @@
     ):
         _initialize_config()
 
-<<<<<<< HEAD
-        user = request.user.object
-=======
-        user = request.user.object if request.user.is_authenticated else None
->>>>>>> 4b6ec248
+        user = request.user.object
 
         content_object = map_config_to_object(content_type)
         await adapters.set_text_content_config(user, content_object, updated_config)
@@ -343,11 +292,7 @@
         return {"status": "ok"}
 
     @api.post("/config/data/processor/conversation/openai", status_code=200)
-<<<<<<< HEAD
-    @requires(["authenticated"])
-=======
-    @requires(["authenticated"], redirect="login_page")
->>>>>>> 4b6ec248
+    @requires(["authenticated"])
     async def set_processor_openai_config_data(
         request: Request,
         updated_config: Union[OpenAIProcessorConfig, None],
@@ -379,7 +324,6 @@
     ):
         user = request.user.object
 
-<<<<<<< HEAD
         try:
             if enable_offline_chat:
                 conversation_config = ConversationProcessorConfig(
@@ -403,26 +347,6 @@
         except Exception as e:
             logger.error(f"Error updating offline chat config: {e}", exc_info=True)
             return {"status": "error", "message": str(e)}
-=======
-        if enable_offline_chat:
-            conversation_config = ConversationProcessorConfig(
-                offline_chat=OfflineChatProcessorConfig(
-                    enable_offline_chat=enable_offline_chat,
-                    chat_model=offline_chat_model,
-                )
-            )
-
-            await sync_to_async(ConversationAdapters.set_conversation_processor_config)(user, conversation_config)
-
-            offline_chat = await ConversationAdapters.get_offline_chat(user)
-            chat_model = offline_chat.chat_model
-            if state.gpt4all_processor_config is None:
-                state.gpt4all_processor_config = GPT4AllProcessorModel(chat_model=chat_model)
-
-        else:
-            await sync_to_async(ConversationAdapters.clear_offline_chat_conversation_config)(user)
-            state.gpt4all_processor_config = None
->>>>>>> 4b6ec248
 
         update_telemetry_state(
             request=request,
@@ -442,19 +366,11 @@
 
 
 @api.get("/config/types", response_model=List[str])
-<<<<<<< HEAD
 @requires(["authenticated"])
 def get_config_types(
     request: Request,
 ):
     user = request.user.object
-=======
-@requires(["authenticated"], redirect="login_page")
-def get_config_types(
-    request: Request,
-):
-    user = request.user.object if request.user.is_authenticated else None
->>>>>>> 4b6ec248
 
     enabled_file_types = EmbeddingsAdapters.get_unique_file_types(user)
 
@@ -472,11 +388,7 @@
 
 
 @api.get("/search", response_model=List[SearchResponse])
-<<<<<<< HEAD
 @requires(["authenticated"])
-=======
-@requires(["authenticated"], redirect="login_page")
->>>>>>> 4b6ec248
 async def search(
     q: str,
     request: Request,
@@ -490,11 +402,7 @@
     referer: Optional[str] = Header(None),
     host: Optional[str] = Header(None),
 ):
-<<<<<<< HEAD
     user = request.user.object
-=======
-    user = request.user.object if request.user.is_authenticated else None
->>>>>>> 4b6ec248
     start_time = time.time()
 
     # Run validation checks
@@ -611,11 +519,7 @@
 
 
 @api.get("/update")
-<<<<<<< HEAD
 @requires(["authenticated"])
-=======
-@requires(["authenticated"], redirect="login_page")
->>>>>>> 4b6ec248
 def update(
     request: Request,
     t: Optional[SearchType] = None,
@@ -625,11 +529,7 @@
     referer: Optional[str] = Header(None),
     host: Optional[str] = Header(None),
 ):
-<<<<<<< HEAD
     user = request.user.object
-=======
-    user = request.user.object if request.user.is_authenticated else None
->>>>>>> 4b6ec248
     if not state.config:
         error_msg = f"🚨 Khoj is not configured.\nConfigure it via http://localhost:42110/config, plugins or by editing {state.config_file}."
         logger.warning(error_msg)
@@ -663,11 +563,7 @@
 
 
 @api.get("/chat/history")
-<<<<<<< HEAD
 @requires(["authenticated"])
-=======
-@requires(["authenticated"], redirect="login_page")
->>>>>>> 4b6ec248
 def chat_history(
     request: Request,
     client: Optional[str] = None,
@@ -695,11 +591,7 @@
 
 
 @api.get("/chat/options", response_class=Response)
-<<<<<<< HEAD
 @requires(["authenticated"])
-=======
-@requires(["authenticated"], redirect="login_page")
->>>>>>> 4b6ec248
 async def chat_options(
     request: Request,
     client: Optional[str] = None,
@@ -724,11 +616,7 @@
 
 
 @api.get("/chat", response_class=Response)
-<<<<<<< HEAD
 @requires(["authenticated"])
-=======
-@requires(["authenticated"], redirect="login_page")
->>>>>>> 4b6ec248
 async def chat(
     request: Request,
     q: str,
