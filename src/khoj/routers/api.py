import concurrent.futures
import json
import logging
import math
import os
import threading
import time
import uuid
from typing import Any, Callable, List, Optional, Union

import cron_descriptor
import pytz
from apscheduler.job import Job
from apscheduler.triggers.cron import CronTrigger
from asgiref.sync import sync_to_async
from fastapi import APIRouter, Depends, File, HTTPException, Request, UploadFile
from fastapi.requests import Request
from fastapi.responses import Response
from starlette.authentication import has_required_scope, requires

from khoj.configure import initialize_content
from khoj.database import adapters
from khoj.database.adapters import (
    AutomationAdapters,
    ConversationAdapters,
    EntryAdapters,
    get_user_photo,
    get_user_search_model_or_default,
)
from khoj.database.models import (
    Agent,
    ChatModelOptions,
    KhojUser,
    SpeechToTextModelOptions,
)
from khoj.processor.conversation import prompts
from khoj.processor.conversation.anthropic.anthropic_chat import (
    extract_questions_anthropic,
)
from khoj.processor.conversation.google.gemini_chat import extract_questions_gemini
from khoj.processor.conversation.offline.chat_model import extract_questions_offline
from khoj.processor.conversation.offline.whisper import transcribe_audio_offline
from khoj.processor.conversation.openai.gpt import extract_questions
from khoj.processor.conversation.openai.whisper import transcribe_audio
from khoj.routers.helpers import (
    ApiUserRateLimiter,
    ChatEvent,
    CommonQueryParams,
    ConversationCommandRateLimiter,
    acreate_title_from_query,
    get_user_config,
    schedule_automation,
    update_telemetry_state,
)
from khoj.search_filter.date_filter import DateFilter
from khoj.search_filter.file_filter import FileFilter
from khoj.search_filter.word_filter import WordFilter
from khoj.search_type import text_search
from khoj.utils import state
from khoj.utils.config import OfflineChatProcessorModel
from khoj.utils.helpers import ConversationCommand, is_none_or_empty, timer
from khoj.utils.rawconfig import LocationData, SearchResponse
from khoj.utils.state import SearchType

# Initialize Router
api = APIRouter()
logger = logging.getLogger(__name__)
conversation_command_rate_limiter = ConversationCommandRateLimiter(
    trial_rate_limit=2, subscribed_rate_limit=100, slug="command"
)


@api.get("/search", response_model=List[SearchResponse])
@requires(["authenticated"])
async def search(
    q: str,
    request: Request,
    common: CommonQueryParams,
    n: Optional[int] = 5,
    t: Optional[SearchType] = SearchType.All,
    r: Optional[bool] = False,
    max_distance: Optional[Union[float, None]] = None,
    dedupe: Optional[bool] = True,
):
    user = request.user.object

    results = await execute_search(
        user=user,
        q=q,
        n=n,
        t=t,
        r=r,
        max_distance=max_distance or math.inf,
        dedupe=dedupe,
    )

    update_telemetry_state(
        request=request,
        telemetry_type="api",
        api="search",
        **common.__dict__,
    )

    return results


async def execute_search(
    user: KhojUser,
    q: str,
    n: Optional[int] = 5,
    t: Optional[SearchType] = SearchType.All,
    r: Optional[bool] = False,
    max_distance: Optional[Union[float, None]] = None,
    dedupe: Optional[bool] = True,
):
    start_time = time.time()

    # Run validation checks
    results: List[SearchResponse] = []
    if q is None or q == "":
        logger.warning(f"No query param (q) passed in API call to initiate search")
        return results

    # initialize variables
    user_query = q.strip()
    results_count = n or 5
    search_futures: List[concurrent.futures.Future] = []

    # return cached results, if available
    if user:
        query_cache_key = f"{user_query}-{n}-{t}-{r}-{max_distance}-{dedupe}"
        if query_cache_key in state.query_cache[user.uuid]:
            logger.debug(f"Return response from query cache")
            return state.query_cache[user.uuid][query_cache_key]

    # Encode query with filter terms removed
    defiltered_query = user_query
    for filter in [DateFilter(), WordFilter(), FileFilter()]:
        defiltered_query = filter.defilter(defiltered_query)

    encoded_asymmetric_query = None
    if t != SearchType.Image:
        with timer("Encoding query took", logger=logger):
            search_model = await sync_to_async(get_user_search_model_or_default)(user)
            encoded_asymmetric_query = state.embeddings_model[search_model.name].embed_query(defiltered_query)

    with concurrent.futures.ThreadPoolExecutor() as executor:
        if t in [
            SearchType.All,
            SearchType.Org,
            SearchType.Markdown,
            SearchType.Github,
            SearchType.Notion,
            SearchType.Plaintext,
            SearchType.Pdf,
        ]:
            # query markdown notes
            search_futures += [
                executor.submit(
                    text_search.query,
                    user,
                    user_query,
                    t,
                    question_embedding=encoded_asymmetric_query,
                    max_distance=max_distance,
                )
            ]

        # Query across each requested content types in parallel
        with timer("Query took", logger):
            for search_future in concurrent.futures.as_completed(search_futures):
                hits = await search_future.result()
                # Collate results
                results += text_search.collate_results(hits, dedupe=dedupe)

                # Sort results across all content types and take top results
                results = text_search.rerank_and_sort_results(
                    results, query=defiltered_query, rank_results=r, search_model_name=search_model.name
                )[:results_count]

    # Cache results
    if user:
        state.query_cache[user.uuid][query_cache_key] = results

    end_time = time.time()
    logger.debug(f"🔍 Search took: {end_time - start_time:.3f} seconds")

    return results


@api.get("/update")
@requires(["authenticated"])
def update(
    request: Request,
    common: CommonQueryParams,
    t: Optional[SearchType] = None,
    force: Optional[bool] = False,
):
    user = request.user.object
    if not state.config:
        error_msg = f"🚨 Khoj is not configured.\nConfigure it via http://localhost:42110/settings, plugins or by editing {state.config_file}."
        logger.warning(error_msg)
        raise HTTPException(status_code=500, detail=error_msg)
    try:
        initialize_content(regenerate=force, search_type=t, user=user)
    except Exception as e:
        error_msg = f"🚨 Failed to update server via API: {e}"
        logger.error(error_msg, exc_info=True)
        raise HTTPException(status_code=500, detail=error_msg)
    else:
        components = []
        if state.search_models:
            components.append("Search models")
        components_msg = ", ".join(components)
        logger.info(f"📪 {components_msg} updated via API")

    update_telemetry_state(
        request=request,
        telemetry_type="api",
        api="update",
        **common.__dict__,
    )

    return {"status": "ok", "message": "khoj reloaded"}


@api.post("/transcribe")
@requires(["authenticated"])
async def transcribe(
    request: Request,
    common: CommonQueryParams,
    file: UploadFile = File(...),
    rate_limiter_per_minute=Depends(
        ApiUserRateLimiter(requests=20, subscribed_requests=20, window=60, slug="transcribe_minute")
    ),
    rate_limiter_per_day=Depends(
        ApiUserRateLimiter(requests=60, subscribed_requests=600, window=60 * 60 * 24, slug="transcribe_day")
    ),
):
    user: KhojUser = request.user.object
    audio_filename = f"{user.uuid}-{str(uuid.uuid4())}.webm"
    user_message: str = None

    # If the file is too large, return an unprocessable entity error
    if file.size > 10 * 1024 * 1024:
        logger.warning(f"Audio file too large to transcribe. Audio file size: {file.size}. Exceeds 10Mb limit.")
        return Response(content="Audio size larger than 10Mb limit", status_code=422)

    # Transcribe the audio from the request
    try:
        # Store the audio from the request in a temporary file
        audio_data = await file.read()
        with open(audio_filename, "wb") as audio_file_writer:
            audio_file_writer.write(audio_data)
        audio_file = open(audio_filename, "rb")

        # Send the audio data to the Whisper API
        speech_to_text_config = await ConversationAdapters.get_speech_to_text_config()
        if not speech_to_text_config:
            # If the user has not configured a speech to text model, return an unsupported on server error
            status_code = 501
        elif state.openai_client and speech_to_text_config.model_type == SpeechToTextModelOptions.ModelType.OPENAI:
            speech2text_model = speech_to_text_config.model_name
            user_message = await transcribe_audio(audio_file, speech2text_model, client=state.openai_client)
        elif speech_to_text_config.model_type == SpeechToTextModelOptions.ModelType.OFFLINE:
            speech2text_model = speech_to_text_config.model_name
            user_message = await transcribe_audio_offline(audio_filename, speech2text_model)
    finally:
        # Close and Delete the temporary audio file
        audio_file.close()
        os.remove(audio_filename)

    if user_message is None:
        return Response(status_code=status_code or 500)

    update_telemetry_state(
        request=request,
        telemetry_type="api",
        api="transcribe",
        **common.__dict__,
    )

    # Return the spoken text
    content = json.dumps({"text": user_message})
    return Response(content=content, media_type="application/json", status_code=200)


@api.get("/settings", response_class=Response)
@requires(["authenticated"])
def get_settings(request: Request, detailed: Optional[bool] = False) -> Response:
    user = request.user.object
    user_config = get_user_config(user, request, is_detailed=detailed)
    del user_config["request"]

    # Return config data as a JSON response
    return Response(content=json.dumps(user_config), media_type="application/json", status_code=200)


@api.patch("/user/name", status_code=200)
@requires(["authenticated"])
def set_user_name(
    request: Request,
    name: str,
    client: Optional[str] = None,
):
    user = request.user.object

    split_name = name.split(" ")

    if len(split_name) > 2:
        raise HTTPException(status_code=400, detail="Name must be in the format: Firstname Lastname")

    if len(split_name) == 1:
        first_name = split_name[0]
        last_name = ""
    else:
        first_name, last_name = split_name[0], split_name[-1]

    adapters.set_user_name(user, first_name, last_name)

    update_telemetry_state(
        request=request,
        telemetry_type="api",
        api="set_user_name",
        client=client,
    )

    return {"status": "ok"}


async def extract_references_and_questions(
    request: Request,
    meta_log: dict,
    q: str,
    n: int,
    d: float,
    conversation_id: str,
    conversation_commands: List[ConversationCommand] = [ConversationCommand.Default],
    location_data: LocationData = None,
    send_status_func: Optional[Callable] = None,
    uploaded_image_url: Optional[str] = None,
    agent: Agent = None,
):
    user = request.user.object if request.user.is_authenticated else None

    # Initialize Variables
    compiled_references: List[Any] = []
    inferred_queries: List[str] = []

    if (
        not ConversationCommand.Notes in conversation_commands
        and not ConversationCommand.Default in conversation_commands
    ):
        yield compiled_references, inferred_queries, q
        return

    if not await sync_to_async(EntryAdapters.user_has_entries)(user=user):
        logger.debug("No documents in knowledge base. Use a Khoj client to sync and chat with your docs.")
        yield compiled_references, inferred_queries, q
        return

    # Extract filter terms from user message
    defiltered_query = q
    for filter in [DateFilter(), WordFilter(), FileFilter()]:
        defiltered_query = filter.defilter(defiltered_query)
    filters_in_query = q.replace(defiltered_query, "").strip()
    conversation = await sync_to_async(ConversationAdapters.get_conversation_by_id)(conversation_id)

    if not conversation:
        logger.error(f"Conversation with id {conversation_id} not found when extracting references.")
        yield compiled_references, inferred_queries, defiltered_query
        return

    filters_in_query += " ".join([f'file:"{filter}"' for filter in conversation.file_filters])
    using_offline_chat = False
    logger.debug(f"Filters in query: {filters_in_query}")

<<<<<<< HEAD
    personality_context = prompts.personality_context(personality=agent.personality) if agent else ""
=======
    personality_context = prompts.personality_context.format(personality=agent.personality) if agent else ""
>>>>>>> 4d87c9e7

    # Infer search queries from user message
    with timer("Extracting search queries took", logger):
        # If we've reached here, either the user has enabled offline chat or the openai model is enabled.
        conversation_config = await ConversationAdapters.aget_default_conversation_config()
        vision_enabled = conversation_config.vision_enabled

        if conversation_config.model_type == ChatModelOptions.ModelType.OFFLINE:
            using_offline_chat = True
            chat_model = conversation_config.chat_model
            max_tokens = conversation_config.max_prompt_size
            if state.offline_chat_processor_config is None:
                state.offline_chat_processor_config = OfflineChatProcessorModel(chat_model, max_tokens)

            loaded_model = state.offline_chat_processor_config.loaded_model

            inferred_queries = extract_questions_offline(
                defiltered_query,
                model=chat_model,
                loaded_model=loaded_model,
                conversation_log=meta_log,
                should_extract_questions=True,
                location_data=location_data,
                user=user,
                max_prompt_size=conversation_config.max_prompt_size,
                personality_context=personality_context,
            )
        elif conversation_config.model_type == ChatModelOptions.ModelType.OPENAI:
            openai_chat_config = conversation_config.openai_config
            api_key = openai_chat_config.api_key
            base_url = openai_chat_config.api_base_url
            chat_model = conversation_config.chat_model
            inferred_queries = extract_questions(
                defiltered_query,
                model=chat_model,
                api_key=api_key,
                api_base_url=base_url,
                conversation_log=meta_log,
                location_data=location_data,
                user=user,
                uploaded_image_url=uploaded_image_url,
                vision_enabled=vision_enabled,
                personality_context=personality_context,
            )
        elif conversation_config.model_type == ChatModelOptions.ModelType.ANTHROPIC:
            api_key = conversation_config.openai_config.api_key
            chat_model = conversation_config.chat_model
            inferred_queries = extract_questions_anthropic(
                defiltered_query,
                model=chat_model,
                api_key=api_key,
                conversation_log=meta_log,
                location_data=location_data,
                user=user,
                personality_context=personality_context,
            )
        elif conversation_config.model_type == ChatModelOptions.ModelType.GOOGLE:
            api_key = conversation_config.openai_config.api_key
            chat_model = conversation_config.chat_model
            inferred_queries = extract_questions_gemini(
                defiltered_query,
                model=chat_model,
                api_key=api_key,
                conversation_log=meta_log,
                location_data=location_data,
                max_tokens=conversation_config.max_prompt_size,
                user=user,
                personality_context=personality_context,
            )

    # Collate search results as context for GPT
    with timer("Searching knowledge base took", logger):
        search_results = []
        logger.info(f"🔍 Searching knowledge base with queries: {inferred_queries}")
        if send_status_func:
            inferred_queries_str = "\n- " + "\n- ".join(inferred_queries)
            async for event in send_status_func(f"**Searching Documents for:** {inferred_queries_str}"):
                yield {ChatEvent.STATUS: event}
        for query in inferred_queries:
            n_items = min(n, 3) if using_offline_chat else n
            search_results.extend(
                await execute_search(
                    user,
                    f"{query} {filters_in_query}",
                    n=n_items,
                    t=SearchType.All,
                    r=True,
                    max_distance=d,
                    dedupe=False,
                )
            )
        search_results = text_search.deduplicated_search_responses(search_results)
        compiled_references = [
            {"compiled": item.additional["compiled"], "file": item.additional["file"]} for item in search_results
        ]

    yield compiled_references, inferred_queries, defiltered_query


@api.get("/health", response_class=Response)
@requires(["authenticated"], status_code=200)
def health_check(request: Request) -> Response:
    response_obj = {"email": request.user.object.email}
    return Response(content=json.dumps(response_obj), media_type="application/json", status_code=200)


@api.get("/v1/user", response_class=Response)
@requires(["authenticated"])
def user_info(request: Request) -> Response:
    # Get user information
    user: KhojUser = request.user.object
    user_picture = get_user_photo(user=user)
    is_active = has_required_scope(request, ["premium"])
    has_documents = EntryAdapters.user_has_entries(user=user)

    # Collect user information in a dictionary
    user_info = {
        "email": user.email,
        "username": user.username,
        "photo": user_picture,
        "is_active": is_active,
        "has_documents": has_documents,
    }

    # Return user information as a JSON response
    return Response(content=json.dumps(user_info), media_type="application/json", status_code=200)


@api.get("/automations", response_class=Response)
@requires(["authenticated"])
def get_automations(request: Request) -> Response:
    user: KhojUser = request.user.object

    # Collate all automations created by user that are still active
    automations_info = [automation_info for automation_info in AutomationAdapters.get_automations_metadata(user)]

    # Return tasks information as a JSON response
    return Response(content=json.dumps(automations_info), media_type="application/json", status_code=200)


@api.delete("/automation", response_class=Response)
@requires(["authenticated"])
def delete_automation(request: Request, automation_id: str) -> Response:
    user: KhojUser = request.user.object

    try:
        automation_info = AutomationAdapters.delete_automation(user, automation_id)
    except ValueError:
        return Response(status_code=204)

    # Return deleted automation information as a JSON response
    return Response(content=json.dumps(automation_info), media_type="application/json", status_code=200)


@api.post("/automation", response_class=Response)
@requires(["authenticated"])
async def post_automation(
    request: Request,
    q: str,
    crontime: str,
    subject: Optional[str] = None,
    city: Optional[str] = None,
    region: Optional[str] = None,
    country: Optional[str] = None,
    timezone: Optional[str] = None,
) -> Response:
    user: KhojUser = request.user.object

    # Perform validation checks
    if is_none_or_empty(q) or is_none_or_empty(crontime):
        return Response(content="A query and crontime is required", status_code=400)
    if not cron_descriptor.get_description(crontime):
        return Response(content="Invalid crontime", status_code=400)

    # Normalize query parameters
    # Add /automated_task prefix to query if not present
    q = q.strip()
    if not q.startswith("/automated_task"):
        query_to_run = f"/automated_task {q}"

    # Normalize crontime for AP Scheduler CronTrigger
    crontime = crontime.strip()
    if len(crontime.split(" ")) > 5:
        # Truncate crontime to 5 fields
        crontime = " ".join(crontime.split(" ")[:5])

    # Convert crontime to standard unix crontime
    crontime = crontime.replace("?", "*")

    # Disallow minute level automation recurrence
    minute_value = crontime.split(" ")[0]
    if not minute_value.isdigit():
        return Response(
            content="Recurrence of every X minutes is unsupported. Please create a less frequent schedule.",
            status_code=400,
        )

    if not subject:
        subject = await acreate_title_from_query(q)

    title = f"Automation: {subject}"

    # Create new Conversation Session associated with this new task
    conversation = await ConversationAdapters.acreate_conversation_session(user, request.user.client_app, title=title)

    calling_url = request.url.replace(query=f"{request.url.query}")

    # Schedule automation with query_to_run, timezone, subject directly provided by user
    try:
        # Use the query to run as the scheduling request if the scheduling request is unset
        automation = await schedule_automation(
            query_to_run, subject, crontime, timezone, q, user, calling_url, conversation.id
        )
    except Exception as e:
        logger.error(f"Error creating automation {q} for {user.email}: {e}", exc_info=True)
        return Response(
            content=f"Unable to create automation. Ensure the automation doesn't already exist.",
            media_type="text/plain",
            status_code=500,
        )

    # Collate info about the created user automation
    automation_info = AutomationAdapters.get_automation_metadata(user, automation)

    # Return information about the created automation as a JSON response
    return Response(content=json.dumps(automation_info), media_type="application/json", status_code=200)


@api.post("/trigger/automation", response_class=Response)
@requires(["authenticated"])
def trigger_manual_job(
    request: Request,
    automation_id: str,
):
    user: KhojUser = request.user.object

    # Check, get automation to edit
    try:
        automation: Job = AutomationAdapters.get_automation(user, automation_id)
    except ValueError as e:
        logger.error(f"Error triggering automation {automation_id} for {user.email}: {e}", exc_info=True)
        return Response(content="Invalid automation", status_code=403)

    # Trigger the job without waiting for the result.
    scheduled_chat_func = automation.func

    # Run the function in a separate thread
    thread = threading.Thread(target=scheduled_chat_func, args=automation.args, kwargs=automation.kwargs)
    thread.start()

    return Response(content="Automation triggered", status_code=200)


@api.put("/automation", response_class=Response)
@requires(["authenticated"])
def edit_job(
    request: Request,
    automation_id: str,
    q: Optional[str],
    subject: Optional[str],
    crontime: Optional[str],
    city: Optional[str] = None,
    region: Optional[str] = None,
    country: Optional[str] = None,
    timezone: Optional[str] = None,
) -> Response:
    user: KhojUser = request.user.object

    # Perform validation checks
    if is_none_or_empty(q) or is_none_or_empty(subject) or is_none_or_empty(crontime):
        return Response(content="A query, subject and crontime is required", status_code=400)
    if not cron_descriptor.get_description(crontime):
        return Response(content="Invalid crontime", status_code=400)

    # Check, get automation to edit
    try:
        automation: Job = AutomationAdapters.get_automation(user, automation_id)
    except ValueError as e:
        logger.error(f"Error editing automation {automation_id} for {user.email}: {e}", exc_info=True)
        return Response(content="Invalid automation", status_code=403)

    # Normalize query parameters
    # Add /automated_task prefix to query if not present
    q = q.strip()
    if not q.startswith("/automated_task"):
        query_to_run = f"/automated_task {q}"
    # Normalize crontime for AP Scheduler CronTrigger
    crontime = crontime.strip()
    if len(crontime.split(" ")) > 5:
        # Truncate crontime to 5 fields
        crontime = " ".join(crontime.split(" ")[:5])
    # Convert crontime to standard unix crontime
    crontime = crontime.replace("?", "*")

    # Disallow minute level automation recurrence
    minute_value = crontime.split(" ")[0]
    if not minute_value.isdigit():
        return Response(
            content="Recurrence of every X minutes is unsupported. Please create a less frequent schedule.",
            status_code=400,
        )

    # Construct updated automation metadata
    automation_metadata = json.loads(automation.name)
    automation_metadata["scheduling_request"] = q
    automation_metadata["query_to_run"] = query_to_run
    automation_metadata["subject"] = subject.strip()
    automation_metadata["crontime"] = crontime
    conversation_id = automation_metadata.get("conversation_id")

    if not conversation_id:
        title = f"Automation: {subject}"

        # Create new Conversation Session associated with this new task
        conversation = ConversationAdapters.create_conversation_session(user, request.user.client_app, title=title)

        conversation_id = conversation.id
        automation_metadata["conversation_id"] = conversation_id

    # Modify automation with updated query, subject
    automation.modify(
        name=json.dumps(automation_metadata),
        kwargs={
            "query_to_run": query_to_run,
            "subject": subject,
            "scheduling_request": q,
            "user": user,
            "calling_url": request.url,
            "conversation_id": conversation_id,
        },
    )

    # Reschedule automation if crontime updated
    user_timezone = pytz.timezone(timezone)
    trigger = CronTrigger.from_crontab(crontime, user_timezone)
    if automation.trigger != trigger:
        automation.reschedule(trigger=trigger)

    # Collate info about the updated user automation
    automation = AutomationAdapters.get_automation(user, automation.id)
    automation_info = AutomationAdapters.get_automation_metadata(user, automation)

    # Return modified automation information as a JSON response
    return Response(content=json.dumps(automation_info), media_type="application/json", status_code=200)<|MERGE_RESOLUTION|>--- conflicted
+++ resolved
@@ -375,11 +375,7 @@
     using_offline_chat = False
     logger.debug(f"Filters in query: {filters_in_query}")
 
-<<<<<<< HEAD
-    personality_context = prompts.personality_context(personality=agent.personality) if agent else ""
-=======
     personality_context = prompts.personality_context.format(personality=agent.personality) if agent else ""
->>>>>>> 4d87c9e7
 
     # Infer search queries from user message
     with timer("Extracting search queries took", logger):
