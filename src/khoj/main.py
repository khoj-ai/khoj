--- conflicted
+++ resolved
@@ -17,17 +17,13 @@
 import django
 from fastapi import FastAPI
 from fastapi.middleware.cors import CORSMiddleware
+from rich.logging import RichHandler
+import schedule
+
 from fastapi.staticfiles import StaticFiles
 from rich.logging import RichHandler
 import schedule
 
-<<<<<<< HEAD
-=======
-from fastapi.staticfiles import StaticFiles
-from rich.logging import RichHandler
-import schedule
-
->>>>>>> 485153b9
 from django.core.asgi import get_asgi_application
 from django.core.management import call_command
 
