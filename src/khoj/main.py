# Standard Packages
import os
import signal
import sys

if sys.stdout is None:
    sys.stdout = open(os.devnull, "w")
if sys.stderr is None:
    sys.stderr = open(os.devnull, "w")

import logging
import threading
import warnings
from platform import system
import webbrowser

# Ignore non-actionable warnings
warnings.filterwarnings("ignore", message=r"snapshot_download.py has been made private", category=FutureWarning)
warnings.filterwarnings("ignore", message=r"legacy way to download files from the HF hub,", category=FutureWarning)

# External Packages
import uvicorn
from fastapi import FastAPI
from rich.logging import RichHandler
import schedule

# Internal Packages
from khoj.configure import configure_routes, initialize_server
from khoj.utils import state
from khoj.utils.cli import cli

# Initialize the Application Server
app = FastAPI()

# Setup Logger
rich_handler = RichHandler(rich_tracebacks=True)
rich_handler.setFormatter(fmt=logging.Formatter(fmt="%(message)s", datefmt="[%X]"))
logging.basicConfig(handlers=[rich_handler])

logger = logging.getLogger("khoj")


def run():
    # Turn Tokenizers Parallelism Off. App does not support it.
    os.environ["TOKENIZERS_PARALLELISM"] = "false"

    # Load config from CLI
    state.cli_args = sys.argv[1:]
    args = cli(state.cli_args)
    set_state(args)

    # Create app directory, if it doesn't exist
    state.config_file.parent.mkdir(parents=True, exist_ok=True)

    # Set Logging Level
    if args.verbose == 0:
        logger.setLevel(logging.INFO)
    elif args.verbose >= 1:
        logger.setLevel(logging.DEBUG)

    # Set Log File
    fh = logging.FileHandler(state.config_file.parent / "khoj.log", encoding="utf-8")
    fh.setLevel(logging.DEBUG)
    logger.addHandler(fh)

    logger.info("🌘 Starting Khoj")

    if not args.gui:
        # Setup task scheduler
        poll_task_scheduler()

        # Start Server
        initialize_server(args.config, args.regenerate, required=False)
        configure_routes(app)
        start_server(app, host=args.host, port=args.port, socket=args.socket)
    else:
        from PySide6 import QtWidgets
        from PySide6.QtCore import QTimer
<<<<<<< HEAD
=======

>>>>>>> 23d77ee3
        from khoj.interface.desktop.main_window import MainWindow, ServerThread
        from khoj.interface.desktop.system_tray import create_system_tray

        # Setup GUI
        gui = QtWidgets.QApplication([])
        main_window = MainWindow(args.host, args.port)

        # System tray is only available on Windows, MacOS.
        # On Linux (Gnome) the System tray is not supported.
        # Since only the Main Window is available
        # Quitting it should quit the application
        if system() in ["Windows", "Darwin"]:
            gui.setQuitOnLastWindowClosed(False)
            tray = create_system_tray(gui, main_window)
            tray.show()

        # Setup Server
        initialize_server(args.config, args.regenerate, required=False)
        configure_routes(app)
        server = ServerThread(start_server_func=lambda: start_server(app, host=args.host, port=args.port))

        url = f"http://{args.host}:{args.port}"
        logger.info(f"🌗 Khoj is running at {url}")
        try:
            startup_url = url if args.config else f"{url}/config"
            webbrowser.open(startup_url)
        except:
            logger.warning(f"🚧 Unable to open browser. Please open {url} manually to configure or use Khoj.")

        # Show Main Window on First Run Experience or if on Linux
        if args.config is None or system() not in ["Windows", "Darwin"]:
            main_window.show()

        # Setup Signal Handlers
        signal.signal(signal.SIGINT, sigint_handler)
        # Invoke Python interpreter every 500ms to handle signals, run scheduled tasks
        timer = QTimer()
        timer.start(500)
        timer.timeout.connect(schedule.run_pending)

        # Start Application
        server.start()
        gui.aboutToQuit.connect(server.terminate)

        # Close Splash Screen if still open
        if system() != "Darwin":
            try:
                import pyi_splash

                # Update the text on the splash screen
                pyi_splash.update_text("Khoj setup complete")
                # Close Splash Screen
                pyi_splash.close()
            except:
                pass

        gui.exec()


def sigint_handler(*args):
    from PySide6 import QtWidgets

    QtWidgets.QApplication.quit()


def set_state(args):
    state.config_file = args.config_file
    state.config = args.config
    state.verbose = args.verbose
    state.host = args.host
    state.port = args.port
    state.demo = args.demo


def start_server(app, host=None, port=None, socket=None):
    logger.info("🌖 Khoj is ready to use")
    if socket:
        uvicorn.run(app, proxy_headers=True, uds=socket, log_level="debug", use_colors=True, log_config=None)
    else:
        uvicorn.run(app, host=host, port=port, log_level="debug", use_colors=True, log_config=None)
    logger.info("🌒 Stopping Khoj")


def poll_task_scheduler():
    timer_thread = threading.Timer(60.0, poll_task_scheduler)
    timer_thread.daemon = True
    timer_thread.start()
    schedule.run_pending()


def run_gui():
    sys.argv += ["--gui"]
    run()


if __name__ == "__main__":
    run_gui()<|MERGE_RESOLUTION|>--- conflicted
+++ resolved
@@ -76,10 +76,7 @@
     else:
         from PySide6 import QtWidgets
         from PySide6.QtCore import QTimer
-<<<<<<< HEAD
-=======
 
->>>>>>> 23d77ee3
         from khoj.interface.desktop.main_window import MainWindow, ServerThread
         from khoj.interface.desktop.system_tray import create_system_tray
 
