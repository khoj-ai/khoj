<html>
    <head>
        <meta charset="utf-8">
        <meta name="viewport" content="width=device-width, initial-scale=1.0 maximum-scale=1.0">
        <title>Khoj - Chat</title>

        <link rel="icon" type="image/png" sizes="128x128" href="/static/assets/icons/favicon-128x128.png">
        <link rel="manifest" href="/static/khoj_chat.webmanifest">
        <link rel="stylesheet" href="/static/assets/khoj.css">
    </head>
    <script>
        function formatDate(date) {
            // Format date in HH:MM, DD MMM YYYY format
            let time_string = date.toLocaleTimeString('en-IN', { hour: '2-digit', minute: '2-digit', hour12: false });
            let date_string = date.toLocaleString('en-IN', { year: 'numeric', month: 'short', day: '2-digit'}).replaceAll('-', ' ');
            return `${time_string}, ${date_string}`;
        }

        function generateReference(reference, index) {
            // Escape reference for HTML rendering
            let escaped_ref = reference.replaceAll('"', '&quot;');

            // Generate HTML for Chat Reference
            return `<sup><abbr title="${escaped_ref}" tabindex="0">${index}</abbr></sup>`;
        }

        function renderMessage(message, by, dt=null) {
            let message_time = formatDate(dt ?? new Date());
            let by_name =  by == "khoj" ? "🏮 Khoj" : "🤔 You";
            // Generate HTML for Chat Message and Append to Chat Body
            document.getElementById("chat-body").innerHTML += `
                <div data-meta="${by_name} at ${message_time}" class="chat-message ${by}">
                    <div class="chat-message-text ${by}">${message}</div>
                </div>
            `;
            // Scroll to bottom of chat-body element
            document.getElementById("chat-body").scrollTop = document.getElementById("chat-body").scrollHeight;
        }

        function renderMessageWithReference(message, by, context=null, dt=null) {
            let references = '';
            if (context) {
                references = context
                    .map((reference, index) => generateReference(reference, index))
                    .join("<sup>,</sup>");
            }

            renderMessage(message+references, by, dt);
        }

        function chat() {
            // Extract required fields for search from form
            let query = document.getElementById("chat-input").value.trim();
            let results_count = localStorage.getItem("khojResultsCount");
            console.log(`Query: ${query}`);

            // Short circuit on empty query
            if (query.length === 0)
                return;

            // Add message by user to chat body
            renderMessage(query, "you");
            document.getElementById("chat-input").value = "";

            // Generate backend API URL to execute query
            let url = `/api/chat?q=${encodeURIComponent(query)}&n=${results_count}&client=web`;

            let chat_body = document.getElementById("chat-body");
            let new_response = document.createElement("div");
            new_response.classList.add("chat-message", "khoj");
            new_response.attributes["data-meta"] = "🏮 Khoj at " + formatDate(new Date());
            chat_body.appendChild(new_response);

            let new_response_text = document.createElement("div");
            new_response_text.classList.add("chat-message-text", "khoj");
            new_response.appendChild(new_response_text);

            // Temporary status message to indicate that Khoj is thinking
            new_response_text.innerHTML = "🤔";
            document.getElementById("chat-body").scrollTop = document.getElementById("chat-body").scrollHeight;

            // Call specified Khoj API which returns a streamed response of type text/plain
            fetch(url)
                .then(response => {
                    const reader = response.body.getReader();
                    const decoder = new TextDecoder();

                    function readStream() {
                        reader.read().then(({ done, value }) => {
                            if (done) {
                                return;
                            }

                            // Decode message chunk from stream
                            const chunk = decoder.decode(value, { stream: true });
<<<<<<< HEAD

                            if (chunk.includes("### compiled references:")) {
                                const additionalResponse = chunk.split("### compiled references:")[0];
                                new_response_text.innerHTML += additionalResponse;

                                const rawReference = chunk.split("### compiled references:")[1];
                                const rawReferenceAsJson = JSON.parse(rawReference);
                                let polishedReference = rawReferenceAsJson.map((reference, index) => generateReference(reference, index))
                                    .join("<sup>,</sup>");

                                new_response_text.innerHTML += polishedReference;
                                document.getElementById("chat-body").scrollTop = document.getElementById("chat-body").scrollHeight;
=======
                            if (chunk.startsWith("### compiled references:")) {
                                // Display references used to generate response
                                const rawReferences = chunk.split("### compiled references:")[1];
                                const rawReferencesAsJson = JSON.parse(rawReferences);
                                let polishedReferences = rawReferencesAsJson
                                    .map((reference, index) => generateReference(reference, index))
                                    .join("<sup>,</sup>");
                                new_response_text.innerHTML += polishedReferences;
>>>>>>> 4b79d821
                            } else {
                                // Display response from Khoj
                                if (new_response_text.innerHTML === "🤔") {
                                    // Clear temporary status message
                                    new_response_text.innerHTML = "";
                                }
                                new_response_text.innerHTML += chunk;
                                readStream();
                            }

                            // Scroll to bottom of chat window as chat response is streamed
                            document.getElementById("chat-body").scrollTop = document.getElementById("chat-body").scrollHeight;
                        });
                    }
                    readStream();
                });
        }

        function incrementalChat(event) {
            // Send chat message on 'Enter'
            if (event.key === 'Enter') {
                chat();
            }
        }

        window.onload = function () {
            fetch('/api/chat/init?client=web')
                .then(response => response.json())
                .then(data => {
                    if (data.detail) {
                        // If the server returns a 500 error with detail, render it as a message.
                        renderMessage("Hi 👋🏾, to get started <br/>1. Get your <a class='inline-chat-link' href='https://platform.openai.com/account/api-keys'>OpenAI API key</a><br/>2. Save it in the Khoj <a class='inline-chat-link' href='/config/processor/conversation'>chat settings</a> <br/>3. Click Configure on the Khoj <a class='inline-chat-link' href='/config'>settings page</a>", "khoj");

                        // Disable chat input field and update placeholder text
                        document.getElementById("chat-input").setAttribute("disabled", "disabled");
                        document.getElementById("chat-input").setAttribute("placeholder", "Configure Khoj to enable chat");
                    } else {
                        // Set welcome message on load
                        renderMessage("Hey 👋🏾, what's up?", "khoj");
                    }
                    return data.response;
                })
                .then(response => {
                    // Render conversation history, if any
                    response.forEach(chat_log => {
                        renderMessageWithReference(chat_log.message, chat_log.by, chat_log.context, new Date(chat_log.created));
                    });
                })
                .catch(err => {
                    return;
                });

            // Fill query field with value passed in URL query parameters, if any.
            var query_via_url = new URLSearchParams(window.location.search).get("q");
            if (query_via_url) {
                document.getElementById("chat-input").value = query_via_url;
                chat();
            }
        }
    </script>
    <body>
        <!--Add Header Logo and Nav Pane-->
        <div class="khoj-header">
            {% if demo %}
                <!-- Banner linking to https://khoj.dev -->
                <div class="khoj-banner-container">
                    <a class="khoj-banner" href="https://khoj.dev" target="_blank">
                        <p id="khoj-banner" class="khoj-banner">
                            Enroll in Khoj cloud to get your own Github assistant
                        </p>
                    </a>
                    <input type="text" id="khoj-banner-email" placeholder="email" class="khoj-banner-email"></input>
                    <button id="khoj-banner-submit" class="khoj-banner-button">Submit</button>
                </div>
            {% endif %}
            {% if demo %}
                <a href="https://khoj.dev" target="_blank">
                    <img class="khoj-logo" src="/static/assets/icons/khoj-logo-sideways.svg" alt="Khoj"></img>
                </a>
            {% else %}
                <a href="https://lantern.khoj.dev" target="_blank">
                    <img class="khoj-logo" src="/static/assets/icons/khoj-logo-sideways.svg" alt="Khoj"></img>
                </a>
            {% endif %}
            <nav class="khoj-nav">
                <a class="khoj-nav-selected" href="/chat">Chat</a>
                <a href="/">Search</a>
                {% if not demo %}
                    <a href="/config">Settings</a>
                {% endif %}
            </nav>
        </div>

        <!-- Chat Body -->
        <div id="chat-body"></div>

        <!-- Chat Footer -->
        <div id="chat-footer">
            <input type="text" id="chat-input" class="option" onkeyup=incrementalChat(event) autofocus="autofocus" placeholder="What is the meaning of life?">
        </div>
    </body>

    <style>
        html, body {
            height: 100%;
            width: 100%;
            padding: 0px;
            margin: 0px;
        }
        body {
            display: grid;
            background: #f8fafc;
            color: #475569;
            text-align: center;
            font-family: roboto, karma, segoe ui, sans-serif;
            font-size: 20px;
            font-weight: 300;
            line-height: 1.5em;
        }
        body > * {
            padding: 10px;
            margin: 10px;
        }
        #chat-body {
            font-size: medium;
            margin: 0px;
            line-height: 20px;
            overflow-y: scroll; /* Make chat body scroll to see history */
        }
        /* add chat metatdata to bottom of bubble */
        .chat-message::after {
            content: attr(data-meta);
            display: block;
            font-size: x-small;
            color: #475569;
            margin: -8px 4px 0 -5px;
        }
        /* move message by khoj to left */
        .chat-message.khoj {
            margin-left: auto;
            text-align: left;
        }
        /* move message by you to right */
        .chat-message.you {
            margin-right: auto;
            text-align: right;
        }
        /* basic style chat message text */
        .chat-message-text {
            margin: 10px;
            border-radius: 10px;
            padding: 10px;
            position: relative;
            display: inline-block;
            max-width: 80%;
            text-align: left;
        }
        /* color chat bubble by khoj blue */
        .chat-message-text.khoj {
            color: var(--primary-inverse);
            background: var(--primary);
            margin-left: auto;
            white-space: pre-line;
        }
        /* add left protrusion to khoj chat bubble */
        .chat-message-text.khoj:after {
            content: '';
            position: absolute;
            bottom: -2px;
            left: -7px;
            border: 10px solid transparent;
            border-top-color: var(--primary);
            border-bottom: 0;
            transform: rotate(-60deg);
        }
        /* color chat bubble by you dark grey */
        .chat-message-text.you {
            color: #f8fafc;
            background: #475569;
            margin-right: auto;
        }
        /* add right protrusion to you chat bubble */
        .chat-message-text.you:after {
            content: '';
            position: absolute;
            top: 91%;
            right: -2px;
            border: 10px solid transparent;
            border-left-color: #475569;
            border-right: 0;
            margin-top: -10px;
            transform: rotate(-60deg)
        }

        #chat-footer {
            padding: 0;
            display: grid;
            grid-template-columns: minmax(70px, 100%);
            grid-column-gap: 10px;
            grid-row-gap: 10px;
        }
        #chat-footer > * {
            padding: 15px;
            border-radius: 5px;
            border: 1px solid #475569;
            background: #f9fafc
        }
        .option:hover {
            box-shadow: 0 0 11px #aaa;
        }
        #chat-input {
            font-size: medium;
        }

        a.inline-chat-link {
            color: #475569;
            text-decoration: none;
            border-bottom: 1px dotted #475569;
        }

        @media (pointer: coarse), (hover: none) {
            abbr[title] {
                position: relative;
                padding-left: 4px;  /* space references out to ease tapping */
            }
            abbr[title]:focus:after {
                content: attr(title);

                /* position tooltip */
                position: absolute;
                left: 16px;  /* open tooltip to right of ref link, instead of on top of it */
                width: auto;
                z-index: 1;  /* show tooltip above chat messages */

                /* style tooltip */
                background-color: #aaa;
                color: #f8fafc;
                border-radius: 2px;
                box-shadow: 1px 1px 4px 0 rgba(0, 0, 0, 0.4);
                font-size: 14px;
                padding: 2px 4px;
            }
        }
        @media only screen and (max-width: 600px) {
            body {
                grid-template-columns: 1fr;
                grid-template-rows: auto minmax(80px, 100%) auto;
            }
            body > * {
                grid-column: 1;
            }
            #chat-footer {
                padding: 0;
                margin: 4px;
                grid-template-columns: auto;
            }
            a.khoj-banner {
                display: block;
            }
        }
        @media only screen and (min-width: 600px) {
            body {
                grid-template-columns: auto min(70vw, 100%) auto;
                grid-template-rows: auto minmax(80px, 100%) auto;
            }
            body > * {
                grid-column: 2;
            }
        }

        div.khoj-banner-container {
            background: linear-gradient(-45deg, #FFC107, #FF9800, #FF5722, #FF9800, #FFC107);
            background-size: 400% 400%;
            animation: gradient 15s ease infinite;
            text-align: center;
            padding: 10px;
        }

        @keyframes gradient {
            0% {
                background-position: 0% 50%;
            }
            50% {
                background-position: 100% 50%;
            }
            100% {
                background-position: 0% 50%;
            }
        }

        a.khoj-banner {
            color: black;
        }

        a.khoj-logo {
            text-align: center;
        }

        p.khoj-banner {
            margin: 0;
            padding: 10px;
        }

        button#khoj-banner-submit,
        input#khoj-banner-email {
            padding: 10px;
            border-radius: 5px;
            border: 1px solid #475569;
            background: #f9fafc;
        }

        button#khoj-banner-submit:hover,
        input#khoj-banner-email:hover {
            box-shadow: 0 0 11px #aaa;
        }

        p#khoj-banner {
            display: inline;
        }

        a.khoj-banner {
            color: black;
            text-decoration: none;
        }
    </style>
    <script>
        var khojBannerSubmit = document.getElementById("khoj-banner-submit");

        khojBannerSubmit?.addEventListener("click", function(event) {
            event.preventDefault();
            var email = document.getElementById("khoj-banner-email").value;
            fetch("https://lantern.khoj.dev/beta/users/", {
                    method: "POST",
                    body: JSON.stringify({
                        email: email
                    }),
                    headers: {
                        "Content-Type": "application/json"
                    }
                }).then(function(response) {
                    return response.json();
                }).then(function(data) {
                    console.log(data);
                    if (data.user != null) {
                        document.getElementById("khoj-banner").innerHTML = "Thanks for signing up. We'll be in touch soon! 🚀";
                        document.getElementById("khoj-banner-submit").remove();
                    } else {
                        document.getElementById("khoj-banner").innerHTML = "There was an error signing up. Please contact team@khoj.dev";
                    }
                }).catch(function(error) {
                    console.log(error);
                    document.getElementById("khoj-banner").innerHTML = "There was an error signing up. Please contact team@khoj.dev";
                });
            });
    </script>
</html><|MERGE_RESOLUTION|>--- conflicted
+++ resolved
@@ -93,7 +93,6 @@
 
                             // Decode message chunk from stream
                             const chunk = decoder.decode(value, { stream: true });
-<<<<<<< HEAD
 
                             if (chunk.includes("### compiled references:")) {
                                 const additionalResponse = chunk.split("### compiled references:")[0];
@@ -106,16 +105,6 @@
 
                                 new_response_text.innerHTML += polishedReference;
                                 document.getElementById("chat-body").scrollTop = document.getElementById("chat-body").scrollHeight;
-=======
-                            if (chunk.startsWith("### compiled references:")) {
-                                // Display references used to generate response
-                                const rawReferences = chunk.split("### compiled references:")[1];
-                                const rawReferencesAsJson = JSON.parse(rawReferences);
-                                let polishedReferences = rawReferencesAsJson
-                                    .map((reference, index) => generateReference(reference, index))
-                                    .join("<sup>,</sup>");
-                                new_response_text.innerHTML += polishedReferences;
->>>>>>> 4b79d821
                             } else {
                                 // Display response from Khoj
                                 if (new_response_text.innerHTML === "🤔") {
