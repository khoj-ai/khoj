<!DOCTYPE html>
<html>
    <head>
        <meta charset="utf-8">
        <meta name="viewport" content="width=device-width, initial-scale=1.0 maximum-scale=1.0">
        <meta property="og:image" content="https://assets.khoj.dev/khoj_hero.png">
        <meta http-equiv="Content-Security-Policy"
              content="default-src 'self' https://assets.khoj.dev;
                       script-src 'self' https://assets.khoj.dev 'unsafe-inline';
                       connect-src 'self' https://ipapi.co/json;
                       style-src 'self' https://assets.khoj.dev 'unsafe-inline' https://fonts.googleapis.com;
                       img-src 'self' data: https://*.khoj.dev https://*.googleusercontent.com;
                       font-src https://assets.khoj.dev https://fonts.gstatic.com;
                       child-src 'none';
                       object-src 'none';">
        <title>Khoj - Chat</title>

        <link rel="stylesheet" href="/static/assets/khoj.css?v={{ khoj_version }}">
        <link rel="icon" type="image/png" sizes="128x128" href="/static/assets/icons/favicon-128x128.png?v={{ khoj_version }}">
        <link rel="apple-touch-icon" href="/static/assets/icons/favicon-128x128.png?v={{ khoj_version }}">
        <link rel="manifest" href="/static/khoj.webmanifest?v={{ khoj_version }}">
        <link rel="stylesheet" href="https://assets.khoj.dev/katex/katex.min.css">

        <!-- The loading of KaTeX is deferred to speed up page rendering -->
        <script defer src="https://assets.khoj.dev/katex/katex.min.js"></script>

        <!-- To automatically render math in text elements, include the auto-render extension: -->
        <script defer src="https://assets.khoj.dev/katex/auto-render.min.js" onload="renderMathInElement(document.body);"></script>
    </head>
    <script type="text/javascript" src="/static/assets/purify.min.js?v={{ khoj_version }}"></script>
    <script type="text/javascript" src="/static/assets/utils.js?v={{ khoj_version }}"></script>
    <script type="text/javascript" src="/static/assets/markdown-it.min.js?v={{ khoj_version }}"></script>
    <link rel="stylesheet" href="https://assets.khoj.dev/higlightjs/solarized-light.css">
    <script src="https://assets.khoj.dev/higlightjs/highlight.min.js"></script>
    <script>
        let welcome_message = `
Hi, I am Khoj, your open, personal AI 👋🏽. I can:
- 🧠 Answer general knowledge questions
- 💡 Be a sounding board for your ideas
- 📜 Chat with your notes & documents
- 🌄 Generate images based on your messages
- 🔎 Search the web for answers to your questions
- 🎙️ Listen to your audio messages (use the mic by the input box to speak your message)
- 📚 Understand files you drag & drop here
- 👩🏾‍🚀 Be tuned to your conversation needs via [agents](./agents)

Get the Khoj [Desktop](https://khoj.dev/downloads), [Obsidian](https://docs.khoj.dev/clients/obsidian#setup), [Emacs](https://docs.khoj.dev/clients/emacs#setup) apps to search, chat with your 🖥️ computer docs. You can manage all the files you've shared with me at any time by going to [your settings](/config/content-source/computer/).

To get started, just start typing below. You can also type / to see a list of commands.
`.trim()
<<<<<<< HEAD
        const allowedExtensions = ['text/org', 'text/markdown', 'text/plain', 'text/html', 'application/pdf', 'image/jpeg', 'image/png'];
        const allowedFileEndings = ['org', 'md', 'txt', 'html', 'pdf', 'jpg', 'jpeg', 'png'];
=======
        const allowedExtensions = ['text/org', 'text/markdown', 'text/plain', 'text/html', 'application/pdf', 'application/vnd.openxmlformats-officedocument.wordprocessingml.document'];
        const allowedFileEndings = ['org', 'md', 'txt', 'html', 'pdf', 'docx'];
>>>>>>> 38090b25
        let chatOptions = [];
        function createCopyParentText(message) {
            return function(event) {
                copyParentText(event, message);
            }
        }
        function copyParentText(event, message=null) {
            const button = event.currentTarget;
            const textContent = message ?? button.parentNode.textContent.trim();
            navigator.clipboard.writeText(textContent).then(() => {
                button.firstChild.src = "/static/assets/icons/copy-button-success.svg";
                setTimeout(() => {
                    button.firstChild.src = "/static/assets/icons/copy-button.svg";
                }, 1000);
            }).catch((error) => {
                console.error("Error copying programmatic output to clipboard:", error);
                const originalButtonText = button.innerHTML;
                button.innerHTML = "⛔️";
                setTimeout(() => {
                    button.innerHTML = originalButtonText;
                    button.firstChild.src = "/static/assets/icons/copy-button.svg";
                }, 1000);
            });
        }
        var websocket = null;
        let region = null;
        let city = null;
        let countryName = null;
        let timezone = null;
        let waitingForLocation = true;

        let websocketState = {
            newResponseTextEl: null,
            newResponseEl: null,
            loadingEllipsis: null,
            references: {},
            rawResponse: "",
            isVoice: false,
        }

        fetch("https://ipapi.co/json")
            .then(response => response.json())
            .then(data => {
                region = data.region;
                city = data.city;
                countryName = data.country_name;
                timezone = data.timezone;
            })
            .catch(err => {
                console.log(err);
                return;
            })
            .finally(() => {
                console.debug("Region:", region, "City:", city, "Country:", countryName, "Timezone:", timezone);
                waitingForLocation = false;
                setupWebSocket();
            });

        function formatDate(date) {
            // Format date in HH:MM, DD MMM YYYY format
            let time_string = date.toLocaleTimeString('en-IN', { hour: '2-digit', minute: '2-digit', hour12: false });
            let date_string = date.toLocaleString('en-IN', { year: 'numeric', month: 'short', day: '2-digit'}).replaceAll('-', ' ');
            return `${time_string}, ${date_string}`;
        }

        function generateReference(referenceJson, index) {
            let reference = referenceJson.hasOwnProperty("compiled") ? referenceJson.compiled : referenceJson;
            let referenceFile = referenceJson.hasOwnProperty("file") ? referenceJson.file : null;

            // Escape reference for HTML rendering
            let escaped_ref = reference.replaceAll('"', '&quot;');

            // Generate HTML for Chat Reference
            let short_ref = escaped_ref.slice(0, 140);
            short_ref = short_ref.length < escaped_ref.length ? short_ref + "..." : short_ref;
            let referenceButton = document.createElement('button');
            referenceButton.textContent = short_ref;
            referenceButton.id = `ref-${index}`;
            referenceButton.classList.add("reference-button");
            referenceButton.classList.add("collapsed");
            referenceButton.tabIndex = 0;

            // Add event listener to toggle full reference on click
            referenceButton.addEventListener('click', function() {
                if (this.classList.contains("collapsed")) {
                    this.classList.remove("collapsed");
                    this.classList.add("expanded");
                    this.textContent = escaped_ref;
                } else {
                    this.classList.add("collapsed");
                    this.classList.remove("expanded");
                    this.textContent = short_ref;
                }
            });

            return referenceButton;
        }

        function generateOnlineReference(reference, index) {

            // Generate HTML for Chat Reference
            let title = reference.title || reference.link;
            let link = reference.link;
            let snippet = reference.snippet;
            let question = reference.question;
            if (question) {
                question = `<b>Question:</b> ${question}<br><br>`;
            } else {
                question = "";
            }

            let linkElement = document.createElement('a');
            linkElement.setAttribute('href', link);
            linkElement.setAttribute('target', '_blank');
            linkElement.setAttribute('rel', 'noopener noreferrer');
            linkElement.classList.add("reference-link");
            linkElement.setAttribute('title', title);
            linkElement.textContent = title;

            let referenceButton = document.createElement('button');
            referenceButton.innerHTML = linkElement.outerHTML;
            referenceButton.id = `ref-${index}`;
            referenceButton.classList.add("reference-button");
            referenceButton.classList.add("collapsed");
            referenceButton.tabIndex = 0;

            // Add event listener to toggle full reference on click
            referenceButton.addEventListener('click', function() {
                if (this.classList.contains("collapsed")) {
                    this.classList.remove("collapsed");
                    this.classList.add("expanded");
                    this.innerHTML = linkElement.outerHTML + `<br><br>${question + snippet}`;
                } else {
                    this.classList.add("collapsed");
                    this.classList.remove("expanded");
                    this.innerHTML = linkElement.outerHTML;
                }
            });

            return referenceButton;
        }
        var khojQuery = "";
        function renderMessage(message, by, dt=null, annotations=null, raw=false, renderType="append", userQuery=null) {
            let message_time = formatDate(dt ?? new Date());
            let by_name =  by == "khoj" ? "🏮 Khoj" : "🤔 You";
            let formattedMessage = formatHTMLMessage(message, raw, true, userQuery);
            //update userQuery or khojQuery to latest query for feedback purposes
            if(by !== "khoj"){
                raw = formattedMessage.innerHTML;
            }

            //find the thumbs up and thumbs down buttons from the message formatter
            var thumbsUpButtons = formattedMessage.querySelectorAll('.thumbs-up-button');
            var thumbsDownButtons = formattedMessage.querySelectorAll('.thumbs-down-button');

            //only render the feedback options if the message is a response from khoj
            if(by !== "khoj"){
                thumbsUpButtons.forEach(function(element) {
                    element.parentNode.removeChild(element);
                });
                thumbsDownButtons.forEach(function(element) {
                    element.parentNode.removeChild(element);
                });
            }


            // Create a new div for the chat message
            let chatMessage = document.createElement('div');
            chatMessage.className = `chat-message ${by}`;
            chatMessage.dataset.meta = `${by_name} at ${message_time}`;

            // Create a new div for the chat message text and append it to the chat message
            let chatMessageText = document.createElement('div');
            chatMessageText.className = `chat-message-text ${by}`;
            chatMessageText.appendChild(formattedMessage);
            chatMessage.appendChild(chatMessageText);

            // Append annotations div to the chat message
            if (annotations) {
                chatMessageText.appendChild(annotations);
            }

            // Append chat message div to chat body
            let chatBody = document.getElementById("chat-body");
            if (renderType === "append") {
                chatBody.appendChild(chatMessage);
                // Scroll to bottom of chat-body element
                chatBody.scrollTop = chatBody.scrollHeight;
            } else if (renderType === "prepend"){
                let chatBody = document.getElementById("chat-body");
                chatBody.insertBefore(chatMessage, chatBody.firstChild);
            } else if (renderType === "return") {
                return chatMessage;
            }

            let chatBodyWrapper = document.getElementById("chat-body-wrapper");
            chatBodyWrapperHeight = chatBodyWrapper.clientHeight;
        }

        function processOnlineReferences(referenceSection, onlineContext) {
            let numOnlineReferences = 0;
            for (let subquery in onlineContext) {
                let onlineReference = onlineContext[subquery];
                if (onlineReference.organic && onlineReference.organic.length > 0) {
                    numOnlineReferences += onlineReference.organic.length;
                    for (let index in onlineReference.organic) {
                        let reference = onlineReference.organic[index];
                        let polishedReference = generateOnlineReference(reference, index);
                        referenceSection.appendChild(polishedReference);
                    }
                }

                if (onlineReference.knowledgeGraph && onlineReference.knowledgeGraph.length > 0) {
                    numOnlineReferences += onlineReference.knowledgeGraph.length;
                    for (let index in onlineReference.knowledgeGraph) {
                        let reference = onlineReference.knowledgeGraph[index];
                        let polishedReference = generateOnlineReference(reference, index);
                        referenceSection.appendChild(polishedReference);
                    }
                }

                if (onlineReference.peopleAlsoAsk && onlineReference.peopleAlsoAsk.length > 0) {
                    numOnlineReferences += onlineReference.peopleAlsoAsk.length;
                    for (let index in onlineReference.peopleAlsoAsk) {
                        let reference = onlineReference.peopleAlsoAsk[index];
                        let polishedReference = generateOnlineReference(reference, index);
                        referenceSection.appendChild(polishedReference);
                    }
                }

                if (onlineReference.webpages && onlineReference.webpages.length > 0) {
                    numOnlineReferences += onlineReference.webpages.length;
                    for (let index in onlineReference.webpages) {
                        let reference = onlineReference.webpages[index];
                        let polishedReference = generateOnlineReference(reference, index);
                        referenceSection.appendChild(polishedReference);
                    }
                }
            }

            return numOnlineReferences;
        }

        function renderMessageWithReference(message, by, context=null, dt=null, onlineContext=null, intentType=null, inferredQueries=null) {
            let chatEl;
            if (intentType?.includes("text-to-image")) {
                let imageMarkdown = generateImageMarkdown(message, intentType, inferredQueries);
                chatEl = renderMessage(imageMarkdown, by, dt, null, false, "return");
            } else {
                chatEl = renderMessage(message, by, dt, null, false, "return");
            }

            // If no document or online context is provided, render the message as is
            if ((context == null || context?.length == 0)
                && (onlineContext == null || (onlineContext && Object.keys(onlineContext).length == 0))) {
                return chatEl;
            }

            // If document or online context is provided, render the message with its references
            let references = {};
            if (!!context) references["notes"] = context;
            if (!!onlineContext) references["online"] = onlineContext;
            let chatMessageEl = chatEl.getElementsByClassName("chat-message-text")[0];
            chatMessageEl.appendChild(createReferenceSection(references));

            return chatEl;
        }

        function generateImageMarkdown(message, intentType, inferredQueries=null) {
            let imageMarkdown;
            if (intentType === "text-to-image") {
                imageMarkdown = `![](data:image/png;base64,${message})`;
            } else if (intentType === "text-to-image2") {
                imageMarkdown = `![](${message})`;
            } else if (intentType === "text-to-image-v3") {
                imageMarkdown = `![](data:image/webp;base64,${message})`;
            }
            const inferredQuery = inferredQueries?.[0];
            if (inferredQuery) {
                imageMarkdown += `\n\n**Inferred Query**:\n\n${inferredQuery}`;
            }
            return imageMarkdown;
        }

        //handler function for posting feedback data to endpoint
        function sendFeedback(_uquery="", _kquery="", _sentiment="") {
            const uquery = _uquery;
            const kquery = _kquery;
            const sentiment = _sentiment;
            fetch('/api/chat/feedback', {
                method: 'POST',
                headers: {
                'Content-Type': 'application/json'
                },
                body: JSON.stringify({uquery: uquery, kquery: kquery, sentiment: sentiment})
            })
            .then(response => response.json())
        }

        function textToSpeech(message, event=null) {
            // Replace the speaker with a loading icon.
            let loader = document.createElement("span");
            loader.classList.add("loader");

            let speechButton;
            let speechIcon;
            if (event === null) {
                // Pick the last speech button if none is provided
                let speechButtons = document.getElementsByClassName("speech-button");
                speechButton = speechButtons[speechButtons.length - 1];

                let speechIcons = document.getElementsByClassName("speech-icon");
                speechIcon = speechIcons[speechIcons.length - 1];
            } else {
                speechButton = event.currentTarget;
                speechIcon = event.target;
            }

            speechButton.innerHTML = "";
            speechButton.appendChild(loader);
            speechButton.disabled = true;

            const context = new (window.AudioContext || window.webkitAudioContext)();
            fetch(`/api/chat/speech?text=${encodeURIComponent(message)}`, {
                method: 'POST',
                headers: {
                    'Content-Type': 'application/json'
                },
            })
            .then(response => response.arrayBuffer())
            .then(arrayBuffer => context.decodeAudioData(arrayBuffer))
            .then(audioBuffer => {
                const source = context.createBufferSource();
                source.buffer = audioBuffer;
                source.connect(context.destination);
                source.start(0);
                source.onended = function() {
                    speechButton.innerHTML = "";
                    speechButton.appendChild(speechIcon);
                    speechButton.disabled = false;
                };
            })
            .catch(err => {
                console.error("Error playing speech:", err);
                speechButton.innerHTML = "";
                speechButton.appendChild(speechIcon);
                speechButton.disabled = true;
            });
        }

        function formatHTMLMessage(message, raw=false, willReplace=true, userQuery) {
            var md = window.markdownit();
            let newHTML = message;

            // Replace LaTeX delimiters with placeholders
            newHTML = newHTML.replace(/\\\(/g, 'LEFTPAREN').replace(/\\\)/g, 'RIGHTPAREN')
                             .replace(/\\\[/g, 'LEFTBRACKET').replace(/\\\]/g, 'RIGHTBRACKET');

            // Remove any text between <s>[INST] and </s> tags. These are spurious instructions for the AI chat model.
            newHTML = newHTML.replace(/<s>\[INST\].+(<\/s>)?/g, '');

            // Customize the rendering of images
            md.renderer.rules.image = function(tokens, idx, options, env, self) {
                let token = tokens[idx];

                // Add class="text-to-image" to images
                token.attrPush(['class', 'text-to-image']);

                // Use the default renderer to render image markdown format
                return self.renderToken(tokens, idx, options);
            };

            // Render markdown
            newHTML = raw ? newHTML : md.render(newHTML);

            // Replace placeholders with LaTeX delimiters
            newHTML = newHTML.replace(/LEFTPAREN/g, '\\(').replace(/RIGHTPAREN/g, '\\)')
                             .replace(/LEFTBRACKET/g, '\\[').replace(/RIGHTBRACKET/g, '\\]');

            // Sanitize the rendered markdown
            newHTML = DOMPurify.sanitize(newHTML);

            // Set rendered markdown to HTML DOM element
            let element = document.createElement('div');
            element.innerHTML = newHTML;
            element.className = "chat-message-text-response";

            // Add a copy button to each chat message, if it doesn't already exist
            if (willReplace === true) {
                let copyButton = document.createElement('button');
                copyButton.classList.add("copy-button");
                copyButton.title = "Copy Message";
                let copyIcon = document.createElement("img");
                copyIcon.src = "/static/assets/icons/copy-button.svg";
                copyIcon.classList.add("copy-icon");
                copyButton.appendChild(copyIcon);
                copyButton.addEventListener('click', createCopyParentText(message));

                //create thumbs-up button
                let thumbsUpButton = document.createElement('button');
                thumbsUpButton.className = 'thumbs-up-button';
                let thumbsUpIcon = document.createElement("img");
                thumbsUpIcon.src = "/static/assets/icons/thumbs-up-svgrepo-com.svg";
                thumbsUpIcon.classList.add("thumbs-up-icon");
                thumbsUpButton.appendChild(thumbsUpIcon);
                thumbsUpButton.onclick = function() {
                    khojQuery = newHTML;
                    thumbsUpIcon.src = "/static/assets/icons/confirm-icon.svg";
                    sendFeedback(userQuery ,khojQuery, "Good Response");
                };

                // Create thumbs-down button
                let thumbsDownButton = document.createElement('button');
                thumbsDownButton.className = 'thumbs-down-button';
                let thumbsDownIcon = document.createElement("img");
                thumbsDownIcon.src = "/static/assets/icons/thumbs-down-svgrepo-com.svg";
                thumbsDownIcon.classList.add("thumbs-down-icon");
                thumbsDownButton.appendChild(thumbsDownIcon);
                thumbsDownButton.onclick = function() {
                    khojQuery = newHTML;
                    thumbsDownIcon.src = "/static/assets/icons/confirm-icon.svg";
                    sendFeedback(userQuery, khojQuery, "Bad Response");
                };

                // Only enable the speech feature if the user is subscribed
                let speechButton = null;

                if ("{{ is_active }}" == "True") {
                    // Create a speech button icon to play the message out loud
                    speechButton = document.createElement('button');
                    speechButton.classList.add("speech-button");
                    speechButton.title = "Listen to Message";
                    let speechIcon = document.createElement("img");
                    speechIcon.src = "/static/assets/icons/speaker.svg";
                    speechIcon.classList.add("speech-icon");
                    speechButton.appendChild(speechIcon);
                    speechButton.addEventListener('click', (event) => textToSpeech(message, event));
                }

                // Append buttons to parent element
                element.append(copyButton, thumbsDownButton, thumbsUpButton);

                if (speechButton) {
                    element.append(speechButton);
                }
            }

            renderMathInElement(element, {
                // customised options
                // • auto-render specific keys, e.g.:
                delimiters: [
                    {left: '$$', right: '$$', display: true},
                    {left: '\\(', right: '\\)', display: false},
                    {left: '\\[', right: '\\]', display: true}
                ],
                // • rendering keys, e.g.:
                throwOnError : false
            });

            // Get any elements with a class that starts with "language"
            let codeBlockElements = element.querySelectorAll('[class^="language-"]');
            // For each element, add a parent div with the class "programmatic-output"
            codeBlockElements.forEach((codeElement) => {
                // Create the parent div
                let parentDiv = document.createElement('div');
                parentDiv.classList.add("programmatic-output");
                // Add the parent div before the code element
                codeElement.parentNode.insertBefore(parentDiv, codeElement);
                // Move the code element into the parent div
                parentDiv.appendChild(codeElement);

                // Check if hijs has been loaded
                if (typeof hljs !== 'undefined') {
                    // Highlight the code block
                    hljs.highlightBlock(codeElement);
                }

                // Add a copy button to each code block, if it doesn't already exist
                if (willReplace === true) {
                    let copyButton = document.createElement('button');
                    copyButton.classList.add("copy-button");
                    copyButton.title = "Copy Code";
                    let copyIcon = document.createElement("img");
                    copyIcon.src = "/static/assets/icons/copy-button.svg";
                    copyIcon.classList.add("copy-icon");
                    copyButton.appendChild(copyIcon);
                    copyButton.addEventListener('click', copyParentText);
                    codeElement.prepend(copyButton);
                }
            });

            // Get all code elements that have no class.
            let codeElements = element.querySelectorAll('code:not([class])');
            codeElements.forEach((codeElement) => {
                // Add the class "chat-response" to each element
                codeElement.classList.add("chat-response");
            });

            let anchorElements = element.querySelectorAll('a');
            anchorElements.forEach((anchorElement) => {
                // Add the class "inline-chat-link" to each element
                anchorElement.classList.add("inline-chat-link");
            });

            return element
        }

        function createReferenceSection(references) {
            let referenceSection = document.createElement('div');
            referenceSection.classList.add("reference-section");
            referenceSection.classList.add("collapsed");

            let numReferences = 0;

            if (references.hasOwnProperty("notes")) {
                numReferences += references["notes"].length;

                references["notes"].forEach((reference, index) => {
                    let polishedReference = generateReference(reference, index);
                    referenceSection.appendChild(polishedReference);
                });
            }
            if (references.hasOwnProperty("online")) {
                numReferences += processOnlineReferences(referenceSection, references["online"]);
            }

            let referenceExpandButton = document.createElement('button');
            referenceExpandButton.classList.add("reference-expand-button");
            referenceExpandButton.innerHTML = numReferences == 1 ? "1 reference" : `${numReferences} references`;

            referenceExpandButton.addEventListener('click', function() {
                if (referenceSection.classList.contains("collapsed")) {
                    referenceSection.classList.remove("collapsed");
                    referenceSection.classList.add("expanded");
                } else {
                    referenceSection.classList.add("collapsed");
                    referenceSection.classList.remove("expanded");
                }
            });

            let referencesDiv = document.createElement('div');
            referencesDiv.classList.add("references");
            referencesDiv.appendChild(referenceExpandButton);
            referencesDiv.appendChild(referenceSection);

            return referencesDiv;
        }

        async function chat(isVoice=false) {
            if (websocket) {
                sendMessageViaWebSocket(isVoice);
                return;
            }

            let query = document.getElementById("chat-input").value.trim();
            let resultsCount = localStorage.getItem("khojResultsCount") || 5;
            console.log(`Query: ${query}`);

            // Short circuit on empty query
            if (query.length === 0)
                return;

            // if the query is not empty then update userMessages array. keep the size of the array to 10
            if (userMessages.length >= 10) {
                userMessages.shift();
            }
            userMessages.push(query);
            resetUserMessageIndex();

            // Add message by user to chat body
            renderMessage(query, "you");
            document.getElementById("chat-input").value = "";
            autoResize();
            document.getElementById("chat-input").setAttribute("disabled", "disabled");
            let chat_body = document.getElementById("chat-body");

            let conversationID = chat_body.dataset.conversationId;

            if (!conversationID) {
                let response = await fetch('/api/chat/sessions', { method: "POST" });
                let data = await response.json();
                conversationID = data.conversation_id;
                chat_body.dataset.conversationId = conversationID;
                refreshChatSessionsPanel();
            }

            let new_response = document.createElement("div");
            new_response.classList.add("chat-message", "khoj");
            new_response.attributes["data-meta"] = "🏮 Khoj at " + formatDate(new Date());
            chat_body.appendChild(new_response);

            let newResponseText = document.createElement("div");
            newResponseText.classList.add("chat-message-text", "khoj");
            new_response.appendChild(newResponseText);

            // Temporary status message to indicate that Khoj is thinking
            let loadingEllipsis = createLoadingEllipse();

            newResponseText.appendChild(loadingEllipsis);
            document.getElementById("chat-body").scrollTop = document.getElementById("chat-body").scrollHeight;

            let chatTooltip = document.getElementById("chat-tooltip");
            chatTooltip.style.display = "none";

            let chatInput = document.getElementById("chat-input");
            chatInput.classList.remove("option-enabled");

            // Generate backend API URL to execute query
            let url = `/api/chat?q=${encodeURIComponent(query)}&n=${resultsCount}&client=web&stream=true&conversation_id=${conversationID}&region=${region}&city=${city}&country=${countryName}&timezone=${timezone}`;

            // Call specified Khoj API
            let response = await fetch(url);
            let rawResponse = "";
            let references = null;
            const contentType = response.headers.get("content-type");

            if (contentType === "application/json") {
                // Handle JSON response
                try {
                    const responseAsJson = await response.json();
                    if (responseAsJson.image || responseAsJson.detail) {
                        ({rawResponse, references } = handleImageResponse(responseAsJson, rawResponse));
                    } else {
                        rawResponse = responseAsJson.response;
                    }
                } catch (error) {
                    // If the chunk is not a JSON object, just display it as is
                    rawResponse += chunk;
                } finally {
                    addMessageToChatBody(rawResponse, newResponseText, references);
                }
            } else {
                // Handle streamed response of type text/event-stream or text/plain
                const reader = response.body.getReader();
                const decoder = new TextDecoder();
                let references = {};

                readStream();

                function readStream() {
                    reader.read().then(({ done, value }) => {
                        if (done) {
                            // Append any references after all the data has been streamed
                            finalizeChatBodyResponse(references, newResponseText);
                            return;
                        }

                        // Decode message chunk from stream
                        const chunk = decoder.decode(value, { stream: true });

                        if (chunk.includes("### compiled references:")) {
                            ({ rawResponse, references } = handleCompiledReferences(newResponseText, chunk, references, rawResponse));
                            readStream();
                        } else {
                            // If the chunk is not a JSON object, just display it as is
                            rawResponse += chunk;
                            handleStreamResponse(newResponseText, rawResponse, query, loadingEllipsis);
                            readStream();
                        }
                    });

                    // Scroll to bottom of chat window as chat response is streamed
                    document.getElementById("chat-body").scrollTop = document.getElementById("chat-body").scrollHeight;
                };
            }
        };

        function createLoadingEllipse() {
            // Temporary status message to indicate that Khoj is thinking
            let loadingEllipsis = document.createElement("div");
            loadingEllipsis.classList.add("lds-ellipsis");

            let firstEllipsis = document.createElement("div");
            firstEllipsis.classList.add("lds-ellipsis-item");

            let secondEllipsis = document.createElement("div");
            secondEllipsis.classList.add("lds-ellipsis-item");

            let thirdEllipsis = document.createElement("div");
            thirdEllipsis.classList.add("lds-ellipsis-item");

            let fourthEllipsis = document.createElement("div");
            fourthEllipsis.classList.add("lds-ellipsis-item");

            loadingEllipsis.appendChild(firstEllipsis);
            loadingEllipsis.appendChild(secondEllipsis);
            loadingEllipsis.appendChild(thirdEllipsis);
            loadingEllipsis.appendChild(fourthEllipsis);

            return loadingEllipsis;
        }

        function handleStreamResponse(newResponseElement, rawResponse, rawQuery, loadingEllipsis, replace=true) {
            if (newResponseElement.getElementsByClassName("lds-ellipsis").length > 0 && loadingEllipsis) {
                newResponseElement.removeChild(loadingEllipsis);
            }
            if (replace) {
                newResponseElement.innerHTML = "";
            }
            newResponseElement.appendChild(formatHTMLMessage(rawResponse, false, replace, rawQuery));
            document.getElementById("chat-body").scrollTop = document.getElementById("chat-body").scrollHeight;
        }

        function handleCompiledReferences(rawResponseElement, chunk, references, rawResponse) {
            const additionalResponse = chunk.split("### compiled references:")[0];
            rawResponse += additionalResponse;
            rawResponseElement.innerHTML = "";
            rawResponseElement.appendChild(formatHTMLMessage(rawResponse));

            const rawReference = chunk.split("### compiled references:")[1];
            const rawReferenceAsJson = JSON.parse(rawReference);
            if (rawReferenceAsJson instanceof Array) {
                references["notes"] = rawReferenceAsJson;
            } else if (typeof rawReferenceAsJson === "object" && rawReferenceAsJson !== null) {
                references["online"] = rawReferenceAsJson;
            }
            return { rawResponse, references };
        }

        function handleImageResponse(imageJson, rawResponse) {
            if (imageJson.image) {
                const inferredQuery = imageJson.inferredQueries?.[0] ?? "generated image";

                // If response has image field, response is a generated image.
                if (imageJson.intentType === "text-to-image") {
                    rawResponse += `![generated_image](data:image/png;base64,${imageJson.image})`;
                } else if (imageJson.intentType === "text-to-image2") {
                    rawResponse += `![generated_image](${imageJson.image})`;
                } else if (imageJson.intentType === "text-to-image-v3") {
                    rawResponse = `![](data:image/webp;base64,${imageJson.image})`;
                }
                if (inferredQuery) {
                    rawResponse += `\n\n**Inferred Query**:\n\n${inferredQuery}`;
                }
            }
            let references = {};
            if (imageJson.context && imageJson.context.length > 0) {
                const rawReferenceAsJson = imageJson.context;
                if (rawReferenceAsJson instanceof Array) {
                    references["notes"] = rawReferenceAsJson;
                } else if (typeof rawReferenceAsJson === "object" && rawReferenceAsJson !== null) {
                    references["online"] = rawReferenceAsJson;
                }
            }
            if (imageJson.detail) {
                // If response has detail field, response is an error message.
                rawResponse += imageJson.detail;
            }
            return { rawResponse, references };
        }

        function addMessageToChatBody(rawResponse, newResponseElement, references) {
            newResponseElement.innerHTML = "";
            newResponseElement.appendChild(formatHTMLMessage(rawResponse));

            finalizeChatBodyResponse(references, newResponseElement);
        }

        function finalizeChatBodyResponse(references, newResponseElement) {
            if (references != null && Object.keys(references).length > 0) {
                newResponseElement.appendChild(createReferenceSection(references));
            }
            document.getElementById("chat-body").scrollTop = document.getElementById("chat-body").scrollHeight;
            document.getElementById("chat-input").removeAttribute("disabled");
        }

        function incrementalChat(event) {
            if (!event.shiftKey && event.key === 'Enter') {
                event.preventDefault();
                chat();
            }
        }

        function fillCommandInPrompt(command) {
            let chatTooltip = document.getElementById("chat-tooltip");
            chatTooltip.style.display = "none";

            let chatInput = document.getElementById("chat-input");
            chatInput.value = "/" + command + " ";
            chatInput.classList.add("option-enabled");
            chatInput.focus();
        }

        function onChatInput() {
            let chatInput = document.getElementById("chat-input");
            chatInput.value = chatInput.value.trimStart();

            let questionStarterSuggestions = document.getElementById("question-starters");
            questionStarterSuggestions.innerHTML = "";
            questionStarterSuggestions.style.display = "none";

            if (chatInput.value.startsWith("/") && chatInput.value.split(" ").length === 1) {
                let chatTooltip = document.getElementById("chat-tooltip");
                chatTooltip.style.display = "block";
                let helpText = "<div>";
                const command = chatInput.value.split(" ")[0].substring(1);
                for (let key in chatOptions) {
                    if (!!!command || key.startsWith(command)) {
                        helpText += `<div class="helpoption" onclick="fillCommandInPrompt('${key}')"><b>/${key}</b>: ${chatOptions[key]}</div>`;
                    }
                }
                chatTooltip.innerHTML = helpText;
            } else if (chatInput.value.startsWith("/")) {
                const firstWord = chatInput.value.split(" ")[0];
                if (firstWord.substring(1) in chatOptions) {
                    chatInput.classList.add("option-enabled");
                } else {
                    chatInput.classList.remove("option-enabled");
                }
                let chatTooltip = document.getElementById("chat-tooltip");
                chatTooltip.style.display = "none";
            } else {
                let chatTooltip = document.getElementById("chat-tooltip");
                chatTooltip.style.display = "none";
                chatInput.classList.remove("option-enabled");
            }

            autoResize();
        }

        function autoResize() {
            const textarea = document.getElementById('chat-input');
            const scrollTop = textarea.scrollTop;
            textarea.style.height = '0';
            const scrollHeight = textarea.scrollHeight + 16;  // +8 accounts for padding
            textarea.style.height = Math.min(scrollHeight, 200) + 'px';
            textarea.scrollTop = scrollTop;
            document.getElementById("chat-body").scrollTop = document.getElementById("chat-body").scrollHeight;
        }

        function openFileBrowser() {
            event.preventDefault();
            var overlayText = document.getElementById("dropzone-overlay");
            var dropzone = document.getElementById('chat-body');

            if (overlayText == null) {
                dropzone.classList.add('dragover');
                var overlayText = document.createElement("div");
                overlayText.innerHTML = "Select file(s) or drag + drop it here to share it with Khoj";
                overlayText.className = "dropzone-overlay";
                overlayText.id = "dropzone-overlay";
                dropzone.appendChild(overlayText);
            }

            const fileInput = document.createElement('input');
            fileInput.type = 'file';
            fileInput.multiple = true;
            fileInput.addEventListener('change', function() {
                const selectedFiles = fileInput.files;
                uploadDataForIndexing(selectedFiles);
            });

            // Remove overlay text after file input is closed
            fileInput.addEventListener('blur', function() {
                dropzone.classList.remove('dragover');
                var overlayText = document.getElementById("dropzone-overlay");
                if (overlayText != null) {
                    overlayText.remove();
                }
            });

            // Remove overlay text if file input is cancelled
            fileInput.addEventListener('cancel', function() {
                dropzone.classList.remove('dragover');
                var overlayText = document.getElementById("dropzone-overlay");
                if (overlayText != null) {
                    overlayText.remove();
                }
            });

            fileInput.click();
        }

        function uploadDataForIndexing(files) {
            var dropzone = document.getElementById('chat-body');
            var badfiles = [];
            var goodfiles = [];
            var overlayText = document.getElementById("dropzone-overlay");

            for (let file of files) {
                if (!file || (!allowedExtensions.includes(file.type) && !allowedFileEndings.includes(file.name.split('.').pop()))) {
                    if (file) {
                        badfiles.push(file.name);
                    }
                } else {
                    goodfiles.push(file);
                }
            }

            if (badfiles.length > 0) {
                alert("The following files are not supported yet:\n" + badfiles.join('\n'));
            }


            const formData = new FormData();
            var overlayText = document.getElementById("dropzone-overlay");
            if (overlayText != null) {
                // Display loading spinner
                var loadingSpinner = document.createElement("div");
                overlayText.innerHTML = "Uploading file(s) for indexing";
                loadingSpinner.className = "spinner";
                overlayText.appendChild(loadingSpinner);
            }

            // Create an array of Promises for file reading
            const fileReadPromises = Array.from(goodfiles).map(file => {
                return new Promise((resolve, reject) => {
                    let reader = new FileReader();
                    reader.onload = function (event) {
                        let fileContents = event.target.result;
                        let fileType = file.type;
                        let fileName = file.name;
                        if (fileType === "") {
                            let fileExtension = fileName.split('.').pop();
                            if (fileExtension === "org") {
                                fileType = "text/org";
                            } else if (fileExtension === "md") {
                                fileType = "text/markdown";
                            } else if (fileExtension === "txt") {
                                fileType = "text/plain";
                            } else if (fileExtension === "html") {
                                fileType = "text/html";
                            } else if (fileExtension === "pdf") {
                                fileType = "application/pdf";
                            } else if (fileExtension === "jpg" || fileExtension === "jpeg"){
                                fileType = "image/jpeg";
                            } else if (fileExtension === "png") {
                                fileType = "image/png";
                            }
                            else {
                                // Skip this file if its type is not supported
                                resolve();
                                return;
                            }
                        }

                        let fileObj = new Blob([fileContents], { type: fileType });
                        formData.append("files", fileObj, file.name);
                        resolve();
                    };
                    reader.onerror = reject;
                    reader.readAsArrayBuffer(file);
                });
            });

            // Wait for all files to be read before making the fetch request
            Promise.all(fileReadPromises)
                .then(() => {
                    return fetch("/api/v1/index/update?force=false&client=web", {
                        method: "POST",
                        body: formData,
                    });
                })
                .then((data) => {
                    console.log(data);
                    dropzone.classList.remove('dragover');
                    var overlayText = document.getElementById("dropzone-overlay");
                    if (overlayText != null) {
                        overlayText.remove();
                    }
                    // Display indexing success message
                    flashStatusInChatInput("✅ File indexed successfully");
                    renderAllFiles();
                    for (let file of goodfiles) {
                        addFileFilterToConversation(file.name);
                        loadFileFiltersFromConversation();
                    }
                })
                .catch((error) => {
                    console.log(error);
                    dropzone.classList.remove('dragover');
                    var overlayText = document.getElementById("dropzone-overlay");
                    if (overlayText != null) {
                        overlayText.remove();
                    }
                    // Display indexing failure message
                    flashStatusInChatInput("⛔️ Failed to upload file for indexing");
                });
        }


        function setupDropZone() {
            var dropzone = document.getElementById('chat-body');

            dropzone.ondragover = function(event) {
                event.preventDefault();
                this.classList.add('dragover');
                var overlayText = document.getElementById("dropzone-overlay");
                console.log("ondragover triggered");

                if (overlayText == null) {
                    var overlayText = document.createElement("div");
                    overlayText.innerHTML = "Drop file to share it with Khoj";
                    overlayText.className = "dropzone-overlay";
                    overlayText.id = "dropzone-overlay";
                    this.appendChild(overlayText);
                }
            };

            dropzone.ondragleave = function(event) {
                event.preventDefault();
                this.classList.remove('dragover');
                console.log("ondragleave triggered");
                var overlayText = document.getElementById("dropzone-overlay");
                if (overlayText != null) {
                    overlayText.remove();
                }
            };

            dropzone.ondrop = function(event) {
                event.preventDefault();

                var file = event.dataTransfer.files[0];
                uploadDataForIndexing([file]);
            };
        }

        window.onload = loadChat;

        function setupWebSocket(isVoice=false) {
            let chatBody = document.getElementById("chat-body");
            let wsProtocol = window.location.protocol === 'https:' ? 'wss:' : 'ws:';
            let webSocketUrl = `${wsProtocol}//${window.location.host}/api/chat/ws`;

            if (waitingForLocation) {
                console.debug("Waiting for location data to be fetched. Will setup WebSocket once location data is available.");
                return;
            }

            websocketState = {
                newResponseTextEl: null,
                newResponseEl: null,
                loadingEllipsis: null,
                references: {},
                rawResponse: "",
                rawQuery: "",
                isVoice: isVoice,
            }

            if (chatBody.dataset.conversationId) {
                webSocketUrl += `?conversation_id=${chatBody.dataset.conversationId}`;
                webSocketUrl += (!!region && !!city && !!countryName) && !!timezone ? `&region=${region}&city=${city}&country=${countryName}&timezone=${timezone}` : '';

                websocket = new WebSocket(webSocketUrl);
                websocket.onmessage = function(event) {

                    // Get the last element in the chat-body
                    let chunk = event.data;
                    if (chunk == "start_llm_response") {
                        console.log("Started streaming", new Date());
                    } else if (chunk == "end_llm_response") {
                        console.log("Stopped streaming", new Date());

                        // Automatically respond with voice if the subscribed user has sent voice message
                        if (websocketState.isVoice && "{{ is_active }}" == "True")
                            textToSpeech(websocketState.rawResponse);

                        // Append any references after all the data has been streamed
                        finalizeChatBodyResponse(websocketState.references, websocketState.newResponseTextEl);

                        const liveQuery = websocketState.rawQuery;
                        // Reset variables
                        websocketState = {
                            newResponseTextEl: null,
                            newResponseEl: null,
                            loadingEllipsis: null,
                            references: {},
                            rawResponse: "",
                            rawQuery: liveQuery,
                            isVoice: false,
                        }
                    } else {
                        try {
                            if (chunk.includes("application/json"))
                            {
                                chunk = JSON.parse(chunk);
                            }
                        } catch (error) {
                            // If the chunk is not a JSON object, continue.
                        }

                        const contentType = chunk["content-type"]

                        if (contentType === "application/json") {
                            // Handle JSON response
                            try {
                                if (chunk.image || chunk.detail) {
                                    ({rawResponse, references } = handleImageResponse(chunk, websocketState.rawResponse));
                                    websocketState.rawResponse = rawResponse;
                                    websocketState.references = references;
                                } else if (chunk.type == "status") {
                                    handleStreamResponse(websocketState.newResponseTextEl, chunk.message, websocketState.rawQuery, null, false);
                                } else if (chunk.type == "rate_limit") {
                                    handleStreamResponse(websocketState.newResponseTextEl, chunk.message, websocketState.rawQuery, websocketState.loadingEllipsis, true);
                                } else {
                                    rawResponse = chunk.response;
                                }
                            } catch (error) {
                                // If the chunk is not a JSON object, just display it as is
                                websocketState.rawResponse += chunk;
                            } finally {
                                if (chunk.type != "status" && chunk.type != "rate_limit") {
                                    addMessageToChatBody(websocketState.rawResponse, websocketState.newResponseTextEl, websocketState.references);
                                }
                            }
                        } else {

                            // Handle streamed response of type text/event-stream or text/plain
                            if (chunk && chunk.includes("### compiled references:")) {
                                ({ rawResponse, references } = handleCompiledReferences(websocketState.newResponseTextEl, chunk, websocketState.references, websocketState.rawResponse));
                                websocketState.rawResponse = rawResponse;
                                websocketState.references = references;
                            } else {
                                // If the chunk is not a JSON object, just display it as is
                                websocketState.rawResponse += chunk;
                                if (websocketState.newResponseTextEl) {
                                    handleStreamResponse(websocketState.newResponseTextEl, websocketState.rawResponse, websocketState.rawQuery, websocketState.loadingEllipsis);
                                }
                            }

                            // Scroll to bottom of chat window as chat response is streamed
                            document.getElementById("chat-body").scrollTop = document.getElementById("chat-body").scrollHeight;
                        };
                    }
                }
            };
            websocket.onclose = function(event) {
                websocket = null;
                console.log("WebSocket is closed now.");
                let statusDotIcon = document.getElementById("connection-status-icon");
                statusDotIcon.style.backgroundColor = "red";
                let statusDotText = document.getElementById("connection-status-text");
                statusDotText.style.marginTop = "5px";
                statusDotText.innerHTML = '<button onclick="setupWebSocket()">Reconnect to Server</button>';
            }
            websocket.onerror = function(event) {
                console.log("WebSocket error observed:", event);
            }

            websocket.onopen = function(event) {
                console.log("WebSocket is open now.")
                let statusDotIcon = document.getElementById("connection-status-icon");
                statusDotIcon.style.backgroundColor = "green";
                let statusDotText = document.getElementById("connection-status-text");
                statusDotText.textContent = "Connected to Server";
            }
        }

        function sendMessageViaWebSocket(isVoice=false) {
            let chatBody = document.getElementById("chat-body");

            var query = document.getElementById("chat-input").value.trim();
            console.log(`Query: ${query}`);

            if (userMessages.length >= 10) {
                userMessages.shift();
            }
            userMessages.push(query);
            resetUserMessageIndex();

            // Add message by user to chat body
            renderMessage(query, "you");
            document.getElementById("chat-input").value = "";
            autoResize();
            document.getElementById("chat-input").setAttribute("disabled", "disabled");

            let newResponseEl = document.createElement("div");
            newResponseEl.classList.add("chat-message", "khoj");
            newResponseEl.attributes["data-meta"] = "🏮 Khoj at " + formatDate(new Date());
            chatBody.appendChild(newResponseEl);

            let newResponseTextEl = document.createElement("div");
            newResponseTextEl.classList.add("chat-message-text", "khoj");
            newResponseEl.appendChild(newResponseTextEl);

            // Temporary status message to indicate that Khoj is thinking
            let loadingEllipsis = createLoadingEllipse();

            newResponseTextEl.appendChild(loadingEllipsis);
            document.getElementById("chat-body").scrollTop = document.getElementById("chat-body").scrollHeight;

            let chatTooltip = document.getElementById("chat-tooltip");
            chatTooltip.style.display = "none";

            let chatInput = document.getElementById("chat-input");
            chatInput.classList.remove("option-enabled");

            // Call specified Khoj API
            websocket.send(query);
            let rawResponse = "";
            let references = {};

            websocketState = {
                newResponseTextEl,
                newResponseEl,
                loadingEllipsis,
                references,
                rawResponse,
                rawQuery: query,
                isVoice: isVoice,
            }
        }
        var userMessages = [];
        var userMessageIndex = -1;
        function loadChat() {
            let chatBody = document.getElementById("chat-body");
            chatBody.innerHTML = "";
            chatBody.classList.add("relative-position");
            let chatHistoryUrl = `/api/chat/history?client=web`;
            if (chatBody.dataset.conversationId) {
                chatHistoryUrl += `&conversation_id=${chatBody.dataset.conversationId}`;
                setupWebSocket();
                loadFileFiltersFromConversation();
            }

            if (window.screen.width < 700) {
                handleCollapseSidePanel();
            }

            // Create loading screen and add it to chat-body
            let loadingScreen = document.createElement('div');
            loadingScreen.classList.add("loading-spinner");
            let yellowOrb = document.createElement('div');
            loadingScreen.appendChild(yellowOrb);
            chatBody.appendChild(loadingScreen);

            // Get the most recent 10 chat messages from conversation history
            fetch(`${chatHistoryUrl}&n=10`, { method: "GET" })
                .then(response => response.json())
                .then(data => {
                    if (data.detail) {
                        // If the server returns a 500 error with detail, render a setup hint.
                        let setupMsg = "Hi 👋🏾, to start chatting add available chat models options via <a class='inline-chat-link' href='/server/admin'>the Django Admin panel</a> on the Server";
                        renderMessage(setupMsg, "khoj", null, null, true);

                        // Disable chat input field and update placeholder text
                        document.getElementById("chat-input").setAttribute("disabled", "disabled");
                        document.getElementById("chat-input").setAttribute("placeholder", "Configure Khoj to enable chat");
                    } else if (data.status != "ok") {
                        throw new Error(data.message);
                    } else {
                        // Set welcome message on load
                        renderMessage(welcome_message, "khoj");
                    }
                    return data.response;
                })
                .then(response => {
                    // Render conversation history, if any
                    let chatBody = document.getElementById("chat-body");
                    chatBody.dataset.conversationId = response.conversation_id;
                    loadFileFiltersFromConversation();
                    setupWebSocket();
                    chatBody.dataset.conversationTitle = response.slug || `New conversation 🌱`;

                    let agentMetadata = response.agent;
                    if (agentMetadata) {
                        chatBody.innerHTML = "";
                        let agentName = agentMetadata.name;
                        let agentAvatar = agentMetadata.avatar;
                        let agentOwnedByUser = agentMetadata.isCreator;

                        let agentAvatarElement = document.getElementById("agent-avatar");
                        let agentNameElement = document.getElementById("agent-name");

                        let agentLinkElement = document.getElementById("agent-link");

                        agentAvatarElement.src = agentAvatar;
                        agentNameElement.textContent = agentName;
                        agentLinkElement.setAttribute("href", `/agent/${agentMetadata.slug}`);
                        renderMessage(`Hello! I'm [${agentName}](/agent/${agentMetadata.slug}). I can:
- 🧠 Answer general knowledge questions
- 🔎 Get real-time answers from the internet
- 📜 Find relevant info in your notes & documents
- 💡 Be a sounding board for your ideas
- 🌄 Generate images based on your context
- 🎙️ Hear you talk (use the mic by the input box to say your message out loud)
- 📚 Understand files you drag & drop here
- 👩🏾‍🚀 Be tuned to your conversation needs via [agents](./agents)

Get the Khoj [Desktop](https://khoj.dev/downloads), [Obsidian](https://docs.khoj.dev/clients/obsidian#setup), or [Emacs](https://docs.khoj.dev/clients/emacs#setup) app to keep your files in sync. You can manage all the files you've shared with me at any time by going to [your settings](/config/content-source/computer/).

To get started, just start typing below. You can also type / to see a list of commands.

**What's on your mind today?**
                        `, "khoj")

                        if (agentOwnedByUser) {
                            let agentOwnedByUserElement = document.getElementById("agent-owned-by-user");
                            agentOwnedByUserElement.style.display = "block";
                        }

                        let agentMetadataElement = document.getElementById("agent-metadata");
                        agentMetadataElement.style.display = "block";
                    } else {
                        let agentMetadataElement = document.getElementById("agent-metadata");
                        agentMetadataElement.style.display = "none";
                    }

                    // Create a new IntersectionObserver
                    let fetchRemainingMessagesObserver = new IntersectionObserver((entries, observer) => {
                        entries.forEach(entry => {
                            // If the element is in the viewport, fetch the remaining message and unobserve the element
                            if (entry.isIntersecting) {
                                fetchRemainingChatMessages(chatHistoryUrl);
                                observer.unobserve(entry.target);
                            }
                        });
                    }, {rootMargin: '0px 0px 0px 0px'});

                    const fullChatLog = response.chat || [];
                    userMessages = [];
                    userMessageIndex = 0;
                    fullChatLog.forEach((chat_log, index) => {
                        // Render the last 10 messages immediately
                        // also cache user messages into array for shortcut access
                        if (chat_log.message != null) {
                            if(chat_log.by !== "khoj") {
                                userMessages.push(chat_log.message);
                            }
                            let messageElement = renderMessageWithReference(
                                chat_log.message,
                                chat_log.by,
                                chat_log.context,
                                new Date(chat_log.created + "Z"),
                                chat_log.onlineContext,
                                chat_log.intent?.type,
                                chat_log.intent?.["inferred-queries"],
                                chat_log.intent?.query);
                            chatBody.appendChild(messageElement);

                            // When the 4th oldest message is within viewing distance (~60% scroll up)
                            // Fetch the remaining chat messages
                            if (index === 4) {
                                fetchRemainingMessagesObserver.observe(messageElement);
                            }
                        }
                        loadingScreen.style.height = chatBody.scrollHeight + 'px';
                    });
                    userMessageIndex = userMessages.length;

                    // Scroll to bottom of chat-body element
                    chatBody.scrollTop = chatBody.scrollHeight;

                    // Set height of chat-body element to the height of the chat-body-wrapper
                    let chatBodyWrapper = document.getElementById("chat-body-wrapper");
                    let chatBodyWrapperHeight = chatBodyWrapper.clientHeight;
                    chatBody.style.height = chatBodyWrapperHeight;

                    // Add fade out animation to loading screen and remove it after the animation ends
                    setTimeout(() => {
                        loadingScreen.remove();
                        chatBody.classList.remove("relative-position");
                        setupDropZone();
                    }, 500);

                })
                .catch(err => {
                    console.log(err);
                    return;
                });

            refreshChatSessionsPanel();

            fetch('/api/chat/options')
                .then(response => response.json())
                .then(data => {
                    // Render chat options, if any
                    if (data) {
                        chatOptions = data;
                    }
                })
                .catch(err => {
                    return;
                });

            fetch('/api/chat/starters')
                .then(response => response.json())
                .then(data => {
                    // Render chat options, if any
                    if (data.length > 0) {
                        let questionStarterSuggestions = document.getElementById("question-starters");
                        questionStarterSuggestions.innerHTML = "";
                        data.forEach((questionStarter) => {
                            let questionStarterButton = document.createElement('button');
                            questionStarterButton.innerHTML = questionStarter;
                            questionStarterButton.classList.add("question-starter");
                            questionStarterButton.addEventListener('click', function() {
                                questionStarterSuggestions.style.display = "none";
                                document.getElementById("chat-input").value = questionStarter;
                                chat();
                            });
                            questionStarterSuggestions.appendChild(questionStarterButton);
                        });
                        questionStarterSuggestions.style.display = "grid";
                    }
                })
                .catch(err => {
                    return;
                });

            // Fill query field with value passed in URL query parameters, if any.
            var query_via_url = new URLSearchParams(window.location.search).get("q");
            if (query_via_url) {
                document.getElementById("chat-input").value = query_via_url;
                chat();
            }
        }

        function fetchRemainingChatMessages(chatHistoryUrl) {
            // Create a new IntersectionObserver
            let observer = new IntersectionObserver((entries, observer) => {
                entries.forEach(entry => {
                    // If the element is in the viewport, render the message and unobserve the element
                    if (entry.isIntersecting) {
                        let chat_log = entry.target.chat_log;
                        let messageElement = renderMessageWithReference(
                            chat_log.message,
                            chat_log.by,
                            chat_log.context,
                            new Date(chat_log.created + "Z"),
                            chat_log.onlineContext,
                            chat_log.intent?.type,
                            chat_log.intent?.["inferred-queries"],
                            chat_log.intent?.query
                        );
                        entry.target.replaceWith(messageElement);

                        // Remove the observer after the element has been rendered
                        observer.unobserve(entry.target);
                    }
                });
            }, {rootMargin: '0px 0px 200px 0px'});  // Trigger when the element is within 200px of the viewport

            // Fetch remaining chat messages from conversation history
            fetch(`${chatHistoryUrl}&n=-10`, { method: "GET" })
                .then(response => response.json())
                .then(data => {
                    if (data.status != "ok") {
                        throw new Error(data.message);
                    }
                    return data.response;
                })
                .then(response => {
                    const fullChatLog = response.chat || [];
                    let chatBody = document.getElementById("chat-body");
                    fullChatLog
                    .reverse()
                    .forEach(chat_log => {
                        if (chat_log.message != null) {
                            // Create a new element for each chat log
                            let placeholder = document.createElement('div');
                            placeholder.chat_log = chat_log;

                            // Insert the message placeholder as the first child of chat body after the welcome message
                            chatBody.insertBefore(placeholder, chatBody.firstChild.nextSibling);

                            // Observe the element
                            placeholder.style.height = "20px";
                            observer.observe(placeholder);
                        }
                    });
                })
                .catch(err => {
                    console.log(err);
                    return;
                });
        }

        function flashStatusInChatInput(message) {
            // Get chat input element and original placeholder
            let chatInput = document.getElementById("chat-input");
            let originalPlaceholder = chatInput.placeholder;
            // Set placeholder to message
            chatInput.placeholder = message;
            // Reset placeholder after 2 seconds
            setTimeout(() => {
                chatInput.placeholder = originalPlaceholder;
            }, 2000);
        }

        function createNewConversation() {
            // Create a modal that appears in the middle of the entire screen. It should have a form to create a new conversation.
            let modal = document.createElement('div');
            modal.classList.add("modal");
            modal.id = "new-conversation-modal";
            let modalContent = document.createElement('div');
            modalContent.classList.add("modal-content");
            let modalHeader = document.createElement('div');
            modalHeader.classList.add("modal-header");
            let modalTitle = document.createElement('h2');
            modalTitle.textContent = "New Conversation";
            let modalCloseButton = document.createElement('button');
            modalCloseButton.classList.add("modal-close-button");
            modalCloseButton.innerHTML = "&times;";
            modalCloseButton.addEventListener('click', function() {
                modal.remove();
            });
            modalHeader.appendChild(modalTitle);
            modalHeader.appendChild(modalCloseButton);
            modalContent.appendChild(modalHeader);
            let modalBody = document.createElement('div');
            modalBody.classList.add("modal-body");

            let agentDropDownPicker = document.createElement('select');
            agentDropDownPicker.setAttribute("id", "agent-dropdown-picker");
            agentDropDownPicker.setAttribute("name", "agent-dropdown-picker");

            let agentDropDownLabel = document.createElement('label');
            agentDropDownLabel.setAttribute("for", "agent-dropdown-picker");
            agentDropDownLabel.textContent = "Who do you want to talk to?";

            fetch('/api/agents')
                .then(response => response.json())
                .then(data => {
                    if (data.length > 0) {
                        data.forEach((agent) => {
                            let agentOption = document.createElement('option');
                            agentOption.setAttribute("value", agent.slug);
                            agentOption.textContent = agent.name;
                            agentDropDownPicker.appendChild(agentOption);
                        });
                    }
                })
                .catch(err => {
                    return;
                });

            let seeAllAgentsLink = document.createElement('a');
            seeAllAgentsLink.setAttribute("href", "/agents");
            seeAllAgentsLink.setAttribute("target", "_blank");
            seeAllAgentsLink.textContent = "See all agents";

            let newConversationSubmitButton = document.createElement('button');
            newConversationSubmitButton.setAttribute("type", "submit");
            newConversationSubmitButton.textContent = "Go";
            newConversationSubmitButton.id = "new-conversation-submit-button";

            newConversationSubmitButton.addEventListener('click', function(event) {
                event.preventDefault();
                let agentSlug = agentDropDownPicker.value;
                let createURL = `/api/chat/sessions?client=web&agent_slug=${agentSlug}`;
                let chatBody = document.getElementById("chat-body");
                fetch(createURL, { method: "POST" })
                    .then(response => response.json())
                    .then(data => {
                        chatBody.dataset.conversationId = data.conversation_id;
                        modal.remove();
                        loadChat();
                    })
                    .catch(err => {
                        return;
                    });
            });

            let closeButton = document.createElement('button');
            closeButton.id = "close-button";
            closeButton.innerHTML = "Close";
            closeButton.classList.add("close-button");
            closeButton.addEventListener('click', function() {
                modal.remove();
            });

            modalBody.appendChild(agentDropDownLabel);
            modalBody.appendChild(agentDropDownPicker);
            modalBody.appendChild(seeAllAgentsLink);

            let modalFooter = document.createElement('div');
            modalFooter.classList.add("modal-footer");
            modalFooter.appendChild(closeButton);
            modalFooter.appendChild(newConversationSubmitButton);
            modalBody.appendChild(modalFooter);

            modalContent.appendChild(modalBody);
            modal.appendChild(modalContent);
            document.body.appendChild(modal);
        }

        function refreshChatSessionsPanel() {
            fetch('/api/chat/sessions', { method: "GET" })
                .then(response => response.json())
                .then(data => {
                    let conversationListBody = document.getElementById("conversation-list-body");
                    conversationListBody.innerHTML = "";
                    let conversationListBodyHeader = document.getElementById("conversation-list-header");

                    let chatBody = document.getElementById("chat-body");
                    conversationId = chatBody.dataset.conversationId;

                    if (data.length > 0) {
                        conversationListBodyHeader.style.display = "inline-flex";
                        for (let index in data) {
                            let conversation = data[index];
                            let conversationButton = document.createElement('div');
                            let incomingConversationId = conversation["conversation_id"];
                            const conversationTitle = conversation["slug"] || `New conversation 🌱`;
                            conversationButton.textContent = conversationTitle;
                            conversationButton.classList.add("conversation-button");
                            if (incomingConversationId == conversationId) {
                                conversationButton.classList.add("selected-conversation");
                            }
                            conversationButton.addEventListener('click', function() {
                                let chatBody = document.getElementById("chat-body");
                                chatBody.innerHTML = "";
                                chatBody.dataset.conversationId = incomingConversationId;
                                chatBody.dataset.conversationTitle = conversationTitle;
                                loadChat();
                            });
                            let threeDotMenu = document.createElement('div');
                            threeDotMenu.classList.add("three-dot-menu");
                            let threeDotMenuButton = document.createElement('button');
                            threeDotMenuButton.innerHTML = "⋮";
                            threeDotMenuButton.classList.add("three-dot-menu-button");
                            threeDotMenuButton.addEventListener('click', function(event) {
                                event.stopPropagation();

                                let existingChildren = threeDotMenu.children;

                                if (existingChildren.length > 1) {
                                    // Skip deleting the first, since that's the menu button.
                                    for (let i = 1; i < existingChildren.length; i++) {
                                        existingChildren[i].remove();
                                    }
                                    return;
                                }

                                let conversationMenu = document.createElement('div');
                                conversationMenu.classList.add("conversation-menu");

                                let editTitleButton = document.createElement('button');
                                editTitleButton.innerHTML = "Rename";
                                editTitleButton.classList.add("edit-title-button");
                                editTitleButton.classList.add("three-dot-menu-button-item");
                                editTitleButton.addEventListener('click', function(event) {
                                    event.stopPropagation();

                                    let conversationMenuChildren = conversationMenu.children;

                                    let totalItems = conversationMenuChildren.length;

                                    for (let i = totalItems - 1; i >= 0; i--) {
                                        conversationMenuChildren[i].remove();
                                    }

                                    // Create a dialog box to get new title for conversation
                                    let conversationTitleInputBox = document.createElement('div');
                                    conversationTitleInputBox.classList.add("conversation-title-input-box");
                                    let conversationTitleInput = document.createElement('input');
                                    conversationTitleInput.classList.add("conversation-title-input");

                                    conversationTitleInput.value = conversationTitle;

                                    conversationTitleInput.addEventListener('click', function(event) {
                                        event.stopPropagation();
                                    });
                                    conversationTitleInput.addEventListener('keydown', function(event) {
                                        if (event.key === "Enter") {
                                            event.preventDefault();
                                            conversationTitleInputButton.click();
                                        }
                                    });

                                    conversationTitleInputBox.appendChild(conversationTitleInput);
                                    let conversationTitleInputButton = document.createElement('button');
                                    conversationTitleInputButton.innerHTML = "Save";
                                    conversationTitleInputButton.classList.add("three-dot-menu-button-item");
                                    conversationTitleInputButton.addEventListener('click', function(event) {
                                        event.stopPropagation();
                                        let newTitle = conversationTitleInput.value;
                                        if (newTitle != null) {
                                            let editURL = `/api/chat/title?client=web&conversation_id=${incomingConversationId}&title=${newTitle}`;
                                            fetch(editURL , { method: "PATCH" })
                                                .then(response => response.ok ? response.json() : Promise.reject(response))
                                                .then(data => {
                                                    conversationButton.textContent = newTitle;
                                                })
                                                .catch(err => {
                                                    return;
                                                });
                                        conversationTitleInputBox.remove();
                                    }});
                                    conversationTitleInputBox.appendChild(conversationTitleInputButton);
                                    conversationMenu.appendChild(conversationTitleInputBox);
                                });
                                conversationMenu.appendChild(editTitleButton);
                                threeDotMenu.appendChild(conversationMenu);

                                let shareButton = document.createElement('button');
                                shareButton.innerHTML = "Share";
                                shareButton.type = "button";
                                shareButton.classList.add("share-conversation-button");
                                shareButton.classList.add("three-dot-menu-button-item");
                                shareButton.addEventListener('click', function(event) {
                                    event.preventDefault();
                                    let confirmation = confirm('Are you sure you want to share this chat session? This will make the conversation public.');
                                    if (!confirmation) return;
                                    let duplicateURL = `/api/chat/share?client=web&conversation_id=${incomingConversationId}`;
                                    fetch(duplicateURL , { method: "POST" })
                                        .then(response => response.ok ? response.json() : Promise.reject(response))
                                        .then(data => {
                                            if (data.status == "ok") {
                                                flashStatusInChatInput("✅ Conversation shared successfully");
                                            }
                                            // Make a pop-up that shows data.url to share the conversation
                                            let shareURL = data.url;
                                            let shareModal = document.createElement('div');
                                            shareModal.classList.add("modal");
                                            shareModal.id = "share-conversation-modal";
                                            let shareModalContent = document.createElement('div');
                                            shareModalContent.classList.add("modal-content");
                                            let shareModalHeader = document.createElement('div');
                                            shareModalHeader.classList.add("modal-header");
                                            let shareModalTitle = document.createElement('h2');
                                            shareModalTitle.textContent = "Share Conversation";
                                            let shareModalCloseButton = document.createElement('button');
                                            shareModalCloseButton.classList.add("modal-close-button");
                                            shareModalCloseButton.innerHTML = "&times;";
                                            shareModalCloseButton.addEventListener('click', function() {
                                                shareModal.remove();
                                            });
                                            shareModalHeader.appendChild(shareModalTitle);
                                            shareModalHeader.appendChild(shareModalCloseButton);
                                            shareModalContent.appendChild(shareModalHeader);
                                            let shareModalBody = document.createElement('div');
                                            shareModalBody.classList.add("modal-body");
                                            let shareModalText = document.createElement('p');
                                            shareModalText.textContent = "The link has been copied to your clipboard. Use it to share your conversation with others!";
                                            let shareModalLink = document.createElement('input');
                                            shareModalLink.setAttribute("value", shareURL);
                                            shareModalLink.setAttribute("readonly", "");
                                            shareModalLink.classList.add("share-link");
                                            let copyButton = document.createElement('button');
                                            copyButton.textContent = "Copy";
                                            copyButton.addEventListener('click', function() {
                                                shareModalLink.select();
                                                document.execCommand('copy');
                                            });
                                            copyButton.id = "copy-share-url-button";
                                            shareModalBody.appendChild(shareModalText);
                                            shareModalBody.appendChild(shareModalLink);
                                            shareModalBody.appendChild(copyButton);
                                            shareModalContent.appendChild(shareModalBody);
                                            shareModal.appendChild(shareModalContent);
                                            document.body.appendChild(shareModal);
                                            shareModalLink.select();
                                            document.execCommand('copy');
                                        })
                                        .catch(err => {
                                            return;
                                        });
                                });
                                conversationMenu.appendChild(shareButton);

                                let deleteButton = document.createElement('button');
                                deleteButton.type = "button";
                                deleteButton.innerHTML = "Delete";
                                deleteButton.classList.add("delete-conversation-button");
                                deleteButton.classList.add("three-dot-menu-button-item");
                                deleteButton.addEventListener('click', function(event) {
                                    event.preventDefault();
                                    // Ask for confirmation before deleting chat session
                                    let confirmation = confirm('Are you sure you want to delete this chat session?');
                                    if (!confirmation) return;
                                    let deleteURL = `/api/chat/history?client=web&conversation_id=${incomingConversationId}`;
                                    fetch(deleteURL , { method: "DELETE" })
                                        .then(response => response.ok ? response.json() : Promise.reject(response))
                                        .then(data => {
                                            let chatBody = document.getElementById("chat-body");
                                            chatBody.innerHTML = "";
                                            chatBody.dataset.conversationId = "";
                                            chatBody.dataset.conversationTitle = "";
                                            loadChat();
                                        })
                                        .catch(err => {
                                            flashStatusInChatInput("⛔️ Failed to clear conversation history");
                                        });
                                });
                                conversationMenu.appendChild(deleteButton);
                                threeDotMenu.appendChild(conversationMenu);
                            });
                            threeDotMenu.appendChild(threeDotMenuButton);
                            conversationButton.appendChild(threeDotMenu);
                            conversationListBody.appendChild(conversationButton);
                        }
                    }
                })
                .catch(err => {
                    console.log(err);
                    return;
                });
        }

        let sendMessageTimeout;
        let mediaRecorder;
        function speechToText(event) {
            event.preventDefault();
            const speakButtonImg = document.getElementById('speak-button-img');
            const stopRecordButtonImg = document.getElementById('stop-record-button-img');
            const sendButtonImg = document.getElementById('send-button-img');
            const stopSendButtonImg = document.getElementById('stop-send-button-img');
            const chatInput = document.getElementById('chat-input');

            const sendToServer = (audioBlob) => {
                const formData = new FormData();
                formData.append('file', audioBlob);

                fetch('/api/transcribe?client=web', { method: 'POST', body: formData })
                    .then(response => response.ok ? response.json() : Promise.reject(response))
                    .then(data => { chatInput.value += data.text.trimStart(); autoResize(); })
                    .then(() => {
                        // Don't auto-send empty messages
                        if (chatInput.value.length === 0) return;

                        // Send message after 3 seconds, unless stop send button is clicked
                        sendButtonImg.style.display = 'none';
                        stopSendButtonImg.style.display = 'initial';

                        // Start the countdown timer UI
                        document.getElementById('countdown-circle').style.animation = "countdown 3s linear 1 forwards";

                        sendMessageTimeout = setTimeout(() => {
                            // Revert to showing send-button and hide the stop-send-button
                            sendButtonImg.style.display = 'initial';
                            stopSendButtonImg.style.display = 'none';

                            // Stop the countdown timer UI
                            document.getElementById('countdown-circle').style.animation = "none";

                            // Send message
                            chat(true);
                        }, 3000);
                    })
                    .catch(err => {
                        if (err.status === 501) {
                          flashStatusInChatInput("⛔️ Configure speech-to-text model on server.")
                        } else if (err.status === 422) {
                          flashStatusInChatInput("⛔️ Audio file to large to process.")
                        } else if (err.status === 429) {
                            flashStatusInChatInput("⛔️ " + err.statusText);
                        } else {
                          flashStatusInChatInput("⛔️ Failed to transcribe audio.")
                        }
                    });
            };

            const handleRecording = (stream) => {
                const audioChunks = [];
                const recordingConfig = { mimeType: 'audio/webm' };
                mediaRecorder = new MediaRecorder(stream, recordingConfig);

                mediaRecorder.addEventListener("dataavailable", function(event) {
                    if (event.data.size > 0) audioChunks.push(event.data);
                });

                mediaRecorder.addEventListener("stop", function() {
                    const audioBlob = new Blob(audioChunks, { type: 'audio/webm' });
                    sendToServer(audioBlob);
                });

                mediaRecorder.start();
                speakButtonImg.style.display = 'none';
                stopRecordButtonImg.style.display = 'initial';
            };

            // Toggle recording
            if (!mediaRecorder || mediaRecorder.state === 'inactive' || event.type === 'touchstart') {
                navigator.mediaDevices
                ?.getUserMedia({ audio: true })
                .then(handleRecording)
                .catch((e) => {
                    flashStatusInChatInput("⛔️ Failed to access microphone");
                });
            } else if (mediaRecorder.state === 'recording' || event.type === 'touchend' || event.type === 'touchcancel') {
                mediaRecorder.stop();
                mediaRecorder.stream.getTracks().forEach(track => track.stop());
                mediaRecorder = null;
                speakButtonImg.style.display = 'initial';
                stopRecordButtonImg.style.display = 'none';
            }
        }

        function cancelSendMessage() {
            // Cancel the chat() call if the stop-send-button is clicked
            clearTimeout(sendMessageTimeout);

            // Revert to showing send-button and hide the stop-send-button
            document.getElementById('stop-send-button-img').style.display = 'none';
            document.getElementById('send-button-img').style.display = 'initial';

            // Stop the countdown timer UI
            document.getElementById('countdown-circle').style.animation = "none";
        };

        function handleCollapseSidePanel() {
            document.getElementById('side-panel').classList.toggle('collapsed');
            document.getElementById('new-conversation').classList.toggle('collapsed');
            document.getElementById('existing-conversations').classList.toggle('collapsed');
            document.getElementById('side-panel-collapse').style.transform = document.getElementById('side-panel').classList.contains('collapsed') ? 'rotate(0deg)' : 'rotate(180deg)';
        }
        var allFiles;
        function renderAllFiles() {
            fetch('/api/config/data/computer')
            .then(response => response.json())
            .then(data => {
                var indexedFiles = document.getElementsByClassName("indexed-files")[0];
                indexedFiles.innerHTML = "";

                for (var filename of data) {
                    var listItem = document.createElement("li");
                    listItem.className = "fileName";
                    listItem.id = filename;
                    listItem.textContent = filename;
                    listItem.addEventListener('click', function() {
                        handleFileClick(this.id);
                    });
                    indexedFiles.appendChild(listItem);
                }
                allFiles = data;
                var nofilesmessage = document.getElementsByClassName("no-files-message")[0];
                if(allFiles.length === 0){
                    nofilesmessage.innerHTML = `<a class="inline-chat-link" href="https://docs.khoj.dev/category/clients/">How to upload files</a>`;
                    document.getElementsByClassName("file-toggle-button")[0].style.display = "none";
                }
                else{
                    nofilesmessage.innerHTML = "";
                    document.getElementsByClassName("file-toggle-button")[0].style.display = "block";
                }
            })
            .catch((error) => {
                console.error('Error:', error);
            });
        }
        function renderFilteredFiles(){
            var indexedFiles = document.getElementsByClassName("indexed-files")[0];
            indexedFiles.innerHTML = "";
            var input = document.getElementsByClassName("file-input")[0];
            var filter = input.value.toUpperCase();

            for (var filename of allFiles) {
                if (filename.toUpperCase().indexOf(filter) > -1) {
                    var listItem = document.createElement("li");
                    listItem.className = "fileName";
                    listItem.id = filename;
                    listItem.textContent = filename;

                    // Add an event listener for the click event
                    listItem.addEventListener('click', function() {
                        handleFileClick(this.id);
                    });

                    // Append the list item to the indexed files container
                    indexedFiles.appendChild(listItem);
                }
            }
        }
        function handleFileClick(elementId) {
            var element = document.getElementById(elementId);
            if (element) {
                var selectedFiles = document.getElementsByClassName("selected-files")[0];
                var selectedFile = document.getElementById(elementId);

                // Check if the element has a background color indicating selection
                if (element.style.backgroundColor === "var(--primary-hover)") {
                    // Remove the file filter from the conversation
                    removeFileFilterFromConversation(elementId);
                    // Remove the selected file from the list of selected files
                    if (selectedFile) {
                        selectedFiles.removeChild(selectedFile);
                    }
                    var selectedFile = document.getElementById(elementId);
                    selectedFile.style.backgroundColor = "var(--primary)";
                    selectedFile.style.border = "1px solid var(--primary-hover)";
                } else {
                    // If the element is not selected, select it
                    element.style.backgroundColor = "var(--primary-hover)"; // Set background color
                    element.style.border = "3px solid orange"; // Set border
                    // Add the file filter to the conversation
                    addFileFilterToConversation(elementId);
                    // Add the selected file to the list of selected files
                    var li = document.createElement("li");
                    li.className = "fileName";
                    li.id = elementId;
                    li.style.backgroundColor = "var(--primary-hover)"; // match the style
                    li.style.border = "3px solid orange"; // match the style
                    li.innerText = elementId;
                    selectedFiles.appendChild(li);
                }
            } else {
                console.error('Element with id', elementId, 'not found.');
            }
        }

        function addFileFilterToConversation(filename) {
            var conversation_id = document.getElementById("chat-body").dataset.conversationId;
            if (!conversation_id) {
                console.error("Conversation ID not found on chat-body element.");
                return;
            }

            return fetch(`/api/chat/conversation/file-filters`, {
                method: 'POST',
                headers: {
                    'Content-Type': 'application/json'
                },
                body: JSON.stringify({ filename, conversation_id }) // Pass the filename directly
            })
            .then(response => {
                if (!response.ok) {
                    throw new Error(`HTTP error! status: ${response.status}`);
                }
                return response.json();
            })
            .then(data => {
                console.log("Response from server:", data);
                return data;
            })
            .catch(error => {
                console.error("Error:", error);
                throw error;
            });
        }

        function removeFileFilterFromConversation(filename) {
            var conversation_id = document.getElementById("chat-body").dataset.conversationId;
            if (!conversation_id) {
                console.error("Conversation ID not found on chat-body element.");
                return;
            }

            return fetch(`/api/chat/conversation/file-filters`, {
                method: 'DELETE',
                headers: {
                    'Content-Type': 'application/json'
                },
                body: JSON.stringify({ filename, conversation_id })  // Pass the filename directly
            })
            .then(response => {
                if (!response.ok) {
                    throw new Error(`HTTP error! status: ${response.status}`);
                }
                return response.json();
            })
            .then(data => {
                console.log("Response from server:", data);
                return data;
            })
            .catch(error => {
                console.error("Error:", error);
                throw error;
            });
        }

        function getFileFiltersFromConversation() {
            // Get the conversation_id from the data attribute
            var conversation_id = document.getElementById("chat-body").dataset.conversationId;

            // Make sure conversation_id is not undefined or null
            if (!conversation_id) {
                console.error("No conversation ID found on chat-body element.");
                return Promise.reject("No conversation ID found on chat-body element.");
            }

            // Perform the fetch request
            return fetch(`/api/chat/conversation/file-filters/${conversation_id}`, {
                method: 'GET',
                headers: {
                    'Content-Type': 'application/json'
                }
            })
            .then(function(response) {
                console.log("Response status:", response.status); // Log the response status

                if (!response.ok) {
                    throw new Error(`HTTP error! status: ${response.status}`);
                }

                return response.json();
            })
            .then(function(data) {
                console.log("Response from server:", data);
                return data;
            })
            .catch(function(error) {
                console.error("Error:", error);
                throw error; // Rethrow the error to be handled elsewhere if needed
            });
        }


        function loadFileFiltersFromConversation(){
            getFileFiltersFromConversation()
            .then(filters => {
                var selectedFiles = document.getElementsByClassName("selected-files")[0];
                selectedFiles.innerHTML = "";
                for (var filter of filters) {
                    var li = document.createElement("li");
                    li.className = "fileName";
                    li.id = filter;
                    li.style.backgroundColor = "var(--primary-hover)"; // set background to orange
                    li.style.border = "2px solid orange"; // set border to orange
                    li.innerText = filter;
                    selectedFiles.appendChild(li);
                }
                //update indexed files to have checkmark if they are in the filters
                var indexedFiles = document.getElementsByClassName("indexed-files")[0];
                indexedFiles.innerHTML = "";
                for (var filename of allFiles) {
                    var li = document.createElement("li");
                    li.className = "fileName";
                    li.id = filename;
                    li.innerText = filename;
                    if (filters.includes(filename)) {
                        li.style.backgroundColor = "var(--primary-hover)"; // set background to orange
                        li.style.border = "2px solid orange"; // set border to orange
                    }
                    li.setAttribute("onclick", "handleFileClick('" + filename + "')");
                    indexedFiles.appendChild(li);
                }
            })
            .catch(error => {
                // Handle any errors that occur during the fetch operation
                console.error("Error loading file filters:", error);
            });
        }

        function inputAutoFiller(key){
            var chatInput = document.getElementById("chat-input");
            console.log(key, userMessageIndex)
            if (key === "up") {
                if (userMessageIndex > 0) {
                    userMessageIndex -= 1;
                    chatInput.value = userMessages[userMessageIndex];
                } else {
                    userMessageIndex = -1;
                    chatInput.value = "";
                }
            } else if (key === "down") {
                if (userMessageIndex < userMessages.length - 1) {
                    userMessageIndex += 1;
                    chatInput.value = userMessages[userMessageIndex];
                } else if (userMessageIndex === userMessages.length - 1) {
                    userMessageIndex += 1;
                    chatInput.value = "";
                }
            }
        }
        function resetUserMessageIndex(){
            userMessageIndex = userMessages.length;
        }
    </script>
    <body>
        <div id="khoj-empty-container" class="khoj-empty-container">
        </div>
        <!--Add Header Logo and Nav Pane-->
        {% import 'utils.html' as utils %}
        {{ utils.heading_pane(user_photo, username, is_active, has_documents) }}
        <div id="chat-section-wrapper">
            <div id="side-panel-wrapper">
                <div id="side-panel">
                    <div id="new-conversation">
                       <div id="conversation-list-header" style="display: none;">Conversations</div>
                       <button class="side-panel-button" id="new-conversation-button" onclick="createNewConversation()">
                            New
                            <svg class="new-convo-button" viewBox="0 0 40 40" fill="#000000" viewBox="0 0 32 32" version="1.1" xmlns="http://www.w3.org/2000/svg">
                                <path d="M16 0c-8.836 0-16 7.163-16 16s7.163 16 16 16c8.837 0 16-7.163 16-16s-7.163-16-16-16zM16 30.032c-7.72 0-14-6.312-14-14.032s6.28-14 14-14 14 6.28 14 14-6.28 14.032-14 14.032zM23 15h-6v-6c0-0.552-0.448-1-1-1s-1 0.448-1 1v6h-6c-0.552 0-1 0.448-1 1s0.448 1 1 1h6v6c0 0.552 0.448 1 1 1s1-0.448 1-1v-6h6c0.552 0 1-0.448 1-1s-0.448-1-1-1z"></path>
                            </svg>
                        </button>
                    </div>
                    <div id="existing-conversations">
                        <div id="conversation-list">
                            <div id="conversation-list-body"></div>
                        </div>
                    </div>
                    <div id="connection-status" class="inline-chat-link">
                        <div id="connection-status-icon"></div>
                        <div id="connection-status-text"></div>
                    </div>
                    <div style="border-top: 1px solid black; ">
                        <div style="display: flex; align-items: center; justify-content: space-between; margin-bottom: 5px; margin-top: 5px;">
                            <p style="margin: 0;">Files</p>
                            <svg class="file-toggle-button" style="width:20px; height:20px; position: relative; top: 2px" viewBox="0 0 40 40" fill="#000000" xmlns="http://www.w3.org/2000/svg">
                                <path d="M16 0c-8.836 0-16 7.163-16 16s7.163 16 16 16c8.837 0 16-7.163 16-16s-7.163-16-16-16zM16 30.032c-7.72 0-14-6.312-14-14.032s6.28-14 14-14 14 6.28 14 14-6.28 14.032-14 14.032zM23 15h-6v-6c0-0.552-0.448-1-1-1s-1 0.448-1 1v6h-6c-0.552 0-1 0.448-1 1s0.448 1 1 1h6v6c0 0.552 0.448 1 1 1s1-0.448 1-1v-6h6c0.552 0 1-0.448 1-1s-0.448-1-1-1z"></path>
                            </svg>
                        </div>
                        <div class="no-files-message"></div>
                        <ul class="selected-files" style="margin: 0; padding: 0; margin-bottom: 10px"></ul>
                        <input class="file-input" style="width:240px; margin-bottom: 5px; color: black; display: none; border-radius: 4px; border: 1px solid black; padding: 4px;" type="text" onkeyup="renderFilteredFiles()" placeholder="Filter">
                        <ul class="indexed-files" style="margin: 0; padding: 0; height:100px; overflow:hidden; overflow-y:scroll; margin-bottom:5px; display:none;"></ul>
                        <script>
                            renderAllFiles();
                            var fileInputs = document.getElementsByClassName('file-input');
                            var fileLists = document.getElementsByClassName('indexed-files');
                            var selectedFileLists = document.getElementsByClassName('selected-files');
                            var fileToggleButtons = document.getElementsByClassName('file-toggle-button');

                            var fileInput = fileInputs[0];
                            var fileList = fileLists[0];
                            var selectedFileList = selectedFileLists[0];
                            var fileToggleButton = fileToggleButtons[0];

                            function toggleFileInput() {
                                if (fileInput.style.display === 'none' || fileInput.style.display === '') {
                                    fileInput.style.display = 'block';
                                    fileList.style.display = 'block';
                                    selectedFileList.style.display = 'none';
                                } else {
                                    fileInput.style.display = 'none';
                                    fileList.style.display = 'none';
                                    selectedFileList.style.display = 'block';
                                }
                            }

                            fileToggleButton.addEventListener('click', function(event) {
                                toggleFileInput();
                                event.stopPropagation();
                            });

                            document.addEventListener('click', function(event) {
                                if (!fileInput.contains(event.target) && !fileToggleButton.contains(event.target)) {
                                    fileInput.style.display = 'none';
                                    fileList.style.display = 'none';
                                    selectedFileList.style.display = 'block';
                                }

                            });

                            fileInput.addEventListener('click', function(event) {
                                event.stopPropagation();  // Prevent the document click handler from immediately hiding the input
                            });

                            fileList.addEventListener('click', function(event) {
                                event.stopPropagation();  // Prevent the document click handler from hiding the file list
                            });

                        </script>
                    </div>
                    <a id="agent-link" class="inline-chat-link" href="">
                        <div id="agent-metadata" style="display: none;">
                            Current Agent
                            <div id="agent-metadata-content">
                                <div id="agent-avatar-wrapper">
                                    <img id="agent-avatar" src="" alt="Agent Avatar" />
                                </div>
                                <div id="agent-name-wrapper">
                                    <div id="agent-name"></div>
                                    <div id="agent-owned-by-user" style="display: none;">Edit</div>
                                </div>
                            </div>
                        </div>
                    </a>
                </div>
                <div id="collapse-side-panel">
                    <button
                        class="side-panel-button"
                        id="collapse-side-panel-button"
                        onclick="handleCollapseSidePanel()"
                    >
                        <svg id="side-panel-collapse" viewBox="0 0 25 25" fill="none" xmlns="http://www.w3.org/2000/svg">
                            <path d="M7.82054 20.7313C8.21107 21.1218 8.84423 21.1218 9.23476 20.7313L15.8792 14.0868C17.0505 12.9155 17.0508 11.0167 15.88 9.84497L9.3097 3.26958C8.91918 2.87905 8.28601 2.87905 7.89549 3.26958C7.50497 3.6601 7.50497 4.29327 7.89549 4.68379L14.4675 11.2558C14.8581 11.6464 14.8581 12.2795 14.4675 12.67L7.82054 19.317C7.43002 19.7076 7.43002 20.3407 7.82054 20.7313Z" fill="#0F0F0F"/>
                        </svg>
                    </button>
                </div>
            </div>
            <div id="chat-body-wrapper">
                <!-- Chat Body -->
                <div id="chat-body"></div>

                <!-- Chat Suggestions -->
                <div id="question-starters" style="display: none;"></div>

                <!-- Chat Footer -->
                <div id="chat-footer">
                    <div id="chat-tooltip" style="display: none;"></div>
                    <div id="input-row">
                        <button id="upload-file-button" class="input-row-button" onclick="openFileBrowser()">
                            <svg id="upload-file-button-img" class="input-row-button-img" alt="Upload File" width="183px" height="183px" viewBox="0 0 48 48" fill="none" xmlns="http://www.w3.org/2000/svg" stroke="#000000" stroke-width="0.9600000000000002" transform="matrix(1, 0, 0, 1, 0, 0)rotate(-45)">
                                <g id="SVGRepo_bgCarrier" stroke-width="0"></g><g id="SVGRepo_tracerCarrier" stroke-linecap="round" stroke-linejoin="round"></g><g id="SVGRepo_iconCarrier"> <g id="attachment"> <g id="attachment_2"> <path id="Combined Shape" fill-rule="evenodd" clip-rule="evenodd" d="M26.4252 29.1104L39.5729 15.9627C42.3094 13.2262 42.3094 8.78901 39.5729 6.05248C36.8364 3.31601 32.4015 3.31601 29.663 6.05218L16.4487 19.2665L16.4251 19.2909L8.92989 26.7861C5.02337 30.6926 5.02337 37.0238 8.92989 40.9303C12.8344 44.8348 19.1656 44.8348 23.0701 40.9303L41.7835 22.2169C42.174 21.8264 42.174 21.1933 41.7835 20.8027C41.3929 20.4122 40.7598 20.4122 40.3693 20.8027L21.6559 39.5161C18.5324 42.6396 13.4676 42.6396 10.3441 39.5161C7.21863 36.3906 7.21863 31.3258 10.3441 28.2003L30.1421 8.4023L30.1657 8.37788L31.0769 7.4667C33.0341 5.51117 36.2032 5.51117 38.1587 7.4667C40.1142 9.42217 40.1142 12.593 38.1587 14.5485L28.282 24.4252C28.2748 24.4319 28.2678 24.4388 28.2608 24.4458L25.0064 27.7008L24.9447 27.7625C24.9437 27.7635 24.9427 27.7644 24.9418 27.7654L17.3988 35.3097C16.6139 36.0934 15.3401 36.0934 14.5545 35.3091C13.7714 34.5247 13.7714 33.2509 14.5557 32.4653L24.479 22.544C24.8696 22.1535 24.8697 21.5203 24.4792 21.1298C24.0887 20.7392 23.4555 20.7391 23.065 21.1296L13.141 31.0516C11.5766 32.6187 11.5766 35.1569 13.1403 36.7233C14.7079 38.2882 17.2461 38.2882 18.8125 36.7245L26.3589 29.1767L26.4252 29.1104Z" fill="#000000"></path></g> </g> </g>
                            </svg>
                        </button>
                        <textarea id="chat-input" class="option" oninput="onChatInput()" onkeydown=incrementalChat(event) autofocus="autofocus" placeholder="Type / to see a list of commands"></textarea>
                        <!-- Shortcut Handler for Accessing Old Messages -->
                        <script>
                            let chatInput = document.getElementById('chat-input');
                            chatInput.addEventListener('keydown', function(event) {
                                    if (event.key === 'ArrowUp') {
                                        inputAutoFiller('up');
                                    } else if (event.key === 'ArrowDown') {
                                        inputAutoFiller('down');
                                    }
                                });
                            document.addEventListener('click', function(event) {
                                if (document.activeElement !== document.getElementById('chat-input')) {
                                    resetUserMessageIndex();
                                }
                            });
                        </script>
                        <button id="speak-button" class="input-row-button"
                            ontouchstart="speechToText(event)" ontouchend="speechToText(event)" ontouchcancel="speechToText(event)" onmousedown="speechToText(event)">
                            <svg id="speak-button-img" class="input-row-button-img" alt="Transcribe" xmlns="http://www.w3.org/2000/svg" width="16" height="16" fill="currentColor" viewBox="0 0 16 16">
                                <path d="M3.5 6.5A.5.5 0 0 1 4 7v1a4 4 0 0 0 8 0V7a.5.5 0 0 1 1 0v1a5 5 0 0 1-4.5 4.975V15h3a.5.5 0 0 1 0 1h-7a.5.5 0 0 1 0-1h3v-2.025A5 5 0 0 1 3 8V7a.5.5 0 0 1 .5-.5z"/>
                                <path d="M10 8a2 2 0 1 1-4 0V3a2 2 0 1 1 4 0v5zM8 0a3 3 0 0 0-3 3v5a3 3 0 0 0 6 0V3a3 3 0 0 0-3-3z"/>
                            </svg>
                            <svg id="stop-record-button-img" style="display: none" class="input-row-button-img" alt="Stop Transcribing" xmlns="http://www.w3.org/2000/svg" width="16" height="16" fill="currentColor" viewBox="0 0 16 16">
                                <path d="M8 15A7 7 0 1 1 8 1a7 7 0 0 1 0 14zm0 1A8 8 0 1 0 8 0a8 8 0 0 0 0 16z"/>
                                <path d="M5 6.5A1.5 1.5 0 0 1 6.5 5h3A1.5 1.5 0 0 1 11 6.5v3A1.5 1.5 0 0 1 9.5 11h-3A1.5 1.5 0 0 1 5 9.5v-3z"/>
                            </svg>
                        </button>
                        <button id="send-button" class="input-row-button" alt="Send message">
                            <svg id="send-button-img" onclick="chat()" class="input-row-button-img" xmlns="http://www.w3.org/2000/svg" width="16" height="16" fill="currentColor" viewBox="0 0 16 16">
                                <path fill-rule="evenodd" d="M1 8a7 7 0 1 0 14 0A7 7 0 0 0 1 8zm15 0A8 8 0 1 1 0 8a8 8 0 0 1 16 0zm-7.5 3.5a.5.5 0 0 1-1 0V5.707L5.354 7.854a.5.5 0 1 1-.708-.708l3-3a.5.5 0 0 1 .708 0l3 3a.5.5 0 0 1-.708.708L8.5 5.707V11.5z"/>
                            </svg>
                            <svg id="stop-send-button-img" onclick="cancelSendMessage()" style="display: none" class="input-row-button-img" alt="Stop Message Send" xmlns="http://www.w3.org/2000/svg" width="16" height="16" fill="currentColor" viewBox="0 0 16 16">
                                <circle id="countdown-circle" class="countdown-circle" cx="8" cy="8" r="7" />
                                <path d="M5 6.5A1.5 1.5 0 0 1 6.5 5h3A1.5 1.5 0 0 1 11 6.5v3A1.5 1.5 0 0 1 9.5 11h-3A1.5 1.5 0 0 1 5 9.5v-3z"/>
                            </svg>
                        </button>
                    </div>
                </div>
            </div>
        </div>
    </body>
    <script>
        // Set the active nav pane
        let chatNav = document.getElementById("chat-nav");
        if (chatNav) {
            chatNav.classList.add("khoj-nav-selected");
        }
    </script>
    <style>
        html, body {
            height: 100%;
            width: 100%;
            padding: 0px;
            margin: 0px;
        }
        body {
            display: grid;
            background: var(--background-color);
            color: var(--main-text-color);
            text-align: center;
            font-family: var(--font-family);
            font-size: small;
            font-weight: 300;
            line-height: 2em;
            height: 100vh;
            margin: 0;
        }
        body > * {
            padding: 10px;
            margin: 10px;
        }

        div.collapsed {
            display: none;
        }

        div.expanded {
            display: block;
        }

        div.references {
            padding-top: 8px;
        }
        div.reference {
            display: grid;
            grid-template-rows: auto;
            grid-auto-flow: row;
            grid-column-gap: 10px;
            grid-row-gap: 10px;
            margin: 10px;
        }

        li.fileName {
            white-space: nowrap;
            overflow: hidden;
            text-overflow: ellipsis;
            max-width: 250px;
            background-color: var(--primary);
            border-radius: 10px;
            border: 1px solid var(--primary-hover);
            margin-bottom: 4px;
            margin-top: 4px;
            padding: 4px;
        }

        li.fileName:hover {
            background-color: var(--primary-hover);
            cursor: pointer;
        }

        div.expanded.reference-section {
            display: grid;
            grid-template-rows: auto;
            grid-auto-flow: row;
            grid-column-gap: 10px;
            grid-row-gap: 10px;
            margin: 10px;
        }

        div#question-starters {
            grid-template-columns: repeat(auto-fit, minmax(100px, 1fr));
            grid-column-gap: 8px;
        }

        button.question-starter {
            background: var(--background-color);
            color: var(--main-text-color);
            border: 1px solid var(--main-text-color);
            border-radius: 5px;
            padding: 5px;
            font-size: 14px;
            font-weight: 300;
            line-height: 1.5em;
            cursor: pointer;
            transition: background 0.2s ease-in-out;
            text-align: left;
            max-height: 75px;
            transition: max-height 0.3s ease-in-out;
            overflow: hidden;
        }
        button.question-starter:hover {
            background: var(--primary-hover);
        }

        button.reference-button {
            background: var(--background-color);
            color: var(--main-text-color);
            border: 1px solid var(--main-text-color);
            border-radius: 5px;
            padding: 5px;
            font-size: 14px;
            font-weight: 300;
            line-height: 1.5em;
            cursor: pointer;
            transition: background 0.2s ease-in-out;
            text-align: left;
            max-height: 75px;
            transition: max-height 0.3s ease-in-out;
            overflow: hidden;
        }
        button.reference-button.expanded {
            max-height: none;
            white-space: pre-wrap;
        }

        button.reference-button::before {
            content: "▶";
            margin-right: 5px;
            display: inline-block;
            transition: transform 0.1s ease-in-out;
        }

        button.reference-button.expanded::before,
        button.reference-button:active:before,
        button.reference-button[aria-expanded="true"]::before {
            transform: rotate(90deg);
        }

        button.reference-expand-button {
            background: var(--background-color);
            color: var(--main-text-color);
            border: 1px dotted var(--main-text-color);
            border-radius: 5px;
            padding: 5px;
            font-size: 14px;
            font-weight: 300;
            line-height: 1.5em;
            cursor: pointer;
            transition: background 0.4s ease-in-out;
            text-align: left;
        }

        button.reference-expand-button:hover {
            background: var(--primary-hover);
        }

        code.chat-response {
            background: var(--primary-hover);
            color: var(--primary-inverse);
            border-radius: 5px;
            padding: 5px;
            font-size: 14px;
            font-weight: 300;
            line-height: 1.5em;
        }

        input.conversation-title-input {
            font-family: var(--font-family);
            font-size: 14px;
            font-weight: 300;
            line-height: 1.5em;
            padding: 5px;
            border: 1px solid var(--main-text-color);
            border-radius: 5px;
            margin: 4px;
        }

        input.conversation-title-input:focus {
            outline: none;
        }

        #chat-section-wrapper {
            display: grid;
            grid-template-columns: auto 1fr;
            grid-column-gap: 10px;
            grid-row-gap: 10px;
            padding: 10px;
            margin: 10px;
            overflow-y: scroll;
        }

        #chat-body-wrapper {
            display: flex;
            flex-direction: column;
            overflow: hidden;
        }

        #side-panel {
            width: 250px;
            padding: 10px;
            background: var(--background-color);
            border-radius: 5px;
            box-shadow: 0 0 11px #aaa;
            text-align: left;
            transition: width 0.3s ease-in-out;
            max-height: 100%;
            display: grid;
            grid-template-rows: auto 1fr auto;
        }

        div#existing-conversations {
            max-height: 95%;
            overflow-y: auto;
        }

        div#side-panel.collapsed {
            width: 0;
            padding: 0;
            display: block;
            overflow: hidden;
        }

        div#collapse-side-panel {
            align-self: center;
            padding: 8px;
        }

        div#conversation-list-body {
            display: grid;
            grid-template-columns: 1fr;
            grid-gap: 8px;
        }

        div#conversation-list {
            height: 1px;
        }

        div#side-panel-wrapper {
            display: flex;
        }

        #chat-body {
            height: 100%;
            font-size: 1.1em;
            margin: 0px;
            line-height: 20px;
            overflow-y: scroll;
            overflow-x: hidden;
            transition: background-color 0.2s;
            transition: opacity 0.2s;
        }

        #chat-body.dragover {
            background-color: var(--primary-active);
        }

        .relative-position {
            position: relative;
        }

        #chat-body.dragover {
            opacity: 50%;
        }

        div.dropzone-overlay {
            position: absolute;
            top: 0;
            left: 0;
            width: 100%;
            height: 100%;
            display: flex;
            align-items: center;
            justify-content: center;
            font-size: 2rem;
            color: #333;
            z-index: 9999; /* This is the important part */
            pointer-events: none;
        }

        div.loading-screen {
            position: absolute;
            width: 100%;
            height: 100%;
            display: flex;
            align-items: center;
            justify-content: center;
            font-size: 2rem;
            color: #333;
            z-index: 9999; /* This is the important part */
        }

        /* add chat metatdata to bottom of bubble */
        .chat-message::after {
            content: attr(data-meta);
            display: block;
            font-size: x-small;
            color: var(--main-text-color);
            margin: -8px 4px 0px 0px;
        }
        /* move message by khoj to left */
        .chat-message.khoj {
            margin-left: auto;
            text-align: left;
            height: fit-content;
        }
        /* move message by you to right */
        .chat-message.you {
            margin-right: auto;
            text-align: right;
            height: fit-content;
        }
        /* basic style chat message text */
        .chat-message-text {
            margin: 10px;
            border-radius: 10px;
            padding: 10px;
            position: relative;
            display: inline-block;
            max-width: 80%;
            text-align: left;
            white-space: pre-line;
        }
        /* color chat bubble by khoj blue */
        .chat-message-text.khoj {
            color: var(--primary-inverse);
            background: var(--primary);
            margin-left: auto;
        }
        .chat-message-text ol,
        .chat-message-text ul {
            white-space: normal;
            margin: 0;
        }
        .chat-message-text-response {
            margin-bottom: 0px;
        }

        /* Spinner symbol when the chat message is loading */
        .spinner {
            border: 4px solid #f3f3f3;
            border-top: 4px solid var(--primary-inverse);
            border-radius: 50%;
            width: 12px;
            height: 12px;
            animation: spin 2s linear infinite;
            margin: 0px 0px 0px 10px;
            display: inline-block;
        }
        @keyframes spin {
            0% { transform: rotate(0deg); }
            100% { transform: rotate(360deg); }
        }
        /* add left protrusion to khoj chat bubble */
        .chat-message-text.khoj:after {
            content: '';
            position: absolute;
            bottom: -2px;
            left: -7px;
            border: 10px solid transparent;
            border-top-color: var(--primary);
            border-bottom: 0;
            transform: rotate(-60deg);
        }
        /* color chat bubble by you dark grey */
        .chat-message-text.you {
            color: #f8fafc;
            background: #475569;
            margin-right: auto;
        }
        /* add right protrusion to you chat bubble */
        .chat-message-text.you:after {
            content: '';
            position: absolute;
            top: 91%;
            right: -2px;
            border: 10px solid transparent;
            border-left-color: var(--main-text-color);
            border-right: 0;
            margin-top: -10px;
            transform: rotate(-60deg)
        }
        img.text-to-image {
            max-width: 60%;
        }
        h3 > img.text-to-image {
            height: 24px;
            vertical-align: sub;
        }

        #chat-footer {
            padding: 0;
            margin: 8px;
            display: grid;
            grid-template-columns: minmax(70px, 100%);
            grid-column-gap: 10px;
            grid-row-gap: 10px;
        }
        #input-row {
            display: grid;
            grid-template-columns: 32px auto 40px 32px;
            grid-column-gap: 10px;
            grid-row-gap: 10px;
            background: var(--background-color);
            align-items: center;
        }
        .option:hover {
            box-shadow: 0 0 11px #aaa;
        }

        .helpoption:hover {
            background-color: #d9d9d9;
        }

        #chat-input {
            font-family: var(--font-family);
            font-size: medium;
            height: 48px;
            border-radius: 16px;
            resize: none;
            overflow-y: hidden;
            max-height: 200px;
            box-sizing: border-box;
            padding: 8px 0 0 12px;
            line-height: 1.5em;
            margin: 0;
        }
        #chat-input:focus {
            outline: none !important;
        }
        .input-row-button {
            background: var(--background-color);
            border: none;
            box-shadow: none;
            border-radius: 50%;
            font-size: small;
            font-weight: 300;
            line-height: 1.5em;
            cursor: pointer;
            transition: background 0.3s ease-in-out;
            width: 40px;
            height: 40px;
            margin-top: -2px;
            margin-left: -5px;
        }

        .side-panel-button {
            background: none;
            border: none;
            box-shadow: none;
            font-size: small;
            font-weight: 300;
            line-height: 1.5em;
            cursor: pointer;
            transition: background 0.3s ease-in-out;
            border-radius: 5%;;
            font-family: var(--font-family);
        }

        svg#side-panel-collapse {
            width: 30px;
            height: 30px;
        }

        .side-panel-button:hover,
        .input-row-button:hover {
            background: var(--primary-hover);
        }
        .side-panel-button:active,
        .input-row-button:active {
            background: var(--primary-active);
        }

        .input-row-button-img {
            width: 24px;
            height: 24px;
        }
        #send-button {
            padding: 0;
            position: relative;
        }
        #send-button-img {
            width: 28px;
            height: 28px;
            background: var(--primary-hover);
            border-radius: 50%;
        }

        #stop-send-button-img {
            position: absolute;
            top: 6px;
            right: 6px;
            width: 28px;
            height: 28px;
            transform: rotateY(-180deg) rotateZ(-90deg);
        }
        #countdown-circle {
            stroke-dasharray: 44px;  /* The circumference of the circle with 7px radius */
            stroke-dashoffset: 0px;
            stroke-linecap: round;
            stroke-width: 1px;
            stroke: var(--main-text-color);
            fill: none;
        }
        @keyframes countdown {
            from {
                stroke-dashoffset: 0px;
            }
            to {
                stroke-dashoffset: -44px;  /* The circumference of the circle with 7px radius */
            }
        }

        .option-enabled {
            box-shadow: 0 0 12px rgb(119, 156, 46);
        }

        .option-enabled:focus {
            outline: none !important;
            border:1px solid #475569;
            box-shadow: 0 0 16px var(--primary);
        }

        a.inline-chat-link {
            color: var(--main-text-color);
            text-decoration: none;
            border-bottom: 1px dotted var(--main-text-color);
        }

        a.reference-link {
            color: var(--main-text-color);
            border-bottom: 1px dotted var(--main-text-color);
        }

        button.copy-button {
            border-radius: 4px;
            background-color: var(--background-color);
            border: 1px solid var(--main-text-color);
            text-align: center;
            font-size: medium;
            transition: all 0.5s;
            cursor: pointer;
            padding: 4px;
            float: right;
        }

        img.speech-icon {
            width: 18px;
        }

        button.thumbs-up-button,
        button.thumbs-down-button,
        button.speech-button {
            border-radius: 4px;
            background-color: var(--background-color);
            border: 1px solid var(--main-text-color);
            text-align: center;
            font-size: medium;
            transition: all 0.5s;
            cursor: pointer;
            padding: 4px;
            float: right;
            margin-right: 4px;
        }

        button.copy-button span {
            cursor: pointer;
            display: inline-block;
            position: relative;
            transition: 0.5s;
        }

        img.copy-icon {
            width: 18px;
            height: 18px;
        }

        img.thumbs-up-icon {
            width: 18px;
            height: 18px;
        }

        img.thumbs-down-icon {
            width: 18px;
            height: 18px;
        }

        button.copy-button:hover,
        button.thumbs-up-button:hover,
        button.thumbs-down-button:hover,
        button.speech-button:hover {
            background-color: var(--primary-hover);
            color: #f5f5f5;
        }


        pre {
            text-wrap: unset;
        }

        @media (pointer: coarse), (hover: none) {
            abbr[title] {
                position: relative;
                padding-left: 4px;  /* space references out to ease tapping */
            }
            abbr[title]:focus:after {
                content: attr(title);

                /* position tooltip */
                position: absolute;
                left: 16px;  /* open tooltip to right of ref link, instead of on top of it */
                width: auto;
                z-index: 1;  /* show tooltip above chat messages */

                /* style tooltip */
                background-color: #aaa;
                color: #f8fafc;
                border-radius: 2px;
                box-shadow: 1px 1px 4px 0 rgba(0, 0, 0, 0.4);
                font-size: small;
                padding: 2px 4px;
            }
        }
        @media only screen and (max-width: 700px) {
            body {
                grid-template-columns: 1fr;
                grid-template-rows: auto auto minmax(80px, 100%) auto;
            }
            body > * {
                grid-column: 1;
            }
            #chat-footer {
                padding: 0;
                margin: 4px;
                grid-template-columns: auto;
            }
            img.text-to-image {
                max-width: 100%;
            }
            #clear-chat-button {
                margin-left: 0;
            }

            div#side-panel.collapsed {
                width: 0px;
                display: block;
                overflow: hidden;
                padding: 0;
            }

            svg#side-panel-collapse {
                width: 24px;
                height: 24px;
            }

            #chat-body-wrapper {
                min-width: 0;
            }

            div#chat-section-wrapper {
                padding: 4px;
                margin: 4px;
                grid-column-gap: 4px;
            }
            div#collapse-side-panel {
                align-self: center;
                padding: 0px;
            }
        }
        @media only screen and (min-width: 700px) {
            body {
                grid-template-columns: auto min(90vw, 100%) auto;
                grid-template-rows: auto auto minmax(80px, 100%) auto;
            }
            body > * {
                grid-column: 2;
            }
        }

        div#chat-tooltip {
            text-align: left;
            font-size: medium;
        }
        div#chat-tooltip:hover {
            cursor: pointer;
        }

        svg.new-convo-button {
            width: 20px;
            margin-left: 5px;
            margin-top: 2px;
        }

        svg.file-toggle-button:hover {
            background: var(--primary-hover);
            cursor: pointer;
        }

        div#new-conversation {
            display: grid;
            grid-auto-flow: column;
            grid-template-columns: 1fr auto;
            font-size: medium;
            text-align: left;
            border-bottom: 1px solid var(--main-text-color);
            margin-top: 8px;
            margin-bottom: 8px;
        }

        button#copy-share-url-button,
        button#new-conversation-button {
            display: grid;
            grid-auto-flow: column;
            margin-top: 2px;
        }

        div.conversation-button {
            background: var(--background-color);
            color: var(--main-text-color);
            border: 1px solid var(--main-text-color);
            border-radius: 5px;
            padding: 5px;
            font-size: small;
            font-weight: 300;
            line-height: 2em;
            cursor: pointer;
            transition: background 0.2s ease-in-out;
            text-align: left;
            display: flex;
            position: relative;
            margin-right: 8px;
        }

        .three-dot-menu {
            display: block;
            border-radius: 5px;
            position: absolute;
            right: 4px;
            top: 4px;
        }

        button.three-dot-menu-button-item {
            background: var(--background-color);
            color: var(--main-text-color);
            border: none;
            box-shadow: none;
            font-size: 14px;
            font-weight: 300;
            line-height: 1.5em;
            cursor: pointer;
            transition: background 0.3s ease-in-out;
            font-family: var(--font-family);
            border-radius: 4px;
            right: 0;
        }

        button.three-dot-menu-button-item:hover {
            background: var(--primary-hover);
            color: var(--primary-inverse);
        }

        .three-dot-menu-button {
            background: var(--background-color);
            border: none;
            box-shadow: none;
            font-size: 14px;
            font-weight: 300;
            line-height: 1.5em;
            cursor: pointer;
            transition: background 0.3s ease-in-out;
            font-family: var(--font-family);
            border-radius: 4px;
            right: 0;
        }

        .conversation-button:hover .three-dot-menu {
            display: block;
        }

        div.conversation-menu {
            position: absolute;
            z-index: 1;
            top: 100%;
            right: 0;
            text-align: right;
            background-color: var(--background-color);
            border: 1px solid var(--main-text-color);
            border-radius: 5px;
            padding: 5px;
            box-shadow: 0 0 11px #aaa;
        }

        div.conversation-button:hover {
            background: var(--primary-hover);
            color: var(--primary-inverse);
        }

        div.selected-conversation {
            background: var(--primary-hover) !important;
            color: var(--primary-inverse) !important;
        }

        @keyframes gradient {
            0% {
                background-position: 0% 50%;
            }
            50% {
                background-position: 100% 50%;
            }
            100% {
                background-position: 0% 50%;
            }
        }

        #connection-status {
            display: grid;
            grid-auto-flow: column;
            grid-template-columns: auto 1fr;
            align-items: center;
            border-top: 1px solid black;
        }
        #connection-status-icon {
            width: 10px;
            height: 10px;
            border-radius: 50%;
            margin-right: 5px;
        }
        #connection-status-text {
            margin: 5px;
        }

        a.khoj-logo {
            text-align: center;
        }

        div.khoj-empty-container {
            margin: 0px;
            padding: 0px;
        }

        p {
            margin: 0;
        }

        div.programmatic-output {
            background-color: #f5f5f5;
            border: 1px solid #ddd;
            border-radius: 3px;
            box-shadow: 0 1px 1px rgba(0, 0, 0, 0.05);
            color: #333;
            font-family: monospace;
            font-size: 14px;
            line-height: 1.5;
            margin: 10px 0;
            overflow-x: auto;
            padding: 10px;
            white-space: pre-wrap;
        }

        .loader {
            width: 18px;
            height: 18px;
            border: 3px solid #FFF;
            border-radius: 50%;
            display: inline-block;
            position: relative;
            box-sizing: border-box;
            animation: rotation 1s linear infinite;
        }
        .loader::after {
            content: '';
            box-sizing: border-box;
            position: absolute;
            left: 50%;
            top: 50%;
            transform: translate(-50%, -50%);
            width: 18px;
            height: 18px;
            border-radius: 50%;
            border: 3px solid transparent;
            border-bottom-color: var(--flower);
        }

        @keyframes rotation {
            0% {
                transform: rotate(0deg);
            }
            100% {
                transform: rotate(360deg);
            }
        }


        .loading-spinner {
            display: inline-block;
            position: relative;
            width: 80px;
            height: 80px;
        }
        .loading-spinner div {
            position: absolute;
            border: 4px solid var(--primary-hover);
            opacity: 1;
            border-radius: 50%;
            animation: lds-ripple 0.5s cubic-bezier(0, 0.2, 0.8, 1) infinite;
        }
        .loading-spinner div:nth-child(2) {
            animation-delay: -0.5s;
        }
        @keyframes lds-ripple {
            0% {
                top: 36px;
                left: 36px;
                width: 0;
                height: 0;
                opacity: 1;
                border-color: var(--primary-hover);
            }
            50% {
                border-color: var(--flower);
            }
            100% {
                top: 0px;
                left: 0px;
                width: 72px;
                height: 72px;
                opacity: 0;
                border-color: var(--water);
            }
        }

        #agent-metadata-content {
            display: grid;
            grid-template-columns: auto 1fr;
            padding: 10px;
            background-color: var(--primary);
            border-radius: 5px;
            box-shadow: 0 1px 3px rgba(0, 0, 0, 0.2);
            margin-bottom: 20px;
        }

        #agent-metadata {
            border-top: 1px solid black;
            padding-top: 10px;
        }

        #agent-avatar-wrapper {
            margin-right: 10px;
        }

        #agent-avatar {
            width: 50px;
            height: 50px;
            border-radius: 50%;
            object-fit: cover;
        }

        #agent-name-wrapper {
            display: grid;
            align-items: center;
        }

        #agent-name {
            font-size: 18px;
            font-weight: bold;
            color: #333;
        }

        #agent-owned-by-user {
            font-size: 12px;
            color: #007BFF;
            margin-top: 5px;
        }

        .modal {
            position: fixed; /* Stay in place */
            z-index: 1; /* Sit on top */
            left: 0;
            top: 0;
            width: 100%; /* Full width */
            height: 100%; /* Full height */
            background-color: rgba(0,0,0,0.4); /* Black w/ opacity */
            margin: 0px;
        }

        .modal-content {
            margin: 15% auto; /* 15% from the top and centered */
            padding: 20px;
            border: 1px solid #888;
            width: 300px;
            text-align: left;
            background: var(--background-color);
            border-radius: 5px;
            box-shadow: 0 0 11px #aaa;
            text-align: left;
        }

        .modal-header {
            display: grid;
            grid-template-columns: 1fr auto;
            color: var(--main-text-color);
            align-items: baseline;
        }

        .modal-header h2 {
            margin: 0;
            text-align: left;
        }

        .modal-body {
            display: grid;
            grid-auto-flow: row;
            gap: 8px;
        }

        .modal-body a {
            /* text-decoration: none; */
            color: var(--summer-sun);
        }

        .modal-close-button {
            margin: 0;
            font-size: 20px;
            background: none;
            border: none;
            color: var(--summer-sun);
        }

        .modal-close-button:hover,
        .modal-close-button:focus {
            color: #000;
            text-decoration: none;
            cursor: pointer;
        }

        #new-conversation-form {
            display: flex;
            flex-direction: column;
        }

        #new-conversation-form label,
        #new-conversation-form input,
        #new-conversation-form button {
            margin-bottom: 10px;
        }

        #new-conversation-form button {
            cursor: pointer;
        }

        .modal-footer {
            display: grid;
            grid-template-columns: 1fr 1fr;
            grid-gap: 12px;
        }

        .modal-body button {
            cursor: pointer;
            border-radius: 12px;
            padding: 8px;
            border: 1px solid var(--main-text-color);
        }

        .share-link {
            display: block;
            width: 100%;
            padding: 10px;
            margin-top: 10px;
            border: 1px solid #ccc;
            border-radius: 4px;
            background-color: #f9f9f9;
            font-family: 'Courier New', monospace;
            color: #333;
            font-size: 16px;
            box-sizing: border-box;
            transition: all 0.3s ease;
        }

        .share-link:focus {
            outline: none;
            border-color: #007BFF;
            box-shadow: 0 0 0 0.2rem rgba(0,123,255,.25);
        }

        button#copy-share-url-button,
        button#new-conversation-submit-button {
            background: var(--summer-sun);
            transition: background 0.2s ease-in-out;
        }

        button#close-button {
            background: var(--background-color);
            transition: background 0.2s ease-in-out;
        }

        button#copy-share-url-button:hover,
        button#new-conversation-submit-button:hover {
            background: var(--primary);
        }

        button#close-button:hover {
            background: var(--primary-hover);
        }

        .modal-body select {
            padding: 8px;
            border-radius: 12px;
            border: 1px solid var(--main-text-color);
        }


        .lds-ellipsis {
            display: inline-block;
            position: relative;
            width: 60px;
            height: 32px;
        }
        .lds-ellipsis div {
            position: absolute;
            top: 12px;
            width: 8px;
            height: 8px;
            border-radius: 50%;
            background: var(--main-text-color);
            animation-timing-function: cubic-bezier(0, 1, 1, 0);
        }
        .lds-ellipsis div:nth-child(1) {
            left: 8px;
            animation: lds-ellipsis1 0.6s infinite;
        }
        .lds-ellipsis div:nth-child(2) {
            left: 8px;
            animation: lds-ellipsis2 0.6s infinite;
        }
        .lds-ellipsis div:nth-child(3) {
            left: 32px;
            animation: lds-ellipsis2 0.6s infinite;
        }
        .lds-ellipsis div:nth-child(4) {
            left: 56px;
            animation: lds-ellipsis3 0.6s infinite;
        }
        @keyframes lds-ellipsis1 {
            0% {
                transform: scale(0);
            }
            100% {
                transform: scale(1);
            }
        }
        @keyframes lds-ellipsis3 {
            0% {
                transform: scale(1);
            }
            100% {
                transform: scale(0);
            }
        }
        @keyframes lds-ellipsis2 {
            0% {
                transform: translate(0, 0);
            }
            100% {
                transform: translate(24px, 0);
            }
        }
    </style>
</html><|MERGE_RESOLUTION|>--- conflicted
+++ resolved
@@ -48,13 +48,8 @@
 
 To get started, just start typing below. You can also type / to see a list of commands.
 `.trim()
-<<<<<<< HEAD
-        const allowedExtensions = ['text/org', 'text/markdown', 'text/plain', 'text/html', 'application/pdf', 'image/jpeg', 'image/png'];
-        const allowedFileEndings = ['org', 'md', 'txt', 'html', 'pdf', 'jpg', 'jpeg', 'png'];
-=======
-        const allowedExtensions = ['text/org', 'text/markdown', 'text/plain', 'text/html', 'application/pdf', 'application/vnd.openxmlformats-officedocument.wordprocessingml.document'];
-        const allowedFileEndings = ['org', 'md', 'txt', 'html', 'pdf', 'docx'];
->>>>>>> 38090b25
+        const allowedExtensions = ['text/org', 'text/markdown', 'text/plain', 'text/html', 'application/pdf', 'image/jpeg', 'image/png', 'application/vnd.openxmlformats-officedocument.wordprocessingml.document'];
+        const allowedFileEndings = ['org', 'md', 'txt', 'html', 'pdf', 'jpg', 'jpeg', 'png', 'docx'];
         let chatOptions = [];
         function createCopyParentText(message) {
             return function(event) {
