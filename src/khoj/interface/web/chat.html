<!DOCTYPE html>
<html>
    <head>
        <meta charset="utf-8">
        <meta name="viewport" content="width=device-width, initial-scale=1.0 maximum-scale=1.0">
        <meta property="og:image" content="https://khoj-web-bucket.s3.amazonaws.com/khoj_hero.png">
        <title>Khoj - Chat</title>

        <link rel="stylesheet" href="/static/assets/khoj.css?v={{ khoj_version }}">
        <link rel="icon" type="image/png" sizes="128x128" href="/static/assets/icons/favicon-128x128.png?v={{ khoj_version }}">
        <link rel="apple-touch-icon" href="/static/assets/icons/favicon-128x128.png?v={{ khoj_version }}">
        <link rel="manifest" href="/static/khoj.webmanifest?v={{ khoj_version }}">
        <link rel="stylesheet" href="https://assets.khoj.dev/katex/katex.min.css">

        <!-- The loading of KaTeX is deferred to speed up page rendering -->
        <script defer src="https://assets.khoj.dev/katex/katex.min.js"></script>

        <!-- To automatically render math in text elements, include the auto-render extension: -->
        <script defer src="https://assets.khoj.dev/katex/auto-render.min.js" onload="renderMathInElement(document.body);"></script>
    </head>
    <script type="text/javascript" src="/static/assets/utils.js?v={{ khoj_version }}"></script>
    <script type="text/javascript" src="/static/assets/markdown-it.min.js?v={{ khoj_version }}"></script>
    <script>
        let welcome_message = `
Hi, I am Khoj, your open, personal AI 👋🏽. I can:
- 🧠 Answer general knowledge questions
- 💡 Be a sounding board for your ideas
- 📜 Chat with your notes & documents
- 🌄 Generate images based on your messages
- 🔎 Search the web for answers to your questions
- 🎙️ Listen to your audio messages (use the mic by the input box to speak your message)
- 📚 Understand files you drag & drop here
- 👩🏾‍🚀 Be tuned to your conversation needs via [agents](./agents)

Get the Khoj [Desktop](https://khoj.dev/downloads), [Obsidian](https://docs.khoj.dev/clients/obsidian#setup), [Emacs](https://docs.khoj.dev/clients/emacs#setup) apps to search, chat with your 🖥️ computer docs. You can manage all the files you've shared with me at any time by going to [your settings](/config/content-source/computer/).

To get started, just start typing below. You can also type / to see a list of commands.
`.trim()
        const allowedExtensions = ['text/org', 'text/markdown', 'text/plain', 'text/html', 'application/pdf'];
        const allowedFileEndings = ['org', 'md', 'txt', 'html', 'pdf'];
        let chatOptions = [];
        function createCopyParentText(message) {
            return function(event) {
                copyParentText(event, message);
            }
        }
        function copyParentText(event, message=null) {
            const button = event.currentTarget;
            const textContent = message ?? button.parentNode.textContent.trim();
            navigator.clipboard.writeText(textContent).then(() => {
                button.firstChild.src = "/static/assets/icons/copy-button-success.svg";
                setTimeout(() => {
                    button.firstChild.src = "/static/assets/icons/copy-button.svg";
                }, 1000);
            }).catch((error) => {
                console.error("Error copying programmatic output to clipboard:", error);
                const originalButtonText = button.innerHTML;
                button.innerHTML = "⛔️";
                setTimeout(() => {
                    button.innerHTML = originalButtonText;
                    button.firstChild.src = "/static/assets/icons/copy-button.svg";
                }, 1000);
            });
        }
        var websocket = null;
        let region = null;
        let city = null;
        let countryName = null;
        let timezone = null;
        let waitingForLocation = true;

        let websocketState = {
            newResponseTextEl: null,
            newResponseEl: null,
            loadingEllipsis: null,
            references: {},
            rawResponse: "",
        }

        fetch("https://ipapi.co/json")
            .then(response => response.json())
            .then(data => {
                region = data.region;
                city = data.city;
                countryName = data.country_name;
                timezone = data.timezone;
            })
            .catch(err => {
                console.log(err);
                return;
            })
            .finally(() => {
                console.debug("Region:", region, "City:", city, "Country:", countryName, "Timezone:", timezone);
                waitingForLocation = false;
                setupWebSocket();
            });

        function formatDate(date) {
            // Format date in HH:MM, DD MMM YYYY format
            let time_string = date.toLocaleTimeString('en-IN', { hour: '2-digit', minute: '2-digit', hour12: false });
            let date_string = date.toLocaleString('en-IN', { year: 'numeric', month: 'short', day: '2-digit'}).replaceAll('-', ' ');
            return `${time_string}, ${date_string}`;
        }

        function generateReference(reference, index) {
            // Escape reference for HTML rendering
            let escaped_ref = reference.replaceAll('"', '&quot;');

            // Generate HTML for Chat Reference
            let short_ref = escaped_ref.slice(0, 140);
            short_ref = short_ref.length < escaped_ref.length ? short_ref + "..." : short_ref;
            let referenceButton = document.createElement('button');
            referenceButton.textContent = short_ref;
            referenceButton.id = `ref-${index}`;
            referenceButton.classList.add("reference-button");
            referenceButton.classList.add("collapsed");
            referenceButton.tabIndex = 0;

            // Add event listener to toggle full reference on click
            referenceButton.addEventListener('click', function() {
                if (this.classList.contains("collapsed")) {
                    this.classList.remove("collapsed");
                    this.classList.add("expanded");
                    this.textContent = escaped_ref;
                } else {
                    this.classList.add("collapsed");
                    this.classList.remove("expanded");
                    this.textContent = short_ref;
                }
            });

            return referenceButton;
        }

        function generateOnlineReference(reference, index) {

            // Generate HTML for Chat Reference
            let title = reference.title || reference.link;
            let link = reference.link;
            let snippet = reference.snippet;
            let question = reference.question;
            if (question) {
                question = `<b>Question:</b> ${question}<br><br>`;
            } else {
                question = "";
            }

            let linkElement = document.createElement('a');
            linkElement.setAttribute('href', link);
            linkElement.setAttribute('target', '_blank');
            linkElement.setAttribute('rel', 'noopener noreferrer');
            linkElement.classList.add("reference-link");
            linkElement.setAttribute('title', title);
            linkElement.textContent = title;

            let referenceButton = document.createElement('button');
            referenceButton.innerHTML = linkElement.outerHTML;
            referenceButton.id = `ref-${index}`;
            referenceButton.classList.add("reference-button");
            referenceButton.classList.add("collapsed");
            referenceButton.tabIndex = 0;

            // Add event listener to toggle full reference on click
            referenceButton.addEventListener('click', function() {
                if (this.classList.contains("collapsed")) {
                    this.classList.remove("collapsed");
                    this.classList.add("expanded");
                    this.innerHTML = linkElement.outerHTML + `<br><br>${question + snippet}`;
                } else {
                    this.classList.add("collapsed");
                    this.classList.remove("expanded");
                    this.innerHTML = linkElement.outerHTML;
                }
            });

            return referenceButton;
        }
        var khojQuery = "";
        function renderMessage(message, by, dt=null, annotations=null, raw=false, renderType="append", userQuery=null) {
            let message_time = formatDate(dt ?? new Date());
            let by_name =  by == "khoj" ? "🏮 Khoj" : "🤔 You";
            let formattedMessage = formatHTMLMessage(message, raw, true, userQuery);
            //update userQuery or khojQuery to latest query for feedback purposes
            if(by !== "khoj"){
                raw = formattedMessage.innerHTML;
            }

            //find the thumbs up and thumbs down buttons from the message formatter
            var thumbsUpButtons = formattedMessage.querySelectorAll('.thumbs-up-button');
            var thumbsDownButtons = formattedMessage.querySelectorAll('.thumbs-down-button');

            //only render the feedback options if the message is a response from khoj
            if(by !== "khoj"){
                thumbsUpButtons.forEach(function(element) {
                    element.parentNode.removeChild(element);
                });
                thumbsDownButtons.forEach(function(element) {
                    element.parentNode.removeChild(element);
                });
            }


            // Create a new div for the chat message
            let chatMessage = document.createElement('div');
            chatMessage.className = `chat-message ${by}`;
            chatMessage.dataset.meta = `${by_name} at ${message_time}`;

            // Create a new div for the chat message text and append it to the chat message
            let chatMessageText = document.createElement('div');
            chatMessageText.className = `chat-message-text ${by}`;
            chatMessageText.appendChild(formattedMessage);
            chatMessage.appendChild(chatMessageText);

            // Append annotations div to the chat message
            if (annotations) {
                chatMessageText.appendChild(annotations);
            }

            // Append chat message div to chat body
            let chatBody = document.getElementById("chat-body");
            if (renderType === "append") {
                chatBody.appendChild(chatMessage);
                // Scroll to bottom of chat-body element
                chatBody.scrollTop = chatBody.scrollHeight;
            } else if (renderType === "prepend"){
                let chatBody = document.getElementById("chat-body");
                chatBody.insertBefore(chatMessage, chatBody.firstChild);
            } else if (renderType === "return") {
                return chatMessage;
            }

            let chatBodyWrapper = document.getElementById("chat-body-wrapper");
            chatBodyWrapperHeight = chatBodyWrapper.clientHeight;
        }

        function processOnlineReferences(referenceSection, onlineContext) {
            let numOnlineReferences = 0;
            for (let subquery in onlineContext) {
                let onlineReference = onlineContext[subquery];
                if (onlineReference.organic && onlineReference.organic.length > 0) {
                    numOnlineReferences += onlineReference.organic.length;
                    for (let index in onlineReference.organic) {
                        let reference = onlineReference.organic[index];
                        let polishedReference = generateOnlineReference(reference, index);
                        referenceSection.appendChild(polishedReference);
                    }
                }

                if (onlineReference.knowledgeGraph && onlineReference.knowledgeGraph.length > 0) {
                    numOnlineReferences += onlineReference.knowledgeGraph.length;
                    for (let index in onlineReference.knowledgeGraph) {
                        let reference = onlineReference.knowledgeGraph[index];
                        let polishedReference = generateOnlineReference(reference, index);
                        referenceSection.appendChild(polishedReference);
                    }
                }

                if (onlineReference.peopleAlsoAsk && onlineReference.peopleAlsoAsk.length > 0) {
                    numOnlineReferences += onlineReference.peopleAlsoAsk.length;
                    for (let index in onlineReference.peopleAlsoAsk) {
                        let reference = onlineReference.peopleAlsoAsk[index];
                        let polishedReference = generateOnlineReference(reference, index);
                        referenceSection.appendChild(polishedReference);
                    }
                }

                if (onlineReference.webpages && onlineReference.webpages.length > 0) {
                    numOnlineReferences += onlineReference.webpages.length;
                    for (let index in onlineReference.webpages) {
                        let reference = onlineReference.webpages[index];
                        let polishedReference = generateOnlineReference(reference, index);
                        referenceSection.appendChild(polishedReference);
                    }
                }
            }

            return numOnlineReferences;
        }

        function renderMessageWithReference(message, by, context=null, dt=null, onlineContext=null, intentType=null, inferredQueries=null, userQuery) {
            // If no document or online context is provided, render the message as is
            if ((context == null || context.length == 0) && (onlineContext == null || (onlineContext && Object.keys(onlineContext).length == 0))) {
                if (intentType?.includes("text-to-image")) {
                    let imageMarkdown;
                    if (intentType === "text-to-image") {
                        imageMarkdown = `![](data:image/png;base64,${message})`;
                    } else if (intentType === "text-to-image2") {
                        imageMarkdown = `![](${message})`;
                    } else if (intentType === "text-to-image-v3") {
                        imageMarkdown = `![](data:image/webp;base64,${message})`;
                    }
                    const inferredQuery = inferredQueries?.[0];
                    if (inferredQuery) {
                        imageMarkdown += `\n\n**Inferred Query**:\n\n${inferredQuery}`;
                    }
                    return renderMessage(imageMarkdown, by, dt, null, false, "return", userQuery);
                }

                return renderMessage(message, by, dt, null, false, "return", userQuery);
            }

            if ((context && context.length == 0) && (onlineContext == null || (onlineContext && Object.keys(onlineContext).length == 0))) {
                return renderMessage(message, by, dt, null, false, "return", userQuery);
            }

            // If document or online context is provided, render the message with its references
            let references = document.createElement('div');

            let referenceExpandButton = document.createElement('button');
            referenceExpandButton.classList.add("reference-expand-button");
            let numReferences = 0;

            if (context) {
                numReferences += context.length;
            }

            references.appendChild(referenceExpandButton);

            let referenceSection = document.createElement('div');
            referenceSection.classList.add("reference-section");
            referenceSection.classList.add("collapsed");

            referenceExpandButton.addEventListener('click', function() {
                if (referenceSection.classList.contains("collapsed")) {
                    referenceSection.classList.remove("collapsed");
                    referenceSection.classList.add("expanded");
                } else {
                    referenceSection.classList.add("collapsed");
                    referenceSection.classList.remove("expanded");
                }
            });

            references.classList.add("references");
            if (context) {
                for (let index in context) {
                    let reference = context[index];
                    let polishedReference = generateReference(reference, index);
                    referenceSection.appendChild(polishedReference);
                }
            }

            if (onlineContext) {
                numReferences += processOnlineReferences(referenceSection, onlineContext);
            }

            let expandButtonText = numReferences == 1 ? "1 reference" : `${numReferences} references`;
            referenceExpandButton.innerHTML = expandButtonText;

            references.appendChild(referenceSection);

            if (intentType?.includes("text-to-image")) {
                let imageMarkdown;
                if (intentType === "text-to-image") {
                    imageMarkdown = `![](data:image/png;base64,${message})`;
                } else if (intentType === "text-to-image2") {
                    imageMarkdown = `![](${message})`;
                } else if (intentType === "text-to-image-v3") {
                    imageMarkdown = `![](data:image/webp;base64,${message})`;
                }
                const inferredQuery = inferredQueries?.[0];
                if (inferredQuery) {
                    imageMarkdown += `\n\n**Inferred Query**:\n\n${inferredQuery}`;
                }
                return renderMessage(imageMarkdown, by, dt, references, false, "return", userQuery);
            }

            return renderMessage(message, by, dt, references, false, "return", userQuery);
        }
        //handler function for posting feedback data to endpoint
        function sendFeedback(_uquery="", _kquery="", _sentiment="") {
            const uquery = _uquery;
            const kquery = _kquery;
            const sentiment = _sentiment;
            fetch('/api/chat/feedback', {
                method: 'POST',
                headers: {
                'Content-Type': 'application/json'
                },
                body: JSON.stringify({uquery: uquery, kquery: kquery, sentiment: sentiment})
            })
            .then(response => response.json())
        }

        function formatHTMLMessage(message, raw=false, willReplace=true, userQuery) {
            var md = window.markdownit();
            let newHTML = message;
<<<<<<< HEAD
=======

            // Replace LaTeX delimiters with placeholders
            newHTML = newHTML.replace(/\\\(/g, 'LEFTPAREN').replace(/\\\)/g, 'RIGHTPAREN')
                                .replace(/\\\[/g, 'LEFTBRACKET').replace(/\\\]/g, 'RIGHTBRACKET');

>>>>>>> 7feaf347
            // Remove any text between <s>[INST] and </s> tags. These are spurious instructions for the AI chat model.
            newHTML = newHTML.replace(/<s>\[INST\].+(<\/s>)?/g, '');

            // Customize the rendering of images
            md.renderer.rules.image = function(tokens, idx, options, env, self) {
                let token = tokens[idx];

                // Add class="text-to-image" to images
                token.attrPush(['class', 'text-to-image']);

                // Use the default renderer to render image markdown format
                return self.renderToken(tokens, idx, options);
            };

            // Render markdown
            newHTML = raw ? newHTML : md.render(newHTML);

            // Replace placeholders with LaTeX delimiters
            newHTML = newHTML.replace(/LEFTPAREN/g, '\\(').replace(/RIGHTPAREN/g, '\\)')
                            .replace(/LEFTBRACKET/g, '\\[').replace(/RIGHTBRACKET/g, '\\]');

            // Set rendered markdown to HTML DOM element
            let element = document.createElement('div');
            element.innerHTML = newHTML;
            element.className = "chat-message-text-response";

            // Add a copy button to each chat message, if it doesn't already exist
            if (willReplace === true) {
                let copyButton = document.createElement('button');
                copyButton.classList.add("copy-button");
                copyButton.title = "Copy Message";
                let copyIcon = document.createElement("img");
                copyIcon.src = "/static/assets/icons/copy-button.svg";
                copyIcon.classList.add("copy-icon");
                copyButton.appendChild(copyIcon);
                copyButton.addEventListener('click', createCopyParentText(message));

                //create thumbs-up button
                let thumbsUpButton = document.createElement('button');
                thumbsUpButton.className = 'thumbs-up-button';
                let thumbsUpIcon = document.createElement("img");
                thumbsUpIcon.src = "/static/assets/icons/thumbs-up-svgrepo-com.svg";
                thumbsUpIcon.classList.add("thumbs-up-icon");
                thumbsUpButton.appendChild(thumbsUpIcon);
                thumbsUpButton.onclick = function() {
                    khojQuery = newHTML;
                    thumbsUpIcon.src = "/static/assets/icons/confirm-icon.svg";
                    sendFeedback(userQuery,khojQuery,"Good Response");
                };

                // Create thumbs-down button
                let thumbsDownButton = document.createElement('button');
                thumbsDownButton.className = 'thumbs-down-button';
                let thumbsDownIcon = document.createElement("img");
                thumbsDownIcon.src = "/static/assets/icons/thumbs-down-svgrepo-com.svg";
                thumbsDownIcon.classList.add("thumbs-down-icon");
                thumbsDownButton.appendChild(thumbsDownIcon);
                thumbsDownButton.onclick = function() {
                    khojQuery = newHTML;
                    thumbsDownIcon.src = "/static/assets/icons/confirm-icon.svg";
                    sendFeedback(userQuery,khojQuery,"Bad Response");
                };

                // Append buttons to parent element
                element.append(copyButton, thumbsDownButton, thumbsUpButton);
            }

            renderMathInElement(element, {
                // customised options
                // • auto-render specific keys, e.g.:
                delimiters: [
                    {left: '$$', right: '$$', display: true},
                    {left: '\\(', right: '\\)', display: false},
                    {left: '\\[', right: '\\]', display: true}
                ],
                // • rendering keys, e.g.:
                throwOnError : false
            });

            // Get any elements with a class that starts with "language"
            let codeBlockElements = element.querySelectorAll('[class^="language-"]');
            // For each element, add a parent div with the class "programmatic-output"
            codeBlockElements.forEach((codeElement) => {
                // Create the parent div
                let parentDiv = document.createElement('div');
                parentDiv.classList.add("programmatic-output");
                // Add the parent div before the code element
                codeElement.parentNode.insertBefore(parentDiv, codeElement);
                // Move the code element into the parent div
                parentDiv.appendChild(codeElement);
                // Add a copy button to each code block, if it doesn't already exist
                if (willReplace === true) {
                    let copyButton = document.createElement('button');
                    copyButton.classList.add("copy-button");
                    copyButton.title = "Copy Code";
                    let copyIcon = document.createElement("img");
                    copyIcon.src = "/static/assets/icons/copy-button.svg";
                    copyIcon.classList.add("copy-icon");
                    copyButton.appendChild(copyIcon);
                    copyButton.addEventListener('click', copyParentText);
                    codeElement.prepend(copyButton);
                }
            });

            // Get all code elements that have no class.
            let codeElements = element.querySelectorAll('code:not([class])');
            codeElements.forEach((codeElement) => {
                // Add the class "chat-response" to each element
                codeElement.classList.add("chat-response");
            });

            let anchorElements = element.querySelectorAll('a');
            anchorElements.forEach((anchorElement) => {
                // Add the class "inline-chat-link" to each element
                anchorElement.classList.add("inline-chat-link");
            });

            return element
        }

        function createReferenceSection(references) {
            let referenceSection = document.createElement('div');
            referenceSection.classList.add("reference-section");
            referenceSection.classList.add("collapsed");

            let numReferences = 0;

            if (references.hasOwnProperty("notes")) {
                numReferences += references["notes"].length;

                references["notes"].forEach((reference, index) => {
                    let polishedReference = generateReference(reference, index);
                    referenceSection.appendChild(polishedReference);
                });
            }
            if (references.hasOwnProperty("online")) {
                numReferences += processOnlineReferences(referenceSection, references["online"]);
            }

            let referenceExpandButton = document.createElement('button');
            referenceExpandButton.classList.add("reference-expand-button");
            referenceExpandButton.innerHTML = numReferences == 1 ? "1 reference" : `${numReferences} references`;

            referenceExpandButton.addEventListener('click', function() {
                if (referenceSection.classList.contains("collapsed")) {
                    referenceSection.classList.remove("collapsed");
                    referenceSection.classList.add("expanded");
                } else {
                    referenceSection.classList.add("collapsed");
                    referenceSection.classList.remove("expanded");
                }
            });

            let referencesDiv = document.createElement('div');
            referencesDiv.classList.add("references");
            referencesDiv.appendChild(referenceExpandButton);
            referencesDiv.appendChild(referenceSection);

            return referencesDiv;
        }

        async function chat() {
            if (websocket) {
                sendMessageViaWebSocket();
                return;
            }

            let query = document.getElementById("chat-input").value.trim();
            let resultsCount = localStorage.getItem("khojResultsCount") || 5;
            console.log(`Query: ${query}`);

            // Short circuit on empty query
            if (query.length === 0)
                return;

            // Add message by user to chat body
            renderMessage(query, "you");
            document.getElementById("chat-input").value = "";
            autoResize();
            document.getElementById("chat-input").setAttribute("disabled", "disabled");
            let chat_body = document.getElementById("chat-body");

            let conversationID = chat_body.dataset.conversationId;

            if (!conversationID) {
                let response = await fetch('/api/chat/sessions', { method: "POST" });
                let data = await response.json();
                conversationID = data.conversation_id;
                chat_body.dataset.conversationId = conversationID;
                refreshChatSessionsPanel();
            }

            let new_response = document.createElement("div");
            new_response.classList.add("chat-message", "khoj");
            new_response.attributes["data-meta"] = "🏮 Khoj at " + formatDate(new Date());
            chat_body.appendChild(new_response);

            let newResponseText = document.createElement("div");
            newResponseText.classList.add("chat-message-text", "khoj");
            new_response.appendChild(newResponseText);

            // Temporary status message to indicate that Khoj is thinking
            let loadingEllipsis = createLoadingEllipse();

            newResponseText.appendChild(loadingEllipsis);
            document.getElementById("chat-body").scrollTop = document.getElementById("chat-body").scrollHeight;

            let chatTooltip = document.getElementById("chat-tooltip");
            chatTooltip.style.display = "none";

            let chatInput = document.getElementById("chat-input");
            chatInput.classList.remove("option-enabled");

            // Generate backend API URL to execute query
            let url = `/api/chat?q=${encodeURIComponent(query)}&n=${resultsCount}&client=web&stream=true&conversation_id=${conversationID}&region=${region}&city=${city}&country=${countryName}&timezone=${timezone}`;

            // Call specified Khoj API
            let response = await fetch(url);
            let rawResponse = "";
            let references = null;
            const contentType = response.headers.get("content-type");

            if (contentType === "application/json") {
                // Handle JSON response
                try {
                    const responseAsJson = await response.json();
                    if (responseAsJson.image || responseAsJson.detail) {
                        ({rawResponse, references } = handleImageResponse(responseAsJson, rawResponse));
                    } else {
                        rawResponse = responseAsJson.response;
                    }
                } catch (error) {
                    // If the chunk is not a JSON object, just display it as is
                    rawResponse += chunk;
                } finally {
                    addMessageToChatBody(rawResponse, newResponseText, references);
                }
            } else {
                // Handle streamed response of type text/event-stream or text/plain
                const reader = response.body.getReader();
                const decoder = new TextDecoder();
                let references = {};

                readStream();

                function readStream() {
                    reader.read().then(({ done, value }) => {
                        if (done) {
                            // Append any references after all the data has been streamed
                            finalizeChatBodyResponse(references, newResponseText);
                            return;
                        }

                        // Decode message chunk from stream
                        const chunk = decoder.decode(value, { stream: true });

                        if (chunk.includes("### compiled references:")) {
                            ({ rawResponse, references } = handleCompiledReferences(newResponseText, chunk, references, rawResponse));
                            readStream();
                        } else {
                            // If the chunk is not a JSON object, just display it as is
                            rawResponse += chunk;
                            handleStreamResponse(newResponseText, rawResponse, loadingEllipsis);
                            readStream();
                        }
                    });

                    // Scroll to bottom of chat window as chat response is streamed
                    document.getElementById("chat-body").scrollTop = document.getElementById("chat-body").scrollHeight;
                };
            }
        };

        function createLoadingEllipse() {
            // Temporary status message to indicate that Khoj is thinking
            let loadingEllipsis = document.createElement("div");
            loadingEllipsis.classList.add("lds-ellipsis");

            let firstEllipsis = document.createElement("div");
            firstEllipsis.classList.add("lds-ellipsis-item");

            let secondEllipsis = document.createElement("div");
            secondEllipsis.classList.add("lds-ellipsis-item");

            let thirdEllipsis = document.createElement("div");
            thirdEllipsis.classList.add("lds-ellipsis-item");

            let fourthEllipsis = document.createElement("div");
            fourthEllipsis.classList.add("lds-ellipsis-item");

            loadingEllipsis.appendChild(firstEllipsis);
            loadingEllipsis.appendChild(secondEllipsis);
            loadingEllipsis.appendChild(thirdEllipsis);
            loadingEllipsis.appendChild(fourthEllipsis);

            return loadingEllipsis;
        }

        function handleStreamResponse(newResponseElement, rawResponse, loadingEllipsis, replace=true) {
            if (newResponseElement.getElementsByClassName("lds-ellipsis").length > 0 && loadingEllipsis) {
                newResponseElement.removeChild(loadingEllipsis);
            }
            if (replace) {
                newResponseElement.innerHTML = "";
            }
            newResponseElement.appendChild(formatHTMLMessage(rawResponse, false, replace));
            document.getElementById("chat-body").scrollTop = document.getElementById("chat-body").scrollHeight;
        }

        function handleCompiledReferences(rawResponseElement, chunk, references, rawResponse) {
            const additionalResponse = chunk.split("### compiled references:")[0];
            rawResponse += additionalResponse;
            rawResponseElement.innerHTML = "";
            rawResponseElement.appendChild(formatHTMLMessage(rawResponse));

            const rawReference = chunk.split("### compiled references:")[1];
            const rawReferenceAsJson = JSON.parse(rawReference);
            if (rawReferenceAsJson instanceof Array) {
                references["notes"] = rawReferenceAsJson;
            } else if (typeof rawReferenceAsJson === "object" && rawReferenceAsJson !== null) {
                references["online"] = rawReferenceAsJson;
            }
            return { rawResponse, references };
        }

        function handleImageResponse(imageJson, rawResponse) {
            if (imageJson.image) {
                const inferredQuery = imageJson.inferredQueries?.[0] ?? "generated image";

                // If response has image field, response is a generated image.
                if (imageJson.intentType === "text-to-image") {
                    rawResponse += `![generated_image](data:image/png;base64,${imageJson.image})`;
                } else if (imageJson.intentType === "text-to-image2") {
                    rawResponse += `![generated_image](${imageJson.image})`;
                } else if (imageJson.intentType === "text-to-image-v3") {
                    rawResponse = `![](data:image/webp;base64,${imageJson.image})`;
                }
                if (inferredQuery) {
                    rawResponse += `\n\n**Inferred Query**:\n\n${inferredQuery}`;
                }
            }
            let references = {};
            if (imageJson.context && imageJson.context.length > 0) {
                const rawReferenceAsJson = imageJson.context;
                if (rawReferenceAsJson instanceof Array) {
                    references["notes"] = rawReferenceAsJson;
                } else if (typeof rawReferenceAsJson === "object" && rawReferenceAsJson !== null) {
                    references["online"] = rawReferenceAsJson;
                }
            }
            if (imageJson.detail) {
                // If response has detail field, response is an error message.
                rawResponse += imageJson.detail;
            }
            return { rawResponse, references };
        }

        function addMessageToChatBody(rawResponse, newResponseElement, references) {
            newResponseElement.innerHTML = "";
            newResponseElement.appendChild(formatHTMLMessage(rawResponse));

            finalizeChatBodyResponse(references, newResponseElement);
        }

        function finalizeChatBodyResponse(references, newResponseElement) {
            if (references != null && Object.keys(references).length > 0) {
                newResponseElement.appendChild(createReferenceSection(references));
            }
            document.getElementById("chat-body").scrollTop = document.getElementById("chat-body").scrollHeight;
            document.getElementById("chat-input").removeAttribute("disabled");
        }

        function incrementalChat(event) {
            if (!event.shiftKey && event.key === 'Enter') {
                event.preventDefault();
                chat();
            }
        }

        function onChatInput() {
            let chatInput = document.getElementById("chat-input");
            chatInput.value = chatInput.value.trimStart();

            let questionStarterSuggestions = document.getElementById("question-starters");
            questionStarterSuggestions.innerHTML = "";
            questionStarterSuggestions.style.display = "none";

            if (chatInput.value.startsWith("/") && chatInput.value.split(" ").length === 1) {
                let chatTooltip = document.getElementById("chat-tooltip");
                chatTooltip.style.display = "block";
                let helpText = "<div>";
                const command = chatInput.value.split(" ")[0].substring(1);
                for (let key in chatOptions) {
                    if (!!!command || key.startsWith(command)) {
                        helpText += "<b>/" + key + "</b>: " + chatOptions[key] + "<br>";
                    }
                }
                chatTooltip.innerHTML = helpText;
            } else if (chatInput.value.startsWith("/")) {
                const firstWord = chatInput.value.split(" ")[0];
                if (firstWord.substring(1) in chatOptions) {
                    chatInput.classList.add("option-enabled");
                } else {
                    chatInput.classList.remove("option-enabled");
                }
                let chatTooltip = document.getElementById("chat-tooltip");
                chatTooltip.style.display = "none";
            } else {
                let chatTooltip = document.getElementById("chat-tooltip");
                chatTooltip.style.display = "none";
                chatInput.classList.remove("option-enabled");
            }

            autoResize();
        }

        function autoResize() {
            const textarea = document.getElementById('chat-input');
            const scrollTop = textarea.scrollTop;
            textarea.style.height = '0';
            const scrollHeight = textarea.scrollHeight + 8;  // +8 accounts for padding
            textarea.style.height = Math.min(scrollHeight, 200) + 'px';
            textarea.scrollTop = scrollTop;
            document.getElementById("chat-body").scrollTop = document.getElementById("chat-body").scrollHeight;
        }

        function openFileBrowser() {
            event.preventDefault();
            var overlayText = document.getElementById("dropzone-overlay");
            var dropzone = document.getElementById('chat-body');

            if (overlayText == null) {
                dropzone.classList.add('dragover');
                var overlayText = document.createElement("div");
                overlayText.innerHTML = "Select a file or drag + drop it here to share it with Khoj";
                overlayText.className = "dropzone-overlay";
                overlayText.id = "dropzone-overlay";
                dropzone.appendChild(overlayText);
            }

            const fileInput = document.createElement('input');
            fileInput.type = 'file';
            fileInput.addEventListener('change', function() {
                const selectedFile = fileInput.files[0];
                uploadDataForIndexing(selectedFile);
            });

            // Remove overlay text after file input is closed
            fileInput.addEventListener('blur', function() {
                dropzone.classList.remove('dragover');
                var overlayText = document.getElementById("dropzone-overlay");
                if (overlayText != null) {
                    overlayText.remove();
                }
            });

            // Remove overlay text if file input is cancelled
            fileInput.addEventListener('cancel', function() {
                dropzone.classList.remove('dragover');
                var overlayText = document.getElementById("dropzone-overlay");
                if (overlayText != null) {
                    overlayText.remove();
                }
            });

            fileInput.click();
        }

        function uploadDataForIndexing(file) {
            var dropzone = document.getElementById('chat-body');

            if (!file || (!allowedExtensions.includes(file.type) && !allowedFileEndings.includes(file.name.split('.').pop()))) {
                dropzone.classList.remove('dragover');
                if (file) {
                    alert("Sorry, that file type is not yet supported");
                }
                var overlayText = document.getElementById("dropzone-overlay");
                if (overlayText != null) {
                    overlayText.remove();
                }
                return;
            }

            const fileName = file.name;
            var fileContents = null;

            var reader = new FileReader();
            const formData = new FormData();


            var overlayText = document.getElementById("dropzone-overlay");
            if (overlayText != null) {
                // Display loading spinner
                var loadingSpinner = document.createElement("div");
                overlayText.innerHTML = "Uploading file for indexing";
                loadingSpinner.className = "spinner";
                overlayText.appendChild(loadingSpinner);
            }

            reader.onload = function (event) {
                fileContents = event.target.result;
                let fileType = file.type;
                if (fileType === "") {
                    if (fileName.split('.').pop() === "org") {
                        fileType = "text/org";
                    } else if (fileName.split('.').pop() === "md") {
                        fileType = "text/markdown";
                    } else if (fileName.split('.').pop() === "txt") {
                        fileType = "text/plain";
                    } else if (fileName.split('.').pop() === "html") {
                        fileType = "text/html";
                    } else if (fileName.split('.').pop() === "pdf") {
                        fileType = "application/pdf";
                    }
                }

                let fileObj = new Blob([fileContents], { type: fileType });
                formData.append("files", fileObj, file.name);
                console.log(formData);

                fetch("/api/v1/index/update?force=false&client=web", {
                    method: "POST",
                    body: formData,
                })
                    .then((data) => {
                        console.log(data);
                        dropzone.classList.remove('dragover');
                        var overlayText = document.getElementById("dropzone-overlay");
                        if (overlayText != null) {
                            overlayText.remove();
                        }
                        // Display indexing success message
                        flashStatusInChatInput("✅ File indexed successfully");


                    })
                    .catch((error) => {
                        console.log(error);
                        dropzone.classList.remove('dragover');
                        var overlayText = document.getElementById("dropzone-overlay");
                        if (overlayText != null) {
                            overlayText.remove();
                        }
                        // Display indexing failure message
                        flashStatusInChatInput("⛔️ Failed to upload file for indexing");
                    });
            };

            reader.readAsArrayBuffer(file);
        }

        function setupDropZone() {
            var dropzone = document.getElementById('chat-body');

            dropzone.ondragover = function(event) {
                event.preventDefault();
                this.classList.add('dragover');
                var overlayText = document.getElementById("dropzone-overlay");
                console.log("ondragover triggered");

                if (overlayText == null) {
                    var overlayText = document.createElement("div");
                    overlayText.innerHTML = "Drop file to share it with Khoj";
                    overlayText.className = "dropzone-overlay";
                    overlayText.id = "dropzone-overlay";
                    this.appendChild(overlayText);
                }
            };

            dropzone.ondragleave = function(event) {
                event.preventDefault();
                this.classList.remove('dragover');
                console.log("ondragleave triggered");
                var overlayText = document.getElementById("dropzone-overlay");
                if (overlayText != null) {
                    overlayText.remove();
                }
            };

            dropzone.ondrop = function(event) {
                event.preventDefault();

                var file = event.dataTransfer.files[0];
                uploadDataForIndexing(file);
            };
        }

        window.onload = loadChat;

        function setupWebSocket() {
            let chatBody = document.getElementById("chat-body");
            let wsProtocol = window.location.protocol === 'https:' ? 'wss:' : 'ws:';
            let webSocketUrl = `${wsProtocol}//${window.location.host}/api/chat/ws`;

            if (waitingForLocation) {
                console.debug("Waiting for location data to be fetched. Will setup WebSocket once location data is available.");
                return;
            }

            websocketState = {
                newResponseTextEl: null,
                newResponseEl: null,
                loadingEllipsis: null,
                references: {},
                rawResponse: "",
            }

            if (chatBody.dataset.conversationId) {
                webSocketUrl += `?conversation_id=${chatBody.dataset.conversationId}`;
                webSocketUrl += (!!region && !!city && !!countryName) && !!timezone ? `&region=${region}&city=${city}&country=${countryName}&timezone=${timezone}` : '';

                websocket = new WebSocket(webSocketUrl);
                websocket.onmessage = function(event) {

                    // Get the last element in the chat-body
                    let chunk = event.data;
                    if (chunk == "start_llm_response") {
                        console.log("Started streaming", new Date());
                    } else if(chunk == "end_llm_response") {
                        console.log("Stopped streaming", new Date());
                        // Append any references after all the data has been streamed
                        finalizeChatBodyResponse(websocketState.references, websocketState.newResponseTextEl);

                        // Reset variables
                        websocketState = {
                            newResponseTextEl: null,
                            newResponseEl: null,
                            loadingEllipsis: null,
                            references: {},
                            rawResponse: "",
                        }
                    } else {
                        try {
                            if (chunk.includes("application/json"))
                            {
                                chunk = JSON.parse(chunk);
                            }
                        } catch (error) {
                            // If the chunk is not a JSON object, continue.
                        }

                        const contentType = chunk["content-type"]

                        if (contentType === "application/json") {
                            // Handle JSON response
                            try {
                                if (chunk.image || chunk.detail) {
                                    ({rawResponse, references } = handleImageResponse(chunk, websocketState.rawResponse));
                                    websocketState.rawResponse = rawResponse;
                                    websocketState.references = references;
                                } else if (chunk.type == "status") {
                                    handleStreamResponse(websocketState.newResponseTextEl, chunk.message, null, false);
                                } else if (chunk.type == "rate_limit") {
                                    handleStreamResponse(websocketState.newResponseTextEl, chunk.message, websocketState.loadingEllipsis, true);
                                } else {
                                    rawResponse = chunk.response;
                                }
                            } catch (error) {
                                // If the chunk is not a JSON object, just display it as is
                                websocketState.rawResponse += chunk;
                            } finally {
                                if (chunk.type != "status" && chunk.type != "rate_limit") {
                                    addMessageToChatBody(websocketState.rawResponse, websocketState.newResponseTextEl, websocketState.references);
                                }
                            }
                        } else {

                            // Handle streamed response of type text/event-stream or text/plain
                            if (chunk && chunk.includes("### compiled references:")) {
                                ({ rawResponse, references } = handleCompiledReferences(websocketState.newResponseTextEl, chunk, websocketState.references, websocketState.rawResponse));
                                websocketState.rawResponse = rawResponse;
                                websocketState.references = references;
                            } else {
                                // If the chunk is not a JSON object, just display it as is
                                websocketState.rawResponse += chunk;
                                if (websocketState.newResponseTextEl) {
                                    handleStreamResponse(websocketState.newResponseTextEl, websocketState.rawResponse, websocketState.loadingEllipsis);
                                }
                            }

                            // Scroll to bottom of chat window as chat response is streamed
                            document.getElementById("chat-body").scrollTop = document.getElementById("chat-body").scrollHeight;
                        };
                    }
                }
            };
            websocket.onclose = function(event) {
                websocket = null;
                console.log("WebSocket is closed now.");
                let statusDotIcon = document.getElementById("connection-status-icon");
                statusDotIcon.style.backgroundColor = "red";
                let statusDotText = document.getElementById("connection-status-text");
                statusDotText.style.marginTop = "5px";
                statusDotText.innerHTML = '<button onclick="setupWebSocket()">Reconnect to Server</button>';
            }
            websocket.onerror = function(event) {
                console.log("WebSocket error observed:", event);
            }

            websocket.onopen = function(event) {
                console.log("WebSocket is open now.")
                let statusDotIcon = document.getElementById("connection-status-icon");
                statusDotIcon.style.backgroundColor = "green";
                let statusDotText = document.getElementById("connection-status-text");
                statusDotText.style.marginTop = "10px";
                statusDotText.textContent = "Connected to Server";
            }
        }

        function sendMessageViaWebSocket(event) {
            if (event) {
                event.preventDefault();
            }

            let chatBody = document.getElementById("chat-body");

            var query = document.getElementById("chat-input").value.trim();
            console.log(`Query: ${query}`);

            // Add message by user to chat body
            renderMessage(query, "you");
            document.getElementById("chat-input").value = "";
            autoResize();
            document.getElementById("chat-input").setAttribute("disabled", "disabled");

            let newResponseEl = document.createElement("div");
            newResponseEl.classList.add("chat-message", "khoj");
            newResponseEl.attributes["data-meta"] = "🏮 Khoj at " + formatDate(new Date());
            chatBody.appendChild(newResponseEl);

            let newResponseTextEl = document.createElement("div");
            newResponseTextEl.classList.add("chat-message-text", "khoj");
            newResponseEl.appendChild(newResponseTextEl);

            // Temporary status message to indicate that Khoj is thinking
            let loadingEllipsis = createLoadingEllipse();

            newResponseTextEl.appendChild(loadingEllipsis);
            document.getElementById("chat-body").scrollTop = document.getElementById("chat-body").scrollHeight;

            let chatTooltip = document.getElementById("chat-tooltip");
            chatTooltip.style.display = "none";

            let chatInput = document.getElementById("chat-input");
            chatInput.classList.remove("option-enabled");

            // Call specified Khoj API
            websocket.send(query);
            let rawResponse = "";
            let references = {};

            websocketState = {
                newResponseTextEl,
                newResponseEl,
                loadingEllipsis,
                references,
                rawResponse,
            }
        }

        function loadChat() {
            let chatBody = document.getElementById("chat-body");
            chatBody.innerHTML = "";
            chatBody.classList.add("relative-position");
            let chatHistoryUrl = `/api/chat/history?client=web`;
            if (chatBody.dataset.conversationId) {
                chatHistoryUrl += `&conversation_id=${chatBody.dataset.conversationId}`;
                setupWebSocket();
            }

            if (window.screen.width < 700) {
                handleCollapseSidePanel();
            }

            // Create loading screen and add it to chat-body
            let loadingScreen = document.createElement('div');
            loadingScreen.classList.add("loading-spinner");
            let yellowOrb = document.createElement('div');
            loadingScreen.appendChild(yellowOrb);
            chatBody.appendChild(loadingScreen);

            // Get the most recent 10 chat messages from conversation history
            fetch(`${chatHistoryUrl}&n=10`, { method: "GET" })
                .then(response => response.json())
                .then(data => {
                    if (data.detail) {
                        // If the server returns a 500 error with detail, render a setup hint.
                        let setupMsg = "Hi 👋🏾, to start chatting add available chat models options via <a class='inline-chat-link' href='/server/admin'>the Django Admin panel</a> on the Server";
                        renderMessage(setupMsg, "khoj", null, null, true);

                        // Disable chat input field and update placeholder text
                        document.getElementById("chat-input").setAttribute("disabled", "disabled");
                        document.getElementById("chat-input").setAttribute("placeholder", "Configure Khoj to enable chat");
                    } else if (data.status != "ok") {
                        throw new Error(data.message);
                    } else {
                        // Set welcome message on load
                        renderMessage(welcome_message, "khoj");
                    }
                    return data.response;
                })
                .then(response => {
                    // Render conversation history, if any
                    let chatBody = document.getElementById("chat-body");
                    chatBody.dataset.conversationId = response.conversation_id;
                    setupWebSocket();
                    chatBody.dataset.conversationTitle = response.slug || `New conversation 🌱`;

                    let agentMetadata = response.agent;
                    if (agentMetadata) {
                        chatBody.innerHTML = "";
                        let agentName = agentMetadata.name;
                        let agentAvatar = agentMetadata.avatar;
                        let agentOwnedByUser = agentMetadata.isCreator;

                        let agentAvatarElement = document.getElementById("agent-avatar");
                        let agentNameElement = document.getElementById("agent-name");

                        let agentLinkElement = document.getElementById("agent-link");

                        agentAvatarElement.src = agentAvatar;
                        agentNameElement.textContent = agentName;
                        agentLinkElement.setAttribute("href", `/agent/${agentMetadata.slug}`);
                        renderMessage(`Hello! I'm [${agentName}](/agent/${agentMetadata.slug}). I can:
- 🧠 Answer general knowledge questions
- 🔎 Get real-time answers from the internet
- 📜 Find relevant info in your notes & documents
- 💡 Be a sounding board for your ideas
- 🌄 Generate images based on your context
- 🎙️ Hear you talk (use the mic by the input box to say your message out loud)
- 📚 Understand files you drag & drop here
- 👩🏾‍🚀 Be tuned to your conversation needs via [agents](./agents)

Get the Khoj [Desktop](https://khoj.dev/downloads), [Obsidian](https://docs.khoj.dev/clients/obsidian#setup), or [Emacs](https://docs.khoj.dev/clients/emacs#setup) app to keep your files in sync. You can manage all the files you've shared with me at any time by going to [your settings](/config/content-source/computer/).

To get started, just start typing below. You can also type / to see a list of commands.

**What's on your mind today?**
                        `, "khoj")

                        if (agentOwnedByUser) {
                            let agentOwnedByUserElement = document.getElementById("agent-owned-by-user");
                            agentOwnedByUserElement.style.display = "block";
                        }

                        let agentMetadataElement = document.getElementById("agent-metadata");
                        agentMetadataElement.style.display = "block";
                    } else {
                        let agentMetadataElement = document.getElementById("agent-metadata");
                        agentMetadataElement.style.display = "none";
                    }

                    // Create a new IntersectionObserver
                    let fetchRemainingMessagesObserver = new IntersectionObserver((entries, observer) => {
                        entries.forEach(entry => {
                            // If the element is in the viewport, fetch the remaining message and unobserve the element
                            if (entry.isIntersecting) {
                                fetchRemainingChatMessages(chatHistoryUrl);
                                observer.unobserve(entry.target);
                            }
                        });
                    }, {rootMargin: '0px 0px 0px 0px'});

                    const fullChatLog = response.chat || [];
                    fullChatLog.forEach((chat_log, index) => {
                        // Render the last 10 messages immediately
                        if (chat_log.message != null) {
                            let messageElement = renderMessageWithReference(
                                chat_log.message,
                                chat_log.by,
                                chat_log.context,
                                new Date(chat_log.created + "Z"),
                                chat_log.onlineContext,
                                chat_log.intent?.type,
                                chat_log.intent?.["inferred-queries"],
                                chat_log.intent?.query);
                            chatBody.appendChild(messageElement);

                            // When the 4th oldest message is within viewing distance (~60% scroll up)
                            // Fetch the remaining chat messages
                            if (index === 4) {
                                fetchRemainingMessagesObserver.observe(messageElement);
                            }
                        }
                        loadingScreen.style.height = chatBody.scrollHeight + 'px';
                    });

                    // Scroll to bottom of chat-body element
                    chatBody.scrollTop = chatBody.scrollHeight;

                    // Set height of chat-body element to the height of the chat-body-wrapper
                    let chatBodyWrapper = document.getElementById("chat-body-wrapper");
                    let chatBodyWrapperHeight = chatBodyWrapper.clientHeight;
                    chatBody.style.height = chatBodyWrapperHeight;

                    // Add fade out animation to loading screen and remove it after the animation ends
                    setTimeout(() => {
                        loadingScreen.remove();
                        chatBody.classList.remove("relative-position");
                        setupDropZone();
                    }, 500);

                })
                .catch(err => {
                    console.log(err);
                    return;
                });

            refreshChatSessionsPanel();

            fetch('/api/chat/options')
                .then(response => response.json())
                .then(data => {
                    // Render chat options, if any
                    if (data) {
                        chatOptions = data;
                    }
                })
                .catch(err => {
                    return;
                });

            fetch('/api/chat/starters')
                .then(response => response.json())
                .then(data => {
                    // Render chat options, if any
                    if (data.length > 0) {
                        let questionStarterSuggestions = document.getElementById("question-starters");
                        questionStarterSuggestions.innerHTML = "";
                        data.forEach((questionStarter) => {
                            let questionStarterButton = document.createElement('button');
                            questionStarterButton.innerHTML = questionStarter;
                            questionStarterButton.classList.add("question-starter");
                            questionStarterButton.addEventListener('click', function() {
                                questionStarterSuggestions.style.display = "none";
                                document.getElementById("chat-input").value = questionStarter;
                                chat();
                            });
                            questionStarterSuggestions.appendChild(questionStarterButton);
                        });
                        questionStarterSuggestions.style.display = "grid";
                    }
                })
                .catch(err => {
                    return;
                });

            // Fill query field with value passed in URL query parameters, if any.
            var query_via_url = new URLSearchParams(window.location.search).get("q");
            if (query_via_url) {
                document.getElementById("chat-input").value = query_via_url;
                chat();
            }

        }

        function fetchRemainingChatMessages(chatHistoryUrl) {
            // Create a new IntersectionObserver
            let observer = new IntersectionObserver((entries, observer) => {
                entries.forEach(entry => {
                    // If the element is in the viewport, render the message and unobserve the element
                    if (entry.isIntersecting) {
                        let chat_log = entry.target.chat_log;
                        let messageElement = renderMessageWithReference(
                            chat_log.message,
                            chat_log.by,
                            chat_log.context,
                            new Date(chat_log.created + "Z"),
                            chat_log.onlineContext,
                            chat_log.intent?.type,
                            chat_log.intent?.["inferred-queries"],
                            chat_log.intent?.query
                        );
                        entry.target.replaceWith(messageElement);

                        // Remove the observer after the element has been rendered
                        observer.unobserve(entry.target);
                    }
                });
            }, {rootMargin: '0px 0px 200px 0px'});  // Trigger when the element is within 200px of the viewport

            // Fetch remaining chat messages from conversation history
            fetch(`${chatHistoryUrl}&n=-10`, { method: "GET" })
                .then(response => response.json())
                .then(data => {
                    if (data.status != "ok") {
                        throw new Error(data.message);
                    }
                    return data.response;
                })
                .then(response => {
                    const fullChatLog = response.chat || [];
                    let chatBody = document.getElementById("chat-body");
                    fullChatLog
                    .reverse()
                    .forEach(chat_log => {
                        if (chat_log.message != null) {
                            // Create a new element for each chat log
                            let placeholder = document.createElement('div');
                            placeholder.chat_log = chat_log;

                            // Insert the message placeholder as the first child of chat body after the welcome message
                            chatBody.insertBefore(placeholder, chatBody.firstChild.nextSibling);

                            // Observe the element
                            placeholder.style.height = "20px";
                            observer.observe(placeholder);
                        }
                    });
                })
                .catch(err => {
                    console.log(err);
                    return;
                });
        }

        function flashStatusInChatInput(message) {
            // Get chat input element and original placeholder
            let chatInput = document.getElementById("chat-input");
            let originalPlaceholder = chatInput.placeholder;
            // Set placeholder to message
            chatInput.placeholder = message;
            // Reset placeholder after 2 seconds
            setTimeout(() => {
                chatInput.placeholder = originalPlaceholder;
            }, 2000);
        }

        function createNewConversation() {
            // Create a modal that appears in the middle of the entire screen. It should have a form to create a new conversation.
            let modal = document.createElement('div');
            modal.classList.add("modal");
            modal.id = "new-conversation-modal";
            let modalContent = document.createElement('div');
            modalContent.classList.add("modal-content");
            let modalHeader = document.createElement('div');
            modalHeader.classList.add("modal-header");
            let modalTitle = document.createElement('h2');
            modalTitle.textContent = "New Conversation";
            let modalCloseButton = document.createElement('button');
            modalCloseButton.classList.add("modal-close-button");
            modalCloseButton.innerHTML = "&times;";
            modalCloseButton.addEventListener('click', function() {
                modal.remove();
            });
            modalHeader.appendChild(modalTitle);
            modalHeader.appendChild(modalCloseButton);
            modalContent.appendChild(modalHeader);
            let modalBody = document.createElement('div');
            modalBody.classList.add("modal-body");

            let agentDropDownPicker = document.createElement('select');
            agentDropDownPicker.setAttribute("id", "agent-dropdown-picker");
            agentDropDownPicker.setAttribute("name", "agent-dropdown-picker");

            let agentDropDownLabel = document.createElement('label');
            agentDropDownLabel.setAttribute("for", "agent-dropdown-picker");
            agentDropDownLabel.textContent = "Who do you want to talk to?";

            fetch('/api/agents')
                .then(response => response.json())
                .then(data => {
                    if (data.length > 0) {
                        data.forEach((agent) => {
                            let agentOption = document.createElement('option');
                            agentOption.setAttribute("value", agent.slug);
                            agentOption.textContent = agent.name;
                            agentDropDownPicker.appendChild(agentOption);
                        });
                    }
                })
                .catch(err => {
                    return;
                });

            let seeAllAgentsLink = document.createElement('a');
            seeAllAgentsLink.setAttribute("href", "/agents");
            seeAllAgentsLink.setAttribute("target", "_blank");
            seeAllAgentsLink.textContent = "See all agents";

            let newConversationSubmitButton = document.createElement('button');
            newConversationSubmitButton.setAttribute("type", "submit");
            newConversationSubmitButton.textContent = "Go";
            newConversationSubmitButton.id = "new-conversation-submit-button";

            newConversationSubmitButton.addEventListener('click', function(event) {
                event.preventDefault();
                let agentSlug = agentDropDownPicker.value;
                let createURL = `/api/chat/sessions?client=web&agent_slug=${agentSlug}`;
                let chatBody = document.getElementById("chat-body");
                fetch(createURL, { method: "POST" })
                    .then(response => response.json())
                    .then(data => {
                        chatBody.dataset.conversationId = data.conversation_id;
                        modal.remove();
                        loadChat();
                    })
                    .catch(err => {
                        return;
                    });
            });

            let closeButton = document.createElement('button');
            closeButton.id = "close-button";
            closeButton.innerHTML = "Close";
            closeButton.classList.add("close-button");
            closeButton.addEventListener('click', function() {
                modal.remove();
            });

            modalBody.appendChild(agentDropDownLabel);
            modalBody.appendChild(agentDropDownPicker);
            modalBody.appendChild(seeAllAgentsLink);

            let modalFooter = document.createElement('div');
            modalFooter.classList.add("modal-footer");
            modalFooter.appendChild(closeButton);
            modalFooter.appendChild(newConversationSubmitButton);
            modalBody.appendChild(modalFooter);

            modalContent.appendChild(modalBody);
            modal.appendChild(modalContent);
            document.body.appendChild(modal);
        }

        function refreshChatSessionsPanel() {
            fetch('/api/chat/sessions', { method: "GET" })
                .then(response => response.json())
                .then(data => {
                    let conversationListBody = document.getElementById("conversation-list-body");
                    conversationListBody.innerHTML = "";
                    let conversationListBodyHeader = document.getElementById("conversation-list-header");

                    let chatBody = document.getElementById("chat-body");
                    conversationId = chatBody.dataset.conversationId;

                    if (data.length > 0) {
                        conversationListBodyHeader.style.display = "inline-flex";
                        for (let index in data) {
                            let conversation = data[index];
                            let conversationButton = document.createElement('div');
                            let incomingConversationId = conversation["conversation_id"];
                            const conversationTitle = conversation["slug"] || `New conversation 🌱`;
                            conversationButton.textContent = conversationTitle;
                            conversationButton.classList.add("conversation-button");
                            if (incomingConversationId == conversationId) {
                                conversationButton.classList.add("selected-conversation");
                            }
                            conversationButton.addEventListener('click', function() {
                                let chatBody = document.getElementById("chat-body");
                                chatBody.innerHTML = "";
                                chatBody.dataset.conversationId = incomingConversationId;
                                chatBody.dataset.conversationTitle = conversationTitle;
                                loadChat();
                            });
                            let threeDotMenu = document.createElement('div');
                            threeDotMenu.classList.add("three-dot-menu");
                            let threeDotMenuButton = document.createElement('button');
                            threeDotMenuButton.innerHTML = "⋮";
                            threeDotMenuButton.classList.add("three-dot-menu-button");
                            threeDotMenuButton.addEventListener('click', function(event) {
                                event.stopPropagation();

                                let existingChildren = threeDotMenu.children;

                                if (existingChildren.length > 1) {
                                    // Skip deleting the first, since that's the menu button.
                                    for (let i = 1; i < existingChildren.length; i++) {
                                        existingChildren[i].remove();
                                    }
                                    return;
                                }

                                let conversationMenu = document.createElement('div');
                                conversationMenu.classList.add("conversation-menu");

                                let editTitleButton = document.createElement('button');
                                editTitleButton.innerHTML = "Rename";
                                editTitleButton.classList.add("edit-title-button");
                                editTitleButton.classList.add("three-dot-menu-button-item");
                                editTitleButton.addEventListener('click', function(event) {
                                    event.stopPropagation();

                                    let conversationMenuChildren = conversationMenu.children;

                                    let totalItems = conversationMenuChildren.length;

                                    for (let i = totalItems - 1; i >= 0; i--) {
                                        conversationMenuChildren[i].remove();
                                    }

                                    // Create a dialog box to get new title for conversation
                                    let conversationTitleInputBox = document.createElement('div');
                                    conversationTitleInputBox.classList.add("conversation-title-input-box");
                                    let conversationTitleInput = document.createElement('input');
                                    conversationTitleInput.classList.add("conversation-title-input");

                                    conversationTitleInput.value = conversationTitle;

                                    conversationTitleInput.addEventListener('click', function(event) {
                                        event.stopPropagation();
                                    });
                                    conversationTitleInput.addEventListener('keydown', function(event) {
                                        if (event.key === "Enter") {
                                            event.preventDefault();
                                            conversationTitleInputButton.click();
                                        }
                                    });

                                    conversationTitleInputBox.appendChild(conversationTitleInput);
                                    let conversationTitleInputButton = document.createElement('button');
                                    conversationTitleInputButton.innerHTML = "Save";
                                    conversationTitleInputButton.classList.add("three-dot-menu-button-item");
                                    conversationTitleInputButton.addEventListener('click', function(event) {
                                        event.stopPropagation();
                                        let newTitle = conversationTitleInput.value;
                                        if (newTitle != null) {
                                            let editURL = `/api/chat/title?client=web&conversation_id=${incomingConversationId}&title=${newTitle}`;
                                            fetch(editURL , { method: "PATCH" })
                                                .then(response => response.ok ? response.json() : Promise.reject(response))
                                                .then(data => {
                                                    conversationButton.textContent = newTitle;
                                                })
                                                .catch(err => {
                                                    return;
                                                });
                                        conversationTitleInputBox.remove();
                                    }});
                                    conversationTitleInputBox.appendChild(conversationTitleInputButton);
                                    conversationMenu.appendChild(conversationTitleInputBox);
                                });
                                conversationMenu.appendChild(editTitleButton);
                                threeDotMenu.appendChild(conversationMenu);

                                let shareButton = document.createElement('button');
                                shareButton.innerHTML = "Share";
                                shareButton.type = "button";
                                shareButton.classList.add("share-conversation-button");
                                shareButton.classList.add("three-dot-menu-button-item");
                                shareButton.addEventListener('click', function(event) {
                                    event.preventDefault();
                                    let confirmation = confirm('Are you sure you want to share this chat session? This will make the conversation public.');
                                    if (!confirmation) return;
                                    let duplicateURL = `/api/chat/share?client=web&conversation_id=${incomingConversationId}`;
                                    fetch(duplicateURL , { method: "POST" })
                                        .then(response => response.ok ? response.json() : Promise.reject(response))
                                        .then(data => {
                                            if (data.status == "ok") {
                                                flashStatusInChatInput("✅ Conversation shared successfully");
                                            }
                                            // Make a pop-up that shows data.url to share the conversation
                                            let shareURL = data.url;
                                            let shareModal = document.createElement('div');
                                            shareModal.classList.add("modal");
                                            shareModal.id = "share-conversation-modal";
                                            let shareModalContent = document.createElement('div');
                                            shareModalContent.classList.add("modal-content");
                                            let shareModalHeader = document.createElement('div');
                                            shareModalHeader.classList.add("modal-header");
                                            let shareModalTitle = document.createElement('h2');
                                            shareModalTitle.textContent = "Share Conversation";
                                            let shareModalCloseButton = document.createElement('button');
                                            shareModalCloseButton.classList.add("modal-close-button");
                                            shareModalCloseButton.innerHTML = "&times;";
                                            shareModalCloseButton.addEventListener('click', function() {
                                                shareModal.remove();
                                            });
                                            shareModalHeader.appendChild(shareModalTitle);
                                            shareModalHeader.appendChild(shareModalCloseButton);
                                            shareModalContent.appendChild(shareModalHeader);
                                            let shareModalBody = document.createElement('div');
                                            shareModalBody.classList.add("modal-body");
                                            let shareModalText = document.createElement('p');
                                            shareModalText.textContent = "The link has been copied to your clipboard. Use it to share your conversation with others!";
                                            let shareModalLink = document.createElement('input');
                                            shareModalLink.setAttribute("value", shareURL);
                                            shareModalLink.setAttribute("readonly", "");
                                            shareModalLink.classList.add("share-link");
                                            let copyButton = document.createElement('button');
                                            copyButton.textContent = "Copy";
                                            copyButton.addEventListener('click', function() {
                                                shareModalLink.select();
                                                document.execCommand('copy');
                                            });
                                            copyButton.id = "copy-share-url-button";
                                            shareModalBody.appendChild(shareModalText);
                                            shareModalBody.appendChild(shareModalLink);
                                            shareModalBody.appendChild(copyButton);
                                            shareModalContent.appendChild(shareModalBody);
                                            shareModal.appendChild(shareModalContent);
                                            document.body.appendChild(shareModal);
                                            shareModalLink.select();
                                            document.execCommand('copy');
                                        })
                                        .catch(err => {
                                            return;
                                        });
                                });
                                conversationMenu.appendChild(shareButton);

                                let deleteButton = document.createElement('button');
                                deleteButton.type = "button";
                                deleteButton.innerHTML = "Delete";
                                deleteButton.classList.add("delete-conversation-button");
                                deleteButton.classList.add("three-dot-menu-button-item");
                                deleteButton.addEventListener('click', function(event) {
                                    event.preventDefault();
                                    // Ask for confirmation before deleting chat session
                                    let confirmation = confirm('Are you sure you want to delete this chat session?');
                                    if (!confirmation) return;
                                    let deleteURL = `/api/chat/history?client=web&conversation_id=${incomingConversationId}`;
                                    fetch(deleteURL , { method: "DELETE" })
                                        .then(response => response.ok ? response.json() : Promise.reject(response))
                                        .then(data => {
                                            let chatBody = document.getElementById("chat-body");
                                            chatBody.innerHTML = "";
                                            chatBody.dataset.conversationId = "";
                                            chatBody.dataset.conversationTitle = "";
                                            loadChat();
                                        })
                                        .catch(err => {
                                            flashStatusInChatInput("⛔️ Failed to clear conversation history");
                                        });
                                });
                                conversationMenu.appendChild(deleteButton);
                                threeDotMenu.appendChild(conversationMenu);
                            });
                            threeDotMenu.appendChild(threeDotMenuButton);
                            conversationButton.appendChild(threeDotMenu);
                            conversationListBody.appendChild(conversationButton);
                        }
                    }
                })
                .catch(err => {
                    console.log(err);
                    return;
                });
        }

        let sendMessageTimeout;
        let mediaRecorder;
        function speechToText(event) {
            event.preventDefault();
            const speakButtonImg = document.getElementById('speak-button-img');
            const stopRecordButtonImg = document.getElementById('stop-record-button-img');
            const sendButtonImg = document.getElementById('send-button-img');
            const stopSendButtonImg = document.getElementById('stop-send-button-img');
            const chatInput = document.getElementById('chat-input');

            const sendToServer = (audioBlob) => {
                const formData = new FormData();
                formData.append('file', audioBlob);

                fetch('/api/transcribe?client=web', { method: 'POST', body: formData })
                    .then(response => response.ok ? response.json() : Promise.reject(response))
                    .then(data => { chatInput.value += data.text.trimStart(); autoResize(); })
                    .then(() => {
                        // Don't auto-send empty messages
                        if (chatInput.value.length === 0) return;

                        // Send message after 3 seconds, unless stop send button is clicked
                        sendButtonImg.style.display = 'none';
                        stopSendButtonImg.style.display = 'initial';

                        // Start the countdown timer UI
                        document.getElementById('countdown-circle').style.animation = "countdown 3s linear 1 forwards";

                        sendMessageTimeout = setTimeout(() => {
                            // Revert to showing send-button and hide the stop-send-button
                            sendButtonImg.style.display = 'initial';
                            stopSendButtonImg.style.display = 'none';

                            // Stop the countdown timer UI
                            document.getElementById('countdown-circle').style.animation = "none";

                            // Send message
                            chat();
                        }, 3000);
                    })
                    .catch(err => {
                        if (err.status === 501) {
                          flashStatusInChatInput("⛔️ Configure speech-to-text model on server.")
                        } else if (err.status === 422) {
                          flashStatusInChatInput("⛔️ Audio file to large to process.")
                        } else if (err.status === 429) {
                            flashStatusInChatInput("⛔️ " + err.statusText);
                        } else {
                          flashStatusInChatInput("⛔️ Failed to transcribe audio.")
                        }
                    });
            };

            const handleRecording = (stream) => {
                const audioChunks = [];
                const recordingConfig = { mimeType: 'audio/webm' };
                mediaRecorder = new MediaRecorder(stream, recordingConfig);

                mediaRecorder.addEventListener("dataavailable", function(event) {
                    if (event.data.size > 0) audioChunks.push(event.data);
                });

                mediaRecorder.addEventListener("stop", function() {
                    const audioBlob = new Blob(audioChunks, { type: 'audio/webm' });
                    sendToServer(audioBlob);
                });

                mediaRecorder.start();
                speakButtonImg.style.display = 'none';
                stopRecordButtonImg.style.display = 'initial';
            };

            // Toggle recording
            if (!mediaRecorder || mediaRecorder.state === 'inactive' || event.type === 'touchstart') {
                navigator.mediaDevices
                ?.getUserMedia({ audio: true })
                .then(handleRecording)
                .catch((e) => {
                    flashStatusInChatInput("⛔️ Failed to access microphone");
                });
            } else if (mediaRecorder.state === 'recording' || event.type === 'touchend' || event.type === 'touchcancel') {
                mediaRecorder.stop();
                mediaRecorder.stream.getTracks().forEach(track => track.stop());
                mediaRecorder = null;
                speakButtonImg.style.display = 'initial';
                stopRecordButtonImg.style.display = 'none';
            }
        }

        function cancelSendMessage() {
            // Cancel the chat() call if the stop-send-button is clicked
            clearTimeout(sendMessageTimeout);

            // Revert to showing send-button and hide the stop-send-button
            document.getElementById('stop-send-button-img').style.display = 'none';
            document.getElementById('send-button-img').style.display = 'initial';

            // Stop the countdown timer UI
            document.getElementById('countdown-circle').style.animation = "none";
        };

        function handleCollapseSidePanel() {
            document.getElementById('side-panel').classList.toggle('collapsed');
            document.getElementById('new-conversation').classList.toggle('collapsed');
            document.getElementById('existing-conversations').classList.toggle('collapsed');
            document.getElementById('side-panel-collapse').style.transform = document.getElementById('side-panel').classList.contains('collapsed') ? 'rotate(0deg)' : 'rotate(180deg)';
        }
    </script>
    <body>
        <div id="khoj-empty-container" class="khoj-empty-container">
        </div>

        <!--Add Header Logo and Nav Pane-->
        {% import 'utils.html' as utils %}
        {{ utils.heading_pane(user_photo, username, is_active, has_documents) }}
        <div id="chat-section-wrapper">
            <div id="side-panel-wrapper">
                <div id="side-panel">
                    <div id="new-conversation">
                       <div id="conversation-list-header" style="display: none;">Conversations</div>
                       <button class="side-panel-button" id="new-conversation-button" onclick="createNewConversation()">
                            New
                            <svg class="new-convo-button" viewBox="0 0 40 40" fill="#000000" viewBox="0 0 32 32" version="1.1" xmlns="http://www.w3.org/2000/svg">
                                <path d="M16 0c-8.836 0-16 7.163-16 16s7.163 16 16 16c8.837 0 16-7.163 16-16s-7.163-16-16-16zM16 30.032c-7.72 0-14-6.312-14-14.032s6.28-14 14-14 14 6.28 14 14-6.28 14.032-14 14.032zM23 15h-6v-6c0-0.552-0.448-1-1-1s-1 0.448-1 1v6h-6c-0.552 0-1 0.448-1 1s0.448 1 1 1h6v6c0 0.552 0.448 1 1 1s1-0.448 1-1v-6h6c0.552 0 1-0.448 1-1s-0.448-1-1-1z"></path>
                            </svg>
                        </button>
                    </div>
                    <div id="existing-conversations">
                        <div id="conversation-list">
                            <div id="conversation-list-body"></div>
                        </div>
                    </div>
                    <div id="connection-status" class="inline-chat-link" style="display: flex; align-items: center; border-top: 1px solid black;">
                        <div id="connection-status-icon" style="width: 10px; height: 10px; border-radius: 50%; margin-right: 5px;"></div>
                        <div id="connection-status-text" style="margin: 5px;"></div>
                    </div>
                    <a id="agent-link" class="inline-chat-link" href="">
                        <div id="agent-metadata" style="display: none;">
                            Current Agent
                            <div id="agent-metadata-content">
                                <div id="agent-avatar-wrapper">
                                    <img id="agent-avatar" src="" alt="Agent Avatar" />
                                </div>
                                <div id="agent-name-wrapper">
                                    <div id="agent-name"></div>
                                    <div id="agent-owned-by-user" style="display: none;">Edit</div>
                                </div>
                            </div>
                        </div>
                    </a>
                </div>
                <div id="collapse-side-panel">
                    <button
                        class="side-panel-button"
                        id="collapse-side-panel-button"
                        onclick="handleCollapseSidePanel()"
                    >
                        <svg id="side-panel-collapse" viewBox="0 0 25 25" fill="none" xmlns="http://www.w3.org/2000/svg">
                            <path d="M7.82054 20.7313C8.21107 21.1218 8.84423 21.1218 9.23476 20.7313L15.8792 14.0868C17.0505 12.9155 17.0508 11.0167 15.88 9.84497L9.3097 3.26958C8.91918 2.87905 8.28601 2.87905 7.89549 3.26958C7.50497 3.6601 7.50497 4.29327 7.89549 4.68379L14.4675 11.2558C14.8581 11.6464 14.8581 12.2795 14.4675 12.67L7.82054 19.317C7.43002 19.7076 7.43002 20.3407 7.82054 20.7313Z" fill="#0F0F0F"/>
                        </svg>
                    </button>
                </div>
            </div>
            <div id="chat-body-wrapper">
                <!-- Chat Body -->
                <div id="chat-body"></div>

                <!-- Chat Suggestions -->
                <div id="question-starters" style="display: none;"></div>

                <!-- Chat Footer -->
                <div id="chat-footer">
                    <div id="chat-tooltip" style="display: none;"></div>
                    <div id="input-row">
                        <button id="upload-file-button" class="input-row-button" onclick="openFileBrowser()">
                            <svg id="upload-file-button-img" class="input-row-button-img" alt="Upload File" width="183px" height="183px" viewBox="0 0 48 48" fill="none" xmlns="http://www.w3.org/2000/svg" stroke="#000000" stroke-width="0.9600000000000002" transform="matrix(1, 0, 0, 1, 0, 0)rotate(-45)">
                                <g id="SVGRepo_bgCarrier" stroke-width="0"></g><g id="SVGRepo_tracerCarrier" stroke-linecap="round" stroke-linejoin="round"></g><g id="SVGRepo_iconCarrier"> <g id="attachment"> <g id="attachment_2"> <path id="Combined Shape" fill-rule="evenodd" clip-rule="evenodd" d="M26.4252 29.1104L39.5729 15.9627C42.3094 13.2262 42.3094 8.78901 39.5729 6.05248C36.8364 3.31601 32.4015 3.31601 29.663 6.05218L16.4487 19.2665L16.4251 19.2909L8.92989 26.7861C5.02337 30.6926 5.02337 37.0238 8.92989 40.9303C12.8344 44.8348 19.1656 44.8348 23.0701 40.9303L41.7835 22.2169C42.174 21.8264 42.174 21.1933 41.7835 20.8027C41.3929 20.4122 40.7598 20.4122 40.3693 20.8027L21.6559 39.5161C18.5324 42.6396 13.4676 42.6396 10.3441 39.5161C7.21863 36.3906 7.21863 31.3258 10.3441 28.2003L30.1421 8.4023L30.1657 8.37788L31.0769 7.4667C33.0341 5.51117 36.2032 5.51117 38.1587 7.4667C40.1142 9.42217 40.1142 12.593 38.1587 14.5485L28.282 24.4252C28.2748 24.4319 28.2678 24.4388 28.2608 24.4458L25.0064 27.7008L24.9447 27.7625C24.9437 27.7635 24.9427 27.7644 24.9418 27.7654L17.3988 35.3097C16.6139 36.0934 15.3401 36.0934 14.5545 35.3091C13.7714 34.5247 13.7714 33.2509 14.5557 32.4653L24.479 22.544C24.8696 22.1535 24.8697 21.5203 24.4792 21.1298C24.0887 20.7392 23.4555 20.7391 23.065 21.1296L13.141 31.0516C11.5766 32.6187 11.5766 35.1569 13.1403 36.7233C14.7079 38.2882 17.2461 38.2882 18.8125 36.7245L26.3589 29.1767L26.4252 29.1104Z" fill="#000000"></path></g> </g> </g>
                            </svg>
                        </button>
                        <textarea id="chat-input" class="option" oninput="onChatInput()" onkeydown=incrementalChat(event) autofocus="autofocus" placeholder="Type / to see a list of commands"></textarea>
                        <button id="speak-button" class="input-row-button"
                            ontouchstart="speechToText(event)" ontouchend="speechToText(event)" ontouchcancel="speechToText(event)" onmousedown="speechToText(event)">
                            <svg id="speak-button-img" class="input-row-button-img" alt="Transcribe" xmlns="http://www.w3.org/2000/svg" width="16" height="16" fill="currentColor" viewBox="0 0 16 16">
                                <path d="M3.5 6.5A.5.5 0 0 1 4 7v1a4 4 0 0 0 8 0V7a.5.5 0 0 1 1 0v1a5 5 0 0 1-4.5 4.975V15h3a.5.5 0 0 1 0 1h-7a.5.5 0 0 1 0-1h3v-2.025A5 5 0 0 1 3 8V7a.5.5 0 0 1 .5-.5z"/>
                                <path d="M10 8a2 2 0 1 1-4 0V3a2 2 0 1 1 4 0v5zM8 0a3 3 0 0 0-3 3v5a3 3 0 0 0 6 0V3a3 3 0 0 0-3-3z"/>
                            </svg>
                            <svg id="stop-record-button-img" style="display: none" class="input-row-button-img" alt="Stop Transcribing" xmlns="http://www.w3.org/2000/svg" width="16" height="16" fill="currentColor" viewBox="0 0 16 16">
                                <path d="M8 15A7 7 0 1 1 8 1a7 7 0 0 1 0 14zm0 1A8 8 0 1 0 8 0a8 8 0 0 0 0 16z"/>
                                <path d="M5 6.5A1.5 1.5 0 0 1 6.5 5h3A1.5 1.5 0 0 1 11 6.5v3A1.5 1.5 0 0 1 9.5 11h-3A1.5 1.5 0 0 1 5 9.5v-3z"/>
                            </svg>
                        </button>
                        <button id="send-button" class="input-row-button" alt="Send message">
                            <svg id="send-button-img" onclick="chat()" class="input-row-button-img" xmlns="http://www.w3.org/2000/svg" width="16" height="16" fill="currentColor" viewBox="0 0 16 16">
                                <path fill-rule="evenodd" d="M1 8a7 7 0 1 0 14 0A7 7 0 0 0 1 8zm15 0A8 8 0 1 1 0 8a8 8 0 0 1 16 0zm-7.5 3.5a.5.5 0 0 1-1 0V5.707L5.354 7.854a.5.5 0 1 1-.708-.708l3-3a.5.5 0 0 1 .708 0l3 3a.5.5 0 0 1-.708.708L8.5 5.707V11.5z"/>
                            </svg>
                            <svg id="stop-send-button-img" onclick="cancelSendMessage()" style="display: none" class="input-row-button-img" alt="Stop Message Send" xmlns="http://www.w3.org/2000/svg" width="16" height="16" fill="currentColor" viewBox="0 0 16 16">
                                <circle id="countdown-circle" class="countdown-circle" cx="8" cy="8" r="7" />
                                <path d="M5 6.5A1.5 1.5 0 0 1 6.5 5h3A1.5 1.5 0 0 1 11 6.5v3A1.5 1.5 0 0 1 9.5 11h-3A1.5 1.5 0 0 1 5 9.5v-3z"/>
                            </svg>
                        </button>
                    </div>
                </div>
            </div>
        </div>
    </body>
    <script>
        // Set the active nav pane
        let chatNav = document.getElementById("chat-nav");
        if (chatNav) {
            chatNav.classList.add("khoj-nav-selected");
        }
    </script>
    <style>
        html, body {
            height: 100%;
            width: 100%;
            padding: 0px;
            margin: 0px;
        }
        body {
            display: grid;
            background: var(--background-color);
            color: var(--main-text-color);
            text-align: center;
            font-family: var(--font-family);
            font-size: medium;
            font-weight: 300;
            line-height: 1.5em;
            height: 100vh;
            margin: 0;
        }
        body > * {
            padding: 10px;
            margin: 10px;
        }

        div.collapsed {
            display: none;
        }

        div.expanded {
            display: block;
        }

        div.references {
            padding-top: 8px;
        }
        div.reference {
            display: grid;
            grid-template-rows: auto;
            grid-auto-flow: row;
            grid-column-gap: 10px;
            grid-row-gap: 10px;
            margin: 10px;
        }

        div.expanded.reference-section {
            display: grid;
            grid-template-rows: auto;
            grid-auto-flow: row;
            grid-column-gap: 10px;
            grid-row-gap: 10px;
            margin: 10px;
        }

        div#question-starters {
            grid-template-columns: repeat(auto-fit, minmax(100px, 1fr));
            grid-column-gap: 8px;
        }

        button.question-starter {
            background: var(--background-color);
            color: var(--main-text-color);
            border: 1px solid var(--main-text-color);
            border-radius: 5px;
            padding: 5px;
            font-size: 14px;
            font-weight: 300;
            line-height: 1.5em;
            cursor: pointer;
            transition: background 0.2s ease-in-out;
            text-align: left;
            max-height: 75px;
            transition: max-height 0.3s ease-in-out;
            overflow: hidden;
        }
        button.question-starter:hover {
            background: var(--primary-hover);
        }

        button.reference-button {
            background: var(--background-color);
            color: var(--main-text-color);
            border: 1px solid var(--main-text-color);
            border-radius: 5px;
            padding: 5px;
            font-size: 14px;
            font-weight: 300;
            line-height: 1.5em;
            cursor: pointer;
            transition: background 0.2s ease-in-out;
            text-align: left;
            max-height: 75px;
            transition: max-height 0.3s ease-in-out;
            overflow: hidden;
        }
        button.reference-button.expanded {
            max-height: none;
            white-space: pre-wrap;
        }

        button.reference-button::before {
            content: "▶";
            margin-right: 5px;
            display: inline-block;
            transition: transform 0.3s ease-in-out;
        }

        button.reference-button:active:before,
        button.reference-button[aria-expanded="true"]::before {
            transform: rotate(90deg);
        }

        button.reference-expand-button {
            background: var(--background-color);
            color: var(--main-text-color);
            border: 1px dotted var(--main-text-color);
            border-radius: 5px;
            padding: 5px;
            font-size: 14px;
            font-weight: 300;
            line-height: 1.5em;
            cursor: pointer;
            transition: background 0.4s ease-in-out;
            text-align: left;
        }

        button.reference-expand-button:hover {
            background: var(--primary-hover);
        }

        code.chat-response {
            background: var(--primary-hover);
            color: var(--primary-inverse);
            border-radius: 5px;
            padding: 5px;
            font-size: 14px;
            font-weight: 300;
            line-height: 1.5em;
        }

        input.conversation-title-input {
            font-family: var(--font-family);
            font-size: 14px;
            font-weight: 300;
            line-height: 1.5em;
            padding: 5px;
            border: 1px solid var(--main-text-color);
            border-radius: 5px;
            margin: 4px;
        }

        input.conversation-title-input:focus {
            outline: none;
        }

        #chat-section-wrapper {
            display: grid;
            grid-template-columns: auto 1fr;
            grid-column-gap: 10px;
            grid-row-gap: 10px;
            padding: 10px;
            margin: 10px;
            overflow-y: scroll;
        }

        #chat-body-wrapper {
            display: flex;
            flex-direction: column;
            overflow: hidden;
        }

        #side-panel {
            width: 250px;
            padding: 10px;
            background: var(--background-color);
            border-radius: 5px;
            box-shadow: 0 0 11px #aaa;
            text-align: left;
            transition: width 0.3s ease-in-out;
            max-height: 100%;
            display: grid;
            grid-template-rows: auto 1fr auto;
        }

        div#existing-conversations {
            max-height: 95%;
            overflow-y: auto;
        }

        div#side-panel.collapsed {
            width: 0;
            padding: 0;
            display: block;
            overflow: hidden;
        }

        div#collapse-side-panel {
            align-self: center;
            padding: 8px;
        }

        div#conversation-list-body {
            display: grid;
            grid-template-columns: 1fr;
            grid-gap: 8px;
        }

        div#conversation-list {
            height: 1px;
        }

        div#side-panel-wrapper {
            display: flex;
        }

        #chat-body {
            height: 100%;
            font-size: medium;
            margin: 0px;
            line-height: 20px;
            overflow-y: scroll;
            overflow-x: hidden;
            transition: background-color 0.2s;
            transition: opacity 0.2s;
        }

        #chat-body.dragover {
            background-color: var(--primary-active);
        }

        .relative-position {
            position: relative;
        }

        #chat-body.dragover {
            opacity: 50%;
        }

        div.dropzone-overlay {
            position: absolute;
            top: 0;
            left: 0;
            width: 100%;
            height: 100%;
            display: flex;
            align-items: center;
            justify-content: center;
            font-size: 2rem;
            color: #333;
            z-index: 9999; /* This is the important part */
            pointer-events: none;
        }

        div.loading-screen {
            position: absolute;
            width: 100%;
            height: 100%;
            display: flex;
            align-items: center;
            justify-content: center;
            font-size: 2rem;
            color: #333;
            z-index: 9999; /* This is the important part */
        }

        /* add chat metatdata to bottom of bubble */
        .chat-message::after {
            content: attr(data-meta);
            display: block;
            font-size: x-small;
            color: var(--main-text-color);
            margin: -8px 4px 0px 0px;
        }
        /* move message by khoj to left */
        .chat-message.khoj {
            margin-left: auto;
            text-align: left;
            height: fit-content;
        }
        /* move message by you to right */
        .chat-message.you {
            margin-right: auto;
            text-align: right;
            height: fit-content;
        }
        /* basic style chat message text */
        .chat-message-text {
            margin: 10px;
            border-radius: 10px;
            padding: 10px;
            position: relative;
            display: inline-block;
            max-width: 80%;
            text-align: left;
            white-space: pre-line;
        }
        /* color chat bubble by khoj blue */
        .chat-message-text.khoj {
            color: var(--primary-inverse);
            background: var(--primary);
            margin-left: auto;
        }
        .chat-message-text ol,
        .chat-message-text ul {
            white-space: normal;
            margin: 0;
        }
        .chat-message-text-response {
            margin-bottom: 0px;
        }

        /* Spinner symbol when the chat message is loading */
        .spinner {
            border: 4px solid #f3f3f3;
            border-top: 4px solid var(--primary-inverse);
            border-radius: 50%;
            width: 12px;
            height: 12px;
            animation: spin 2s linear infinite;
            margin: 0px 0px 0px 10px;
            display: inline-block;
        }
        @keyframes spin {
            0% { transform: rotate(0deg); }
            100% { transform: rotate(360deg); }
        }
        /* add left protrusion to khoj chat bubble */
        .chat-message-text.khoj:after {
            content: '';
            position: absolute;
            bottom: -2px;
            left: -7px;
            border: 10px solid transparent;
            border-top-color: var(--primary);
            border-bottom: 0;
            transform: rotate(-60deg);
        }
        /* color chat bubble by you dark grey */
        .chat-message-text.you {
            color: #f8fafc;
            background: #475569;
            margin-right: auto;
        }
        /* add right protrusion to you chat bubble */
        .chat-message-text.you:after {
            content: '';
            position: absolute;
            top: 91%;
            right: -2px;
            border: 10px solid transparent;
            border-left-color: var(--main-text-color);
            border-right: 0;
            margin-top: -10px;
            transform: rotate(-60deg)
        }
        img.text-to-image {
            max-width: 60%;
        }
        h3 > img.text-to-image {
            height: 24px;
            vertical-align: sub;
        }

        #chat-footer {
            padding: 0;
            margin: 8px;
            display: grid;
            grid-template-columns: minmax(70px, 100%);
            grid-column-gap: 10px;
            grid-row-gap: 10px;
        }
        #input-row {
            display: grid;
            grid-template-columns: 32px auto 40px 32px;
            grid-column-gap: 10px;
            grid-row-gap: 10px;
            background: var(--background-color);
            align-items: center;
        }
        .option:hover {
            box-shadow: 0 0 11px #aaa;
        }
        #chat-input {
            font-family: var(--font-family);
            font-size: medium;
            height: 48px;
            border-radius: 16px;
            resize: none;
            overflow-y: hidden;
            max-height: 200px;
            box-sizing: border-box;
            padding: 4px 0 0 12px;
            line-height: 1.5em;
            margin: 0;
        }
        #chat-input:focus {
            outline: none !important;
        }
        .input-row-button {
            background: var(--background-color);
            border: none;
            box-shadow: none;
            border-radius: 50%;
            font-size: 14px;
            font-weight: 300;
            line-height: 1.5em;
            cursor: pointer;
            transition: background 0.3s ease-in-out;
            width: 40px;
            height: 40px;
            margin-top: -2px;
            margin-left: -5px;
        }

        .side-panel-button {
            background: none;
            border: none;
            box-shadow: none;
            font-size: 14px;
            font-weight: 300;
            line-height: 1.5em;
            cursor: pointer;
            transition: background 0.3s ease-in-out;
            border-radius: 5%;;
            font-family: var(--font-family);
        }

        svg#side-panel-collapse {
            width: 30px;
            height: 30px;
        }

        .side-panel-button:hover,
        .input-row-button:hover {
            background: var(--primary-hover);
        }
        .side-panel-button:active,
        .input-row-button:active {
            background: var(--primary-active);
        }

        .input-row-button-img {
            width: 24px;
            height: 24px;
        }
        #send-button {
            padding: 0;
            position: relative;
        }
        #send-button-img {
            width: 28px;
            height: 28px;
            background: var(--primary-hover);
            border-radius: 50%;
        }

        #stop-send-button-img {
            position: absolute;
            top: 6px;
            right: 6px;
            width: 28px;
            height: 28px;
            transform: rotateY(-180deg) rotateZ(-90deg);
        }
        #countdown-circle {
            stroke-dasharray: 44px;  /* The circumference of the circle with 7px radius */
            stroke-dashoffset: 0px;
            stroke-linecap: round;
            stroke-width: 1px;
            stroke: var(--main-text-color);
            fill: none;
        }
        @keyframes countdown {
            from {
                stroke-dashoffset: 0px;
            }
            to {
                stroke-dashoffset: -44px;  /* The circumference of the circle with 7px radius */
            }
        }

        .option-enabled {
            box-shadow: 0 0 12px rgb(119, 156, 46);
        }

        .option-enabled:focus {
            outline: none !important;
            border:1px solid #475569;
            box-shadow: 0 0 16px var(--primary);
        }

        a.inline-chat-link {
            color: var(--main-text-color);
            text-decoration: none;
            border-bottom: 1px dotted var(--main-text-color);
        }

        a.reference-link {
            color: var(--main-text-color);
            border-bottom: 1px dotted var(--main-text-color);
        }

        button.copy-button {
            border-radius: 4px;
            background-color: var(--background-color);
            border: 1px solid var(--main-text-color);
            text-align: center;
            font-size: 16px;
            transition: all 0.5s;
            cursor: pointer;
            padding: 4px;
            float: right;
        }

        button.thumbs-up-button {
            border-radius: 4px;
            background-color: var(--background-color);
            border: 1px solid var(--main-text-color);
            text-align: center;
            font-size: 16px;
            transition: all 0.5s;
            cursor: pointer;
            padding: 4px;
            float: right;
            margin-right: 4px;
        }

        button.thumbs-down-button {
            border-radius: 4px;
            background-color: var(--background-color);
            border: 1px solid var(--main-text-color);
            text-align: center;
            font-size: 16px;
            transition: all 0.5s;
            cursor: pointer;
            padding: 4px;
            float: right;
            margin-right:4px;
        }

        button.copy-button span {
            cursor: pointer;
            display: inline-block;
            position: relative;
            transition: 0.5s;
        }

        img.copy-icon {
            width: 18px;
            height: 18px;
        }

        img.thumbs-up-icon {
            width: 18px;
            height: 18px;
        }

        img.thumbs-down-icon {
            width: 18px;
            height: 18px;
        }

        button.copy-button:hover {
            background-color: var(--primary-hover);
            color: #f5f5f5;
        }

        button.thumbs-up-button:hover {
            background-color: var(--primary-hover);
            color: #f5f5f5;
        }

        button.thumbs-down-button:hover {
            background-color: var(--primary-hover);
            color: #f5f5f5;
        }

        pre {
            text-wrap: unset;
        }

        @media (pointer: coarse), (hover: none) {
            abbr[title] {
                position: relative;
                padding-left: 4px;  /* space references out to ease tapping */
            }
            abbr[title]:focus:after {
                content: attr(title);

                /* position tooltip */
                position: absolute;
                left: 16px;  /* open tooltip to right of ref link, instead of on top of it */
                width: auto;
                z-index: 1;  /* show tooltip above chat messages */

                /* style tooltip */
                background-color: #aaa;
                color: #f8fafc;
                border-radius: 2px;
                box-shadow: 1px 1px 4px 0 rgba(0, 0, 0, 0.4);
                font-size: 14px;
                padding: 2px 4px;
            }
        }
        @media only screen and (max-width: 700px) {
            body {
                grid-template-columns: 1fr;
                grid-template-rows: auto auto minmax(80px, 100%) auto;
            }
            body > * {
                grid-column: 1;
            }
            #chat-footer {
                padding: 0;
                margin: 4px;
                grid-template-columns: auto;
            }
            img.text-to-image {
                max-width: 100%;
            }
            #clear-chat-button {
                margin-left: 0;
            }

            div#side-panel.collapsed {
                width: 0px;
                display: block;
                overflow: hidden;
                padding: 0;
            }

            svg#side-panel-collapse {
                width: 24px;
                height: 24px;
            }

            #chat-body-wrapper {
                min-width: 0;
            }

            div#chat-section-wrapper {
                padding: 4px;
                margin: 4px;
                grid-column-gap: 4px;
            }
            div#collapse-side-panel {
                align-self: center;
                padding: 0px;
            }
        }
        @media only screen and (min-width: 700px) {
            body {
                grid-template-columns: auto min(90vw, 100%) auto;
                grid-template-rows: auto auto minmax(80px, 100%) auto;
            }
            body > * {
                grid-column: 2;
            }
        }

        div#chat-tooltip {
            text-align: left;
            font-size: medium;
        }

        svg.new-convo-button {
            width: 20px;
            margin-left: 5px;
        }

        div#new-conversation {
            display: grid;
            grid-auto-flow: column;
            font-size: large;
            text-align: left;
            border-bottom: 1px solid var(--main-text-color);
            margin-top: 8px;
            margin-bottom: 8px;
        }

        button#copy-share-url-button,
        button#new-conversation-button {
            display: inline-flex;
            align-items: center;
            justify-self: end;
        }

        div.conversation-button {
            background: var(--background-color);
            color: var(--main-text-color);
            border: 1px solid var(--main-text-color);
            border-radius: 5px;
            padding: 5px;
            font-size: 14px;
            font-weight: 300;
            line-height: 1.5em;
            cursor: pointer;
            transition: background 0.2s ease-in-out;
            text-align: left;
            display: flex;
            position: relative;
            margin: 0 8px;
        }

        .three-dot-menu {
            display: block;
            border-radius: 5px;
            position: absolute;
            right: 4px;
            top: 4px;
        }

        button.three-dot-menu-button-item {
            background: var(--background-color);
            color: var(--main-text-color);
            border: none;
            box-shadow: none;
            font-size: 14px;
            font-weight: 300;
            line-height: 1.5em;
            cursor: pointer;
            transition: background 0.3s ease-in-out;
            font-family: var(--font-family);
            border-radius: 4px;
            right: 0;
        }

        button.three-dot-menu-button-item:hover {
            background: var(--primary-hover);
            color: var(--primary-inverse);
        }

        .three-dot-menu-button {
            background: var(--background-color);
            border: none;
            box-shadow: none;
            font-size: 14px;
            font-weight: 300;
            line-height: 1.5em;
            cursor: pointer;
            transition: background 0.3s ease-in-out;
            font-family: var(--font-family);
            border-radius: 4px;
            right: 0;
        }

        .conversation-button:hover .three-dot-menu {
            display: block;
        }

        div.conversation-menu {
            position: absolute;
            z-index: 1;
            top: 100%;
            right: 0;
            text-align: right;
            background-color: var(--background-color);
            border: 1px solid var(--main-text-color);
            border-radius: 5px;
            padding: 5px;
            box-shadow: 0 0 11px #aaa;
        }

        div.conversation-button:hover {
            background: var(--primary-hover);
            color: var(--primary-inverse);
        }

        div.selected-conversation {
            background: var(--primary-hover) !important;
            color: var(--primary-inverse) !important;
        }

        @keyframes gradient {
            0% {
                background-position: 0% 50%;
            }
            50% {
                background-position: 100% 50%;
            }
            100% {
                background-position: 0% 50%;
            }
        }

        a.khoj-logo {
            text-align: center;
        }

        div.khoj-empty-container {
            margin: 0px;
            padding: 0px;
        }

        p {
            margin: 0;
        }

        div.programmatic-output {
            background-color: #f5f5f5;
            border: 1px solid #ddd;
            border-radius: 3px;
            box-shadow: 0 1px 1px rgba(0, 0, 0, 0.05);
            color: #333;
            font-family: monospace;
            font-size: 14px;
            line-height: 1.5;
            margin: 10px 0;
            overflow-x: auto;
            padding: 10px;
            white-space: pre-wrap;
        }

        .loading-spinner {
            display: inline-block;
            position: relative;
            width: 80px;
            height: 80px;
        }
        .loading-spinner div {
            position: absolute;
            border: 4px solid var(--primary-hover);
            opacity: 1;
            border-radius: 50%;
            animation: lds-ripple 0.5s cubic-bezier(0, 0.2, 0.8, 1) infinite;
        }
        .loading-spinner div:nth-child(2) {
            animation-delay: -0.5s;
        }
        @keyframes lds-ripple {
            0% {
                top: 36px;
                left: 36px;
                width: 0;
                height: 0;
                opacity: 1;
                border-color: var(--primary-hover);
            }
            50% {
                border-color: var(--flower);
            }
            100% {
                top: 0px;
                left: 0px;
                width: 72px;
                height: 72px;
                opacity: 0;
                border-color: var(--water);
            }
        }

        #agent-metadata-content {
            display: grid;
            grid-template-columns: auto 1fr;
            padding: 10px;
            background-color: var(--primary);
            border-radius: 5px;
            box-shadow: 0 1px 3px rgba(0, 0, 0, 0.2);
            margin-bottom: 20px;
        }

        #agent-metadata {
            border-top: 1px solid black;
            padding-top: 10px;
        }

        #agent-avatar-wrapper {
            margin-right: 10px;
        }

        #agent-avatar {
            width: 50px;
            height: 50px;
            border-radius: 50%;
            object-fit: cover;
        }

        #agent-name-wrapper {
            display: grid;
            align-items: center;
        }

        #agent-name {
            font-size: 18px;
            font-weight: bold;
            color: #333;
        }

        #agent-owned-by-user {
            font-size: 12px;
            color: #007BFF;
            margin-top: 5px;
        }

        .modal {
            position: fixed; /* Stay in place */
            z-index: 1; /* Sit on top */
            left: 0;
            top: 0;
            width: 100%; /* Full width */
            height: 100%; /* Full height */
            background-color: rgba(0,0,0,0.4); /* Black w/ opacity */
            margin: 0px;
        }

        .modal-content {
            margin: 15% auto; /* 15% from the top and centered */
            padding: 20px;
            border: 1px solid #888;
            width: 300px;
            text-align: left;
            background: var(--background-color);
            border-radius: 5px;
            box-shadow: 0 0 11px #aaa;
            text-align: left;
        }

        .modal-header {
            display: grid;
            grid-template-columns: 1fr auto;
            color: var(--main-text-color);
            align-items: baseline;
        }

        .modal-header h2 {
            margin: 0;
            text-align: left;
        }

        .modal-body {
            display: grid;
            grid-auto-flow: row;
            gap: 8px;
        }

        .modal-body a {
            /* text-decoration: none; */
            color: var(--summer-sun);
        }

        .modal-close-button {
            margin: 0;
            font-size: 20px;
            background: none;
            border: none;
            color: var(--summer-sun);
        }

        .modal-close-button:hover,
        .modal-close-button:focus {
            color: #000;
            text-decoration: none;
            cursor: pointer;
        }

        #new-conversation-form {
            display: flex;
            flex-direction: column;
        }

        #new-conversation-form label,
        #new-conversation-form input,
        #new-conversation-form button {
            margin-bottom: 10px;
        }

        #new-conversation-form button {
            cursor: pointer;
        }

        .modal-footer {
            display: grid;
            grid-template-columns: 1fr 1fr;
            grid-gap: 12px;
        }

        .modal-body button {
            cursor: pointer;
            border-radius: 12px;
            padding: 8px;
            border: 1px solid var(--main-text-color);
        }

        .share-link {
            display: block;
            width: 100%;
            padding: 10px;
            margin-top: 10px;
            border: 1px solid #ccc;
            border-radius: 4px;
            background-color: #f9f9f9;
            font-family: 'Courier New', monospace;
            color: #333;
            font-size: 16px;
            box-sizing: border-box;
            transition: all 0.3s ease;
        }

        .share-link:focus {
            outline: none;
            border-color: #007BFF;
            box-shadow: 0 0 0 0.2rem rgba(0,123,255,.25);
        }

        button#copy-share-url-button,
        button#new-conversation-submit-button {
            background: var(--summer-sun);
            transition: background 0.2s ease-in-out;
        }

        button#close-button {
            background: var(--background-color);
            transition: background 0.2s ease-in-out;
        }

        button#copy-share-url-button:hover,
        button#new-conversation-submit-button:hover {
            background: var(--primary);
        }

        button#close-button:hover {
            background: var(--primary-hover);
        }

        .modal-body select {
            padding: 8px;
            border-radius: 12px;
            border: 1px solid var(--main-text-color);
        }


        .lds-ellipsis {
            display: inline-block;
            position: relative;
            width: 60px;
            height: 32px;
        }
        .lds-ellipsis div {
            position: absolute;
            top: 12px;
            width: 8px;
            height: 8px;
            border-radius: 50%;
            background: var(--main-text-color);
            animation-timing-function: cubic-bezier(0, 1, 1, 0);
        }
        .lds-ellipsis div:nth-child(1) {
            left: 8px;
            animation: lds-ellipsis1 0.6s infinite;
        }
        .lds-ellipsis div:nth-child(2) {
            left: 8px;
            animation: lds-ellipsis2 0.6s infinite;
        }
        .lds-ellipsis div:nth-child(3) {
            left: 32px;
            animation: lds-ellipsis2 0.6s infinite;
        }
        .lds-ellipsis div:nth-child(4) {
            left: 56px;
            animation: lds-ellipsis3 0.6s infinite;
        }
        @keyframes lds-ellipsis1 {
            0% {
                transform: scale(0);
            }
            100% {
                transform: scale(1);
            }
        }
        @keyframes lds-ellipsis3 {
            0% {
                transform: scale(1);
            }
            100% {
                transform: scale(0);
            }
        }
        @keyframes lds-ellipsis2 {
            0% {
                transform: translate(0, 0);
            }
            100% {
                transform: translate(24px, 0);
            }
        }


    </style>
</html><|MERGE_RESOLUTION|>--- conflicted
+++ resolved
@@ -384,14 +384,11 @@
         function formatHTMLMessage(message, raw=false, willReplace=true, userQuery) {
             var md = window.markdownit();
             let newHTML = message;
-<<<<<<< HEAD
-=======
 
             // Replace LaTeX delimiters with placeholders
             newHTML = newHTML.replace(/\\\(/g, 'LEFTPAREN').replace(/\\\)/g, 'RIGHTPAREN')
                                 .replace(/\\\[/g, 'LEFTBRACKET').replace(/\\\]/g, 'RIGHTBRACKET');
 
->>>>>>> 7feaf347
             // Remove any text between <s>[INST] and </s> tags. These are spurious instructions for the AI chat model.
             newHTML = newHTML.replace(/<s>\[INST\].+(<\/s>)?/g, '');
 
