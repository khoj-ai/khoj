--- conflicted
+++ resolved
@@ -10,10 +10,7 @@
 import os
 from pathlib import Path
 import platform
-<<<<<<< HEAD
-=======
 import random
->>>>>>> 5f3f6b7c
 from time import perf_counter
 import torch
 from typing import Optional, Union, TYPE_CHECKING
