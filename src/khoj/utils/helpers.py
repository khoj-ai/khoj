# Standard Packages
from __future__ import annotations  # to avoid quoting type hints
from collections import OrderedDict
import datetime
from enum import Enum
from importlib import import_module
from importlib.metadata import version
import logging
from os import path
import os
from pathlib import Path
import platform
import sys
from time import perf_counter
import torch
from typing import Optional, Union, TYPE_CHECKING
import uuid

# Internal Packages
from khoj.utils import constants


if TYPE_CHECKING:
    # External Packages
    from sentence_transformers import SentenceTransformer, CrossEncoder

    # Internal Packages
    from khoj.utils.models import BaseEncoder
    from khoj.utils.rawconfig import AppConfig


def is_none_or_empty(item):
    return item == None or (hasattr(item, "__iter__") and len(item) == 0) or item == ""


def to_snake_case_from_dash(item: str):
    return item.replace("_", "-")


def get_absolute_path(filepath: Union[str, Path]) -> str:
    return str(Path(filepath).expanduser().absolute())


def resolve_absolute_path(filepath: Union[str, Optional[Path]], strict=False) -> Path:
    return Path(filepath).expanduser().absolute().resolve(strict=strict)


def get_from_dict(dictionary, *args):
    """null-aware get from a nested dictionary
    Returns: dictionary[args[0]][args[1]]... or None if any keys missing"""
    current = dictionary
    for arg in args:
        if not hasattr(current, "__iter__") or not arg in current:
            return None
        current = current[arg]
    return current


def merge_dicts(priority_dict: dict, default_dict: dict):
    merged_dict = priority_dict.copy()
    for key, _ in default_dict.items():
        if key not in priority_dict:
            merged_dict[key] = default_dict[key]
        elif isinstance(priority_dict[key], dict) and isinstance(default_dict[key], dict):
            merged_dict[key] = merge_dicts(priority_dict[key], default_dict[key])
    return merged_dict


def load_model(
    model_name: str, model_type, model_dir=None, device: str = None
) -> Union[BaseEncoder, SentenceTransformer, CrossEncoder]:
    "Load model from disk or huggingface"
    # Construct model path
    logger = logging.getLogger(__name__)
    model_path = path.join(model_dir, model_name.replace("/", "_")) if model_dir is not None else None

    # Load model from model_path if it exists there
    model_type_class = get_class_by_name(model_type) if isinstance(model_type, str) else model_type
    if model_path is not None and resolve_absolute_path(model_path).exists():
        logger.debug(f"Loading {model_name} model from disk")
        model = model_type_class(get_absolute_path(model_path), device=device)
    # Else load the model from the model_name
    else:
        logger.info(f"🤖 Downloading {model_name} model from web")
        model = model_type_class(model_name, device=device)
        if model_path is not None:
            logger.info(f"📩 Saved {model_name} model to disk")
            model.save(model_path)

    return model


def is_pyinstaller_app():
    "Returns true if the app is running from Native GUI created by PyInstaller"
    return getattr(sys, "frozen", False) and hasattr(sys, "_MEIPASS")


def get_class_by_name(name: str) -> object:
    "Returns the class object from name string"
    module_name, class_name = name.rsplit(".", 1)
    return getattr(import_module(module_name), class_name)


class timer:
    """Context manager to log time taken for a block of code to run"""

    def __init__(self, message: str, logger: logging.Logger, device: torch.device = None):
        self.message = message
        self.logger = logger
        self.device = device

    def __enter__(self):
        self.start = perf_counter()
        return self

    def __exit__(self, *_):
        elapsed = perf_counter() - self.start
        if self.device is None:
            self.logger.debug(f"{self.message}: {elapsed:.3f} seconds")
        else:
            self.logger.debug(f"{self.message}: {elapsed:.3f} seconds on device: {self.device}")


class LRU(OrderedDict):
    def __init__(self, *args, capacity=128, **kwargs):
        self.capacity = capacity
        super().__init__(*args, **kwargs)

    def __getitem__(self, key):
        value = super().__getitem__(key)
        self.move_to_end(key)
        return value

    def __setitem__(self, key, value):
        super().__setitem__(key, value)
        if len(self) > self.capacity:
            oldest = next(iter(self))
            del self[oldest]


def get_server_id():
    """Get, Generate Persistent, Random ID per server install.
    Helps count distinct khoj servers deployed.
    Maintains anonymity by using non-PII random id."""
    # Initialize server_id to None
    server_id = None
    # Expand path to the khoj env file. It contains persistent internal app data
    app_env_filename = path.expanduser(constants.app_env_filepath)

    # Check if the file exists
    if path.exists(app_env_filename):
        # Read the contents of the file
        with open(app_env_filename, "r") as f:
            contents = f.readlines()

        # Extract the server_id from the contents
        for line in contents:
            key, value = line.strip().split("=")
            if key.strip() == "server_id":
                server_id = value.strip()
                break

        # If server_id is not found, generate and write to env file
        if server_id is None:
            # If server_id is not found, generate a new one
            server_id = str(uuid.uuid4())

            with open(app_env_filename, "a") as f:
                f.write("server_id=" + server_id + "\n")
    else:
        # If server_id is not found, generate a new one
        server_id = str(uuid.uuid4())

        # Create khoj config directory if it doesn't exist
        os.makedirs(path.dirname(app_env_filename), exist_ok=True)

        # Write the server_id to the env file
        with open(app_env_filename, "w") as f:
            f.write("server_id=" + server_id + "\n")

    return server_id


def log_telemetry(
    telemetry_type: str,
    api: str = None,
    client: Optional[str] = None,
    app_config: Optional[AppConfig] = None,
    properties: dict = None,
):
    """Log basic app usage telemetry like client, os, api called"""
    # Do not log usage telemetry, if telemetry is disabled via app config
    if not app_config or not app_config.should_log_telemetry:
        return []

    # Populate telemetry data to log
    request_body = {
        "telemetry_type": telemetry_type,
        "server_id": get_server_id(),
        "server_version": version("khoj-assistant"),
        "os": platform.system(),
        "timestamp": datetime.datetime.now().strftime("%Y-%m-%d %H:%M:%S"),
    }
    request_body.update(properties or {})
    if api:
        # API endpoint on server called by client
        request_body["api"] = api
    if client:
        # Client from which the API was called. E.g Emacs, Obsidian
        request_body["client"] = client

    # Log telemetry data to telemetry endpoint
    return request_body


class ConversationCommand(str, Enum):
    General = "general"
    Notes = "notes"
<<<<<<< HEAD
    Default = "default"
=======
    Help = "help"


command_descriptions = {
    ConversationCommand.General: "This command allows you to search talk with the LLM without including context from your knowledge base.",
    ConversationCommand.Notes: "This command allows you to search talk with the LLM while including context from your knowledge base.",
    ConversationCommand.Help: "This command displays a help message.",
}
>>>>>>> 7919787f
<|MERGE_RESOLUTION|>--- conflicted
+++ resolved
@@ -216,9 +216,6 @@
 class ConversationCommand(str, Enum):
     General = "general"
     Notes = "notes"
-<<<<<<< HEAD
-    Default = "default"
-=======
     Help = "help"
 
 
@@ -226,5 +223,4 @@
     ConversationCommand.General: "This command allows you to search talk with the LLM without including context from your knowledge base.",
     ConversationCommand.Notes: "This command allows you to search talk with the LLM while including context from your knowledge base.",
     ConversationCommand.Help: "This command displays a help message.",
-}
->>>>>>> 7919787f
+}