from __future__ import annotations  # to avoid quoting type hints

import datetime
import io
import ipaddress
import logging
import os
import platform
import random
import urllib.parse
import uuid
from collections import OrderedDict
from enum import Enum
from functools import lru_cache
from importlib import import_module
from importlib.metadata import version
from itertools import islice
from os import path
from pathlib import Path
from time import perf_counter
from typing import TYPE_CHECKING, Optional, Union
from urllib.parse import urlparse

import psutil
import requests
import torch
from asgiref.sync import sync_to_async
from magika import Magika
from PIL import Image
from pytz import country_names, country_timezones

from khoj.utils import constants

if TYPE_CHECKING:
    from sentence_transformers import CrossEncoder, SentenceTransformer

    from khoj.utils.models import BaseEncoder
    from khoj.utils.rawconfig import AppConfig


# Initialize Magika for file type identification
magika = Magika()


class AsyncIteratorWrapper:
    def __init__(self, obj):
        self._it = iter(obj)

    def __aiter__(self):
        return self

    async def __anext__(self):
        try:
            value = await self.next_async()
        except StopAsyncIteration:
            return
        return value

    @sync_to_async
    def next_async(self):
        try:
            return next(self._it)
        except StopIteration:
            raise StopAsyncIteration


def is_none_or_empty(item):
    return item == None or (hasattr(item, "__iter__") and len(item) == 0) or item == ""


def to_snake_case_from_dash(item: str):
    return item.replace("_", "-")


def get_absolute_path(filepath: Union[str, Path]) -> str:
    return str(Path(filepath).expanduser().absolute())


def resolve_absolute_path(filepath: Union[str, Optional[Path]], strict=False) -> Path:
    return Path(filepath).expanduser().absolute().resolve(strict=strict)


def get_from_dict(dictionary, *args):
    """null-aware get from a nested dictionary
    Returns: dictionary[args[0]][args[1]]... or None if any keys missing"""
    current = dictionary
    for arg in args:
        if not hasattr(current, "__iter__") or not arg in current:
            return None
        current = current[arg]
    return current


def merge_dicts(priority_dict: dict, default_dict: dict):
    merged_dict = priority_dict.copy()
    for key, _ in default_dict.items():
        if key not in priority_dict:
            merged_dict[key] = default_dict[key]
        elif isinstance(priority_dict[key], dict) and isinstance(default_dict[key], dict):
            merged_dict[key] = merge_dicts(priority_dict[key], default_dict[key])
    return merged_dict


def get_file_type(file_type: str, file_content: bytes) -> tuple[str, str]:
    "Get file type from file mime type"

    # Extract encoding from file_type
    encoding = file_type.split("=")[1].strip().lower() if ";" in file_type else None
    file_type = file_type.split(";")[0].strip() if ";" in file_type else file_type

    # Infer content type from reading file content
    try:
        content_group = magika.identify_bytes(file_content).output.group
    except Exception:
        # Fallback to using just file type if content type cannot be inferred
        content_group = "unknown"

    if file_type in ["text/markdown"]:
        return "markdown", encoding
    elif file_type in ["text/org"]:
        return "org", encoding
    elif file_type in ["application/pdf"]:
        return "pdf", encoding
    elif file_type in ["application/msword", "application/vnd.openxmlformats-officedocument.wordprocessingml.document"]:
        return "docx", encoding
    elif file_type in ["image/jpeg"]:
        return "image", encoding
    elif file_type in ["image/png"]:
        return "image", encoding
    elif file_type in ["image/webp"]:
        return "image", encoding
    elif content_group in ["code", "text"]:
        return "plaintext", encoding
    else:
        return "other", encoding


def load_model(
    model_name: str, model_type, model_dir=None, device: str = None
) -> Union[BaseEncoder, SentenceTransformer, CrossEncoder]:
    "Load model from disk or huggingface"
    # Construct model path
    logger = logging.getLogger(__name__)
    model_path = path.join(model_dir, model_name.replace("/", "_")) if model_dir is not None else None

    # Load model from model_path if it exists there
    model_type_class = get_class_by_name(model_type) if isinstance(model_type, str) else model_type
    if model_path is not None and resolve_absolute_path(model_path).exists():
        logger.debug(f"Loading {model_name} model from disk")
        model = model_type_class(get_absolute_path(model_path), device=device)
    # Else load the model from the model_name
    else:
        logger.info(f"🤖 Downloading {model_name} model from web")
        model = model_type_class(model_name, device=device)
        if model_path is not None:
            logger.info(f"📩 Saved {model_name} model to disk")
            model.save(model_path)

    return model


def get_class_by_name(name: str) -> object:
    "Returns the class object from name string"
    module_name, class_name = name.rsplit(".", 1)
    return getattr(import_module(module_name), class_name)


class timer:
    """Context manager to log time taken for a block of code to run"""

    def __init__(self, message: str, logger: logging.Logger, device: torch.device = None, log_level=logging.DEBUG):
        self.message = message
        self.logger = logger.debug if log_level == logging.DEBUG else logger.info
        self.device = device

    def __enter__(self):
        self.start = perf_counter()
        return self

    def __exit__(self, *_):
        elapsed = perf_counter() - self.start
        if self.device is None:
            self.logger(f"{self.message}: {elapsed:.3f} seconds")
        else:
            self.logger(f"{self.message}: {elapsed:.3f} seconds on device: {self.device}")


class LRU(OrderedDict):
    def __init__(self, *args, capacity=128, **kwargs):
        self.capacity = capacity
        super().__init__(*args, **kwargs)

    def __getitem__(self, key):
        value = super().__getitem__(key)
        self.move_to_end(key)
        return value

    def __setitem__(self, key, value):
        super().__setitem__(key, value)
        if len(self) > self.capacity:
            oldest = next(iter(self))
            del self[oldest]


def get_server_id():
    """Get, Generate Persistent, Random ID per server install.
    Helps count distinct khoj servers deployed.
    Maintains anonymity by using non-PII random id."""
    # Initialize server_id to None
    server_id = None
    # Expand path to the khoj env file. It contains persistent internal app data
    app_env_filename = path.expanduser(constants.app_env_filepath)

    # Check if the file exists
    if path.exists(app_env_filename):
        # Read the contents of the file
        with open(app_env_filename, "r") as f:
            contents = f.readlines()

        # Extract the server_id from the contents
        for line in contents:
            key, value = line.strip().split("=")
            if key.strip() == "server_id":
                server_id = value.strip()
                break

        # If server_id is not found, generate and write to env file
        if server_id is None:
            # If server_id is not found, generate a new one
            server_id = str(uuid.uuid4())

            with open(app_env_filename, "a") as f:
                f.write("server_id=" + server_id + "\n")
    else:
        # If server_id is not found, generate a new one
        server_id = str(uuid.uuid4())

        # Create khoj config directory if it doesn't exist
        os.makedirs(path.dirname(app_env_filename), exist_ok=True)

        # Write the server_id to the env file
        with open(app_env_filename, "w") as f:
            f.write("server_id=" + server_id + "\n")

    return server_id


def telemetry_disabled(app_config: AppConfig):
    return not app_config or not app_config.should_log_telemetry


def log_telemetry(
    telemetry_type: str,
    api: str = None,
    client: Optional[str] = None,
    app_config: Optional[AppConfig] = None,
    properties: dict = None,
):
    """Log basic app usage telemetry like client, os, api called"""
    # Do not log usage telemetry, if telemetry is disabled via app config
    if telemetry_disabled(app_config):
        return []

    if properties.get("server_id") is None:
        properties["server_id"] = get_server_id()

    # Populate telemetry data to log
    request_body = {
        "telemetry_type": telemetry_type,
        "server_version": version("khoj"),
        "os": platform.system(),
        "timestamp": datetime.datetime.now().strftime("%Y-%m-%d %H:%M:%S"),
    }
    request_body.update(properties or {})
    if api:
        # API endpoint on server called by client
        request_body["api"] = api
    if client:
        # Client from which the API was called. E.g. Emacs, Obsidian
        request_body["client"] = client

    # Log telemetry data to telemetry endpoint
    return request_body


def get_device_memory() -> int:
    """Get device memory in GB"""
    device = get_device()
    if device.type == "cuda":
        return torch.cuda.get_device_properties(device).total_memory
    elif device.type == "mps":
        return torch.mps.driver_allocated_memory()
    else:
        return psutil.virtual_memory().total


def get_device() -> torch.device:
    """Get device to run model on"""
    if torch.cuda.is_available():
        # Use CUDA GPU
        return torch.device("cuda:0")
    elif torch.backends.mps.is_available():
        # Use Apple M1 Metal Acceleration
        return torch.device("mps")
    else:
        return torch.device("cpu")


class ConversationCommand(str, Enum):
    Default = "default"
    General = "general"
    Notes = "notes"
    Help = "help"
    Online = "online"
    Webpage = "webpage"
    Code = "code"
    Image = "image"
    Text = "text"
    Automation = "automation"
    AutomatedTask = "automated_task"
    Summarize = "summarize"
    Diagram = "diagram"


command_descriptions = {
    ConversationCommand.General: "Only talk about information that relies on Khoj's general knowledge, not your personal knowledge base.",
    ConversationCommand.Notes: "Only talk about information that is available in your knowledge base.",
    ConversationCommand.Default: "The default command when no command specified. It intelligently auto-switches between general and notes mode.",
    ConversationCommand.Online: "Search for information on the internet.",
    ConversationCommand.Webpage: "Get information from webpage suggested by you.",
    ConversationCommand.Code: "Run Python code to parse information, run complex calculations, create documents and charts.",
    ConversationCommand.Image: "Generate illustrative, creative images by describing your imagination in words.",
    ConversationCommand.Automation: "Automatically run your query at a specified time or interval.",
    ConversationCommand.Help: "Get help with how to use or setup Khoj from the documentation",
    ConversationCommand.Summarize: "Get help with a question pertaining to an entire document.",
    ConversationCommand.Diagram: "Draw a flowchart, diagram, or any other visual representation best expressed with primitives like lines, rectangles, and text.",
}

command_descriptions_for_agent = {
    ConversationCommand.General: "Agent can use the agents knowledge base and general knowledge.",
    ConversationCommand.Notes: "Agent can search the users knowledge base for information.",
    ConversationCommand.Online: "Agent can search the internet for information.",
    ConversationCommand.Webpage: "Agent can read suggested web pages for information.",
    ConversationCommand.Summarize: "Agent can read an entire document. Agents knowledge base must be a single document.",
}

tool_descriptions_for_llm = {
    ConversationCommand.Default: "To use a mix of your internal knowledge and the user's personal knowledge, or if you don't entirely understand the query.",
    ConversationCommand.General: "To use when you can answer the question without any outside information or personal knowledge",
    ConversationCommand.Notes: "To search the user's personal knowledge base. Especially helpful if the question expects context from the user's notes or documents.",
    ConversationCommand.Online: "To search for the latest, up-to-date information from the internet. Note: **Questions about Khoj should always use this data source**",
    ConversationCommand.Webpage: "To use if the user has directly provided the webpage urls or you are certain of the webpage urls to read.",
    ConversationCommand.Code: "To run Python code in a Pyodide sandbox with no network access. Helpful when need to parse information, run complex calculations, create documents and charts for user. Matplotlib, bs4, pandas, numpy, etc. are available.",
    ConversationCommand.Summarize: "To retrieve an answer that depends on the entire document or a large text.",
}

function_calling_description_for_llm = {
    ConversationCommand.Notes: "To search the user's personal knowledge base. Especially helpful if the question expects context from the user's notes or documents.",
    ConversationCommand.Online: "To search the internet for the latest, up-to-date information.",
    ConversationCommand.Webpage: "To read a webpage url for detailed information from the internet.",
    ConversationCommand.Code: "To run Python code in a Pyodide sandbox with no network access. Helpful when need to parse information, run complex calculations, create documents and charts for user. Matplotlib, bs4, pandas, numpy, etc. are available.",
}

mode_descriptions_for_llm = {
<<<<<<< HEAD
    ConversationCommand.Image: "Use this if the user is requesting you to generate images based on their description. This does not support generating charts or graphs.",
    ConversationCommand.Automation: "Use this if the user is requesting a response at a scheduled date or time.",
    ConversationCommand.Text: "Use this if the other response modes don't seem to fit the query.",
=======
    ConversationCommand.Image: "Use this if you are confident the user is requesting you to create a new picture based on their description.",
>>>>>>> 7e0a692d
    ConversationCommand.Automation: "Use this if you are confident the user is requesting a response at a scheduled date, time and frequency",
    ConversationCommand.Text: "Use this if a normal text response would be sufficient for accurately responding to the query.",
    ConversationCommand.Diagram: "Use this if the user is requesting a visual representation that requires primitives like lines, rectangles, and text.",
}

mode_descriptions_for_agent = {
    ConversationCommand.Image: "Agent can generate images in response. It cannot not use this to generate charts and graphs.",
    ConversationCommand.Automation: "Agent can schedule a task to run at a scheduled date, time and frequency in response.",
    ConversationCommand.Text: "Agent can generate text in response.",
    ConversationCommand.Diagram: "Agent can generate a visual representation that requires primitives like lines, rectangles, and text.",
}


class ImageIntentType(Enum):
    """
    Chat message intent by Khoj for image responses.
    Marks the schema used to reference image in chat messages
    """

    # Images as Inline PNG
    TEXT_TO_IMAGE = "text-to-image"
    # Images as URLs
    TEXT_TO_IMAGE2 = "text-to-image2"
    # Images as Inline WebP
    TEXT_TO_IMAGE_V3 = "text-to-image-v3"


def generate_random_name():
    # List of adjectives and nouns to choose from
    adjectives = [
        "happy",
        "serendipitous",
        "exuberant",
        "calm",
        "brave",
        "scared",
        "energetic",
        "chivalrous",
        "kind",
        "suave",
    ]
    nouns = ["dog", "cat", "falcon", "whale", "turtle", "rabbit", "hamster", "snake", "spider", "elephant"]

    # Select two random words from the lists
    adjective = random.choice(adjectives)
    noun = random.choice(nouns)

    # Combine the words to form a name
    name = f"{adjective} {noun}"

    return name


def batcher(iterable, max_n):
    "Split an iterable into chunks of size max_n"
    it = iter(iterable)
    while True:
        chunk = list(islice(it, max_n))
        if not chunk:
            return
        yield (x for x in chunk if x is not None)


def is_env_var_true(env_var: str, default: str = "false") -> bool:
    """Get state of boolean environment variable"""
    return os.getenv(env_var, default).lower() == "true"


def in_debug_mode():
    """Check if Khoj is running in debug mode.
    Set KHOJ_DEBUG environment variable to true to enable debug mode."""
    return is_env_var_true("KHOJ_DEBUG")


def is_valid_url(url: str) -> bool:
    """Check if a string is a valid URL"""
    try:
        result = urlparse(url.strip())
        return all([result.scheme, result.netloc])
    except:
        return False


def is_internet_connected():
    try:
        response = requests.head("https://www.google.com")
        return response.status_code == 200
    except:
        return False


def is_internal_url(url: str) -> bool:
    """
    Check if a URL is likely to be internal/non-public.

    Args:
    url (str): The URL to check.

    Returns:
    bool: True if the URL is likely internal, False otherwise.
    """
    try:
        parsed_url = urllib.parse.urlparse(url)
        hostname = parsed_url.hostname

        # Check for localhost
        if hostname in ["localhost", "127.0.0.1", "::1"]:
            return True

        # Check for IP addresses in private ranges
        try:
            ip = ipaddress.ip_address(hostname)
            return ip.is_private
        except ValueError:
            pass  # Not an IP address, continue with other checks

        # Check for common internal TLDs
        internal_tlds = [".local", ".internal", ".private", ".corp", ".home", ".lan"]
        if any(hostname.endswith(tld) for tld in internal_tlds):
            return True

        # Check for URLs without a TLD
        if "." not in hostname:
            return True

        return False
    except Exception:
        # If we can't parse the URL or something else goes wrong, assume it's not internal
        return False


def convert_image_to_webp(image_bytes):
    """Convert image bytes to webp format for faster loading"""
    image_io = io.BytesIO(image_bytes)
    with Image.open(image_io) as original_image:
        webp_image_io = io.BytesIO()
        original_image.save(webp_image_io, "WEBP")

        # Encode the WebP image back to base64
        webp_image_bytes = webp_image_io.getvalue()
        webp_image_io.close()
        return webp_image_bytes


@lru_cache
def tz_to_cc_map() -> dict[str, str]:
    """Create a mapping of timezone to country code"""
    timezone_country = {}
    for countrycode in country_timezones:
        timezones = country_timezones[countrycode]
        for timezone in timezones:
            timezone_country[timezone] = countrycode
    return timezone_country


def get_country_code_from_timezone(tz: str) -> str:
    """Get country code from timezone"""
    return tz_to_cc_map().get(tz, "US")


def get_country_name_from_timezone(tz: str) -> str:
    """Get country name from timezone"""
    return country_names.get(get_country_code_from_timezone(tz), "United States")<|MERGE_RESOLUTION|>--- conflicted
+++ resolved
@@ -362,13 +362,7 @@
 }
 
 mode_descriptions_for_llm = {
-<<<<<<< HEAD
-    ConversationCommand.Image: "Use this if the user is requesting you to generate images based on their description. This does not support generating charts or graphs.",
-    ConversationCommand.Automation: "Use this if the user is requesting a response at a scheduled date or time.",
-    ConversationCommand.Text: "Use this if the other response modes don't seem to fit the query.",
-=======
-    ConversationCommand.Image: "Use this if you are confident the user is requesting you to create a new picture based on their description.",
->>>>>>> 7e0a692d
+    ConversationCommand.Image: "Use this if you are confident the user is requesting you to create a new picture based on their description. This does not support generating charts or graphs.",
     ConversationCommand.Automation: "Use this if you are confident the user is requesting a response at a scheduled date, time and frequency",
     ConversationCommand.Text: "Use this if a normal text response would be sufficient for accurately responding to the query.",
     ConversationCommand.Diagram: "Use this if the user is requesting a visual representation that requires primitives like lines, rectangles, and text.",
