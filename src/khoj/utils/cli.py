--- conflicted
+++ resolved
@@ -46,11 +46,7 @@
     if not args.config_file.exists():
         args.config = None
     else:
-<<<<<<< HEAD
-        # Run migrations on config file
-=======
         args = migrate_config(args)
->>>>>>> 3a1c5a6d
         args.config = parse_config_from_file(args.config_file)
 
     return args
