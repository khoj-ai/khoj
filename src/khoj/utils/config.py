--- conflicted
+++ resolved
@@ -81,36 +81,10 @@
         self,
         chat_model: str = "llama-2-7b-chat.ggmlv3.q4_0.bin",
     ):
-<<<<<<< HEAD
         self.chat_model = chat_model
         self.loaded_model = None
         try:
             self.loaded_model = download_model(self.chat_model)
         except ValueError as e:
             self.loaded_model = None
-            logger.error(f"Error while loading offline chat model: {e}", exc_info=True)
-=======
-        self.openai_model = conversation_config.openai
-        self.gpt4all_model = GPT4AllProcessorConfig()
-        self.offline_chat = conversation_config.offline_chat or OfflineChatProcessorConfig()
-        self.max_prompt_size = conversation_config.max_prompt_size
-        self.tokenizer = conversation_config.tokenizer
-        self.conversation_logfile = Path(conversation_config.conversation_logfile)
-        self.chat_session: List[str] = []
-        self.meta_log: dict = {}
-
-        if self.offline_chat.enable_offline_chat:
-            try:
-                self.gpt4all_model.loaded_model = download_model(self.offline_chat.chat_model)
-            except Exception as e:
-                self.offline_chat.enable_offline_chat = False
-                self.gpt4all_model.loaded_model = None
-                logger.error(f"Error while loading offline chat model: {e}", exc_info=True)
-        else:
-            self.gpt4all_model.loaded_model = None
-
-
-@dataclass
-class ProcessorConfigModel:
-    conversation: Union[ConversationProcessorConfigModel, None] = None
->>>>>>> d93395ae
+            logger.error(f"Error while loading offline chat model: {e}", exc_info=True)