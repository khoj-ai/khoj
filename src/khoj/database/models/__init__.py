import uuid
from random import choice

from django.contrib.auth.models import AbstractUser
from django.core.exceptions import ValidationError
from django.db import models
from django.db.models.signals import pre_save
from django.dispatch import receiver
from pgvector.django import VectorField
from phonenumber_field.modelfields import PhoneNumberField


class BaseModel(models.Model):
    created_at = models.DateTimeField(auto_now_add=True)
    updated_at = models.DateTimeField(auto_now=True)

    class Meta:
        abstract = True


class ClientApplication(BaseModel):
    name = models.CharField(max_length=200)
    client_id = models.CharField(max_length=200)
    client_secret = models.CharField(max_length=200)

    def __str__(self):
        return self.name


class KhojUser(AbstractUser):
    uuid = models.UUIDField(models.UUIDField(default=uuid.uuid4, editable=False))
    phone_number = PhoneNumberField(null=True, default=None, blank=True)
    verified_phone_number = models.BooleanField(default=False)

    def save(self, *args, **kwargs):
        if not self.uuid:
            self.uuid = uuid.uuid4()
        super().save(*args, **kwargs)


class GoogleUser(models.Model):
    user = models.OneToOneField(KhojUser, on_delete=models.CASCADE)
    sub = models.CharField(max_length=200)
    azp = models.CharField(max_length=200)
    email = models.CharField(max_length=200)
    name = models.CharField(max_length=200, null=True, default=None, blank=True)
    given_name = models.CharField(max_length=200, null=True, default=None, blank=True)
    family_name = models.CharField(max_length=200, null=True, default=None, blank=True)
    picture = models.CharField(max_length=200, null=True, default=None)
    locale = models.CharField(max_length=200, null=True, default=None, blank=True)

    def __str__(self):
        return self.name


class KhojApiUser(models.Model):
    """User issued API tokens to authenticate Khoj clients"""

    user = models.ForeignKey(KhojUser, on_delete=models.CASCADE)
    token = models.CharField(max_length=50, unique=True)
    name = models.CharField(max_length=50)
    accessed_at = models.DateTimeField(null=True, default=None)


class Subscription(BaseModel):
    class Type(models.TextChoices):
        TRIAL = "trial"
        STANDARD = "standard"

    user = models.OneToOneField(KhojUser, on_delete=models.CASCADE, related_name="subscription")
    type = models.CharField(max_length=20, choices=Type.choices, default=Type.TRIAL)
    is_recurring = models.BooleanField(default=False)
    renewal_date = models.DateTimeField(null=True, default=None, blank=True)


class ChatModelOptions(BaseModel):
    class ModelType(models.TextChoices):
        OPENAI = "openai"
        OFFLINE = "offline"

    max_prompt_size = models.IntegerField(default=None, null=True, blank=True)
    tokenizer = models.CharField(max_length=200, default=None, null=True, blank=True)
    chat_model = models.CharField(max_length=200, default="mistral-7b-instruct-v0.1.Q4_0.gguf")
    model_type = models.CharField(max_length=200, choices=ModelType.choices, default=ModelType.OFFLINE)


class Agent(BaseModel):
<<<<<<< HEAD
    creator = models.ForeignKey(KhojUser, on_delete=models.CASCADE, default=None, null=True, blank=True)
    name = models.CharField(max_length=200)
    tuning = models.TextField()
=======
    creator = models.ForeignKey(
        KhojUser, on_delete=models.CASCADE, default=None, null=True, blank=True
    )  # Creator will only be null when the agents are managed by admin
    name = models.CharField(max_length=200)
    personality = models.TextField()
>>>>>>> 8abc8ded
    avatar = models.URLField(max_length=400, default=None, null=True, blank=True)
    tools = models.JSONField(default=list)  # List of tools the agent has access to, like online search or notes search
    public = models.BooleanField(default=False)
    managed_by_admin = models.BooleanField(default=False)
    chat_model = models.ForeignKey(ChatModelOptions, on_delete=models.CASCADE)
<<<<<<< HEAD
    slug = models.CharField(max_length=200, default=None, null=True, blank=True)


@receiver(pre_save, sender=Agent)
def verify_agent(sender, instance, **kwargs):
    # check if this is a new instance
    if instance._state.adding:
        if Agent.objects.filter(name=instance.name, public=True).exists():
            raise ValidationError(f"A public Agent with the name {instance.name} already exists.")
        if Agent.objects.filter(name=instance.name, creator=instance.creator).exists():
            raise ValidationError(f"A private Agent with the name {instance.name} already exists.")

        slug = instance.name.lower().replace(" ", "-")
        observed_random_numbers = set()
        while Agent.objects.filter(slug=slug).exists():
            random_number = choice([i for i in range(0, 10000) if i not in observed_random_numbers])
            observed_random_numbers.add(random_number)
            slug = f"{slug}-{random_number}"
        instance.slug = slug
=======


@receiver(pre_save, sender=Agent)
def check_public_name(sender, instance, **kwargs):
    if instance.public:
        if Agent.objects.filter(name=instance.name, public=True).exists():
            raise ValidationError(f"A public Agent with the name {instance.name} already exists.")
>>>>>>> 8abc8ded


class NotionConfig(BaseModel):
    token = models.CharField(max_length=200)
    user = models.ForeignKey(KhojUser, on_delete=models.CASCADE)


class GithubConfig(BaseModel):
    pat_token = models.CharField(max_length=200)
    user = models.ForeignKey(KhojUser, on_delete=models.CASCADE)


class GithubRepoConfig(BaseModel):
    name = models.CharField(max_length=200)
    owner = models.CharField(max_length=200)
    branch = models.CharField(max_length=200)
    github_config = models.ForeignKey(GithubConfig, on_delete=models.CASCADE, related_name="githubrepoconfig")


class LocalOrgConfig(BaseModel):
    input_files = models.JSONField(default=list, null=True)
    input_filter = models.JSONField(default=list, null=True)
    index_heading_entries = models.BooleanField(default=False)
    user = models.ForeignKey(KhojUser, on_delete=models.CASCADE)


class LocalMarkdownConfig(BaseModel):
    input_files = models.JSONField(default=list, null=True)
    input_filter = models.JSONField(default=list, null=True)
    index_heading_entries = models.BooleanField(default=False)
    user = models.ForeignKey(KhojUser, on_delete=models.CASCADE)


class LocalPdfConfig(BaseModel):
    input_files = models.JSONField(default=list, null=True)
    input_filter = models.JSONField(default=list, null=True)
    index_heading_entries = models.BooleanField(default=False)
    user = models.ForeignKey(KhojUser, on_delete=models.CASCADE)


class LocalPlaintextConfig(BaseModel):
    input_files = models.JSONField(default=list, null=True)
    input_filter = models.JSONField(default=list, null=True)
    index_heading_entries = models.BooleanField(default=False)
    user = models.ForeignKey(KhojUser, on_delete=models.CASCADE)


class SearchModelConfig(BaseModel):
    class ModelType(models.TextChoices):
        TEXT = "text"

    name = models.CharField(max_length=200, default="default")
    model_type = models.CharField(max_length=200, choices=ModelType.choices, default=ModelType.TEXT)
    bi_encoder = models.CharField(max_length=200, default="thenlper/gte-small")
    cross_encoder = models.CharField(max_length=200, default="cross-encoder/ms-marco-MiniLM-L-6-v2")
    embeddings_inference_endpoint = models.CharField(max_length=200, default=None, null=True, blank=True)
    embeddings_inference_endpoint_api_key = models.CharField(max_length=200, default=None, null=True, blank=True)
    cross_encoder_inference_endpoint = models.CharField(max_length=200, default=None, null=True, blank=True)
    cross_encoder_inference_endpoint_api_key = models.CharField(max_length=200, default=None, null=True, blank=True)


class TextToImageModelConfig(BaseModel):
    class ModelType(models.TextChoices):
        OPENAI = "openai"

    model_name = models.CharField(max_length=200, default="dall-e-3")
    model_type = models.CharField(max_length=200, choices=ModelType.choices, default=ModelType.OPENAI)


class OpenAIProcessorConversationConfig(BaseModel):
    api_key = models.CharField(max_length=200)


class OfflineChatProcessorConversationConfig(BaseModel):
    enabled = models.BooleanField(default=False)


class SpeechToTextModelOptions(BaseModel):
    class ModelType(models.TextChoices):
        OPENAI = "openai"
        OFFLINE = "offline"

    model_name = models.CharField(max_length=200, default="base")
    model_type = models.CharField(max_length=200, choices=ModelType.choices, default=ModelType.OFFLINE)


class UserConversationConfig(BaseModel):
    user = models.OneToOneField(KhojUser, on_delete=models.CASCADE)
    setting = models.ForeignKey(ChatModelOptions, on_delete=models.CASCADE, default=None, null=True, blank=True)


class UserSearchModelConfig(BaseModel):
    user = models.OneToOneField(KhojUser, on_delete=models.CASCADE)
    setting = models.ForeignKey(SearchModelConfig, on_delete=models.CASCADE)


class Conversation(BaseModel):
    user = models.ForeignKey(KhojUser, on_delete=models.CASCADE)
    conversation_log = models.JSONField(default=dict)
    client = models.ForeignKey(ClientApplication, on_delete=models.CASCADE, default=None, null=True, blank=True)
    slug = models.CharField(max_length=200, default=None, null=True, blank=True)
    title = models.CharField(max_length=200, default=None, null=True, blank=True)
    agent = models.ForeignKey(Agent, on_delete=models.SET_NULL, default=None, null=True, blank=True)


class ReflectiveQuestion(BaseModel):
    question = models.CharField(max_length=500)
    user = models.ForeignKey(KhojUser, on_delete=models.CASCADE, default=None, null=True, blank=True)


class Entry(BaseModel):
    class EntryType(models.TextChoices):
        IMAGE = "image"
        PDF = "pdf"
        PLAINTEXT = "plaintext"
        MARKDOWN = "markdown"
        ORG = "org"
        NOTION = "notion"
        GITHUB = "github"
        CONVERSATION = "conversation"

    class EntrySource(models.TextChoices):
        COMPUTER = "computer"
        NOTION = "notion"
        GITHUB = "github"

    user = models.ForeignKey(KhojUser, on_delete=models.CASCADE, default=None, null=True, blank=True)
    embeddings = VectorField(dimensions=None)
    raw = models.TextField()
    compiled = models.TextField()
    heading = models.CharField(max_length=1000, default=None, null=True, blank=True)
    file_source = models.CharField(max_length=30, choices=EntrySource.choices, default=EntrySource.COMPUTER)
    file_type = models.CharField(max_length=30, choices=EntryType.choices, default=EntryType.PLAINTEXT)
    file_path = models.CharField(max_length=400, default=None, null=True, blank=True)
    file_name = models.CharField(max_length=400, default=None, null=True, blank=True)
    url = models.URLField(max_length=400, default=None, null=True, blank=True)
    hashed_value = models.CharField(max_length=100)
    corpus_id = models.UUIDField(default=uuid.uuid4, editable=False)


class EntryDates(BaseModel):
    date = models.DateField()
    entry = models.ForeignKey(Entry, on_delete=models.CASCADE, related_name="embeddings_dates")

    class Meta:
        indexes = [
            models.Index(fields=["date"]),
        ]


class UserRequests(BaseModel):
    user = models.ForeignKey(KhojUser, on_delete=models.CASCADE)
    slug = models.CharField(max_length=200)<|MERGE_RESOLUTION|>--- conflicted
+++ resolved
@@ -85,23 +85,14 @@
 
 
 class Agent(BaseModel):
-<<<<<<< HEAD
     creator = models.ForeignKey(KhojUser, on_delete=models.CASCADE, default=None, null=True, blank=True)
     name = models.CharField(max_length=200)
-    tuning = models.TextField()
-=======
-    creator = models.ForeignKey(
-        KhojUser, on_delete=models.CASCADE, default=None, null=True, blank=True
-    )  # Creator will only be null when the agents are managed by admin
-    name = models.CharField(max_length=200)
     personality = models.TextField()
->>>>>>> 8abc8ded
     avatar = models.URLField(max_length=400, default=None, null=True, blank=True)
     tools = models.JSONField(default=list)  # List of tools the agent has access to, like online search or notes search
     public = models.BooleanField(default=False)
     managed_by_admin = models.BooleanField(default=False)
     chat_model = models.ForeignKey(ChatModelOptions, on_delete=models.CASCADE)
-<<<<<<< HEAD
     slug = models.CharField(max_length=200, default=None, null=True, blank=True)
 
 
@@ -121,15 +112,6 @@
             observed_random_numbers.add(random_number)
             slug = f"{slug}-{random_number}"
         instance.slug = slug
-=======
-
-
-@receiver(pre_save, sender=Agent)
-def check_public_name(sender, instance, **kwargs):
-    if instance.public:
-        if Agent.objects.filter(name=instance.name, public=True).exists():
-            raise ValidationError(f"A public Agent with the name {instance.name} already exists.")
->>>>>>> 8abc8ded
 
 
 class NotionConfig(BaseModel):
