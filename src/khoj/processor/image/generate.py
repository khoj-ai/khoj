import base64
import io
import logging
import os
import time
from typing import Any, Callable, Dict, List, Optional

import openai
import requests
from google import genai
from google.genai import types as gtypes
from tenacity import (
    retry,
    retry_if_exception,
    retry_if_exception_type,
    stop_after_attempt,
    wait_random_exponential,
)
from tenacity.before_sleep import before_sleep_log

from khoj.database.adapters import ConversationAdapters
<<<<<<< HEAD
from khoj.database.models import Agent, KhojUser, TextToImageModelConfig, UserMemory
from khoj.routers.helpers import ChatEvent, generate_better_image_prompt
=======
from khoj.database.models import (
    Agent,
    ChatMessageModel,
    Intent,
    KhojUser,
    TextToImageModelConfig,
)
from khoj.processor.conversation.google.utils import _is_retryable_error
from khoj.routers.helpers import ChatEvent, ImageShape, generate_better_image_prompt
>>>>>>> be79b8a6
from khoj.routers.storage import upload_generated_image_to_bucket
from khoj.utils import state
from khoj.utils.helpers import convert_image_to_webp, timer
from khoj.utils.rawconfig import LocationData

logger = logging.getLogger(__name__)


async def text_to_image(
    message: str,
    user: KhojUser,
    chat_history: List[ChatMessageModel],
    location_data: LocationData,
    references: List[Dict[str, Any]],
    online_results: Dict[str, Any],
    send_status_func: Optional[Callable] = None,
    query_images: Optional[List[str]] = None,
    agent: Agent = None,
    query_files: str = None,
    relevant_memories: List[UserMemory] = None,
    tracer: dict = {},
):
    status_code = 200
    image = None
    image_url = None

    text_to_image_config = await ConversationAdapters.aget_user_text_to_image_model(user)
    if not text_to_image_config:
        # If the user has not configured a text to image model, return an unsupported on server error
        status_code = 501
        message = "Failed to generate image. Setup image generation on the server."
        yield image_url or image, status_code, message
        return

    text2image_model = text_to_image_config.model_name
    image_chat_history: List[ChatMessageModel] = []
    default_intent = Intent(type="remember")
    for chat in chat_history[-4:]:
        if chat.by == "you":
            image_chat_history += [ChatMessageModel(by=chat.by, message=chat.message, intent=default_intent)]
        elif chat.by == "khoj" and chat.images and chat.intent and chat.intent.inferred_queries:
            image_chat_history += [
                ChatMessageModel(by=chat.by, message=chat.intent.inferred_queries[0], intent=default_intent)
            ]
        elif chat.by == "khoj" and chat.intent and chat.intent.type in ["remember", "reminder"]:
            image_chat_history += [ChatMessageModel(by=chat.by, message=chat.message, intent=default_intent)]

    if send_status_func:
        async for event in send_status_func("**Enhancing the Painting Prompt**"):
            yield {ChatEvent.STATUS: event}

    # Generate a better image prompt
    # Use the user's message, chat history, and other context
    image_prompt_response = await generate_better_image_prompt(
        message,
        image_chat_history,
        location_data=location_data,
        note_references=references,
        online_results=online_results,
        model_type=text_to_image_config.model_type,
        query_images=query_images,
        user=user,
        agent=agent,
        query_files=query_files,
        relevant_memories=relevant_memories,
        tracer=tracer,
    )
    image_prompt = image_prompt_response["description"]
    image_shape = image_prompt_response["shape"]

    if send_status_func:
        async for event in send_status_func(f"**Painting to Imagine**:\n{image_prompt}"):
            yield {ChatEvent.STATUS: event}

    # Generate image using the configured model and API
    with timer(f"Generate image with {text_to_image_config.model_type}", logger):
        try:
            if text_to_image_config.model_type == TextToImageModelConfig.ModelType.OPENAI:
                webp_image_bytes = generate_image_with_openai(
                    image_prompt, text_to_image_config, text2image_model, image_shape
                )
            elif text_to_image_config.model_type == TextToImageModelConfig.ModelType.STABILITYAI:
                webp_image_bytes = generate_image_with_stability(image_prompt, text_to_image_config, text2image_model)
            elif text_to_image_config.model_type == TextToImageModelConfig.ModelType.REPLICATE:
                webp_image_bytes = generate_image_with_replicate(
                    image_prompt, text_to_image_config, text2image_model, image_shape
                )
            elif text_to_image_config.model_type == TextToImageModelConfig.ModelType.GOOGLE:
                webp_image_bytes = generate_image_with_google(
                    image_prompt, text_to_image_config, text2image_model, image_shape
                )
        except openai.OpenAIError or openai.BadRequestError or openai.APIConnectionError as e:
            if "content_policy_violation" in e.message:
                logger.error(f"Image Generation blocked by OpenAI: {e}")
                status_code = e.status_code  # type: ignore
                message = "Image generation blocked by OpenAI due to policy violation"  # type: ignore
                yield image_url or image, status_code, message
                return
            else:
                logger.error(f"Image Generation failed with {e}", exc_info=True)
                message = "Image generation failed using OpenAI"  # type: ignore
                status_code = e.status_code  # type: ignore
                yield image_url or image, status_code, message
                return
        except ValueError as e:
            logger.error(f"Image Generation failed with {e}", exc_info=True)
            message = f"Image generation using {text2image_model} via {text_to_image_config.model_type} failed due to an unknown error"
            status_code = 500
            yield image_url or image, status_code, message
            return
        except requests.RequestException as e:
            logger.error(f"Image Generation failed with {e}", exc_info=True)
            message = f"Image generation using {text2image_model} via {text_to_image_config.model_type} failed due to a network error."
            status_code = 502
            yield image_url or image, status_code, message
            return

    # Decide how to store the generated image
    with timer("Upload image to S3", logger):
        image_url = upload_generated_image_to_bucket(webp_image_bytes, user.uuid)

    if not image_url:
        image = f"data:image/webp;base64,{base64.b64encode(webp_image_bytes).decode('utf-8')}"

    yield image_url or image, status_code, image_prompt


@retry(
    retry=(
        retry_if_exception_type(openai.APITimeoutError)
        | retry_if_exception_type(openai.APIError)
        | retry_if_exception_type(openai.APIConnectionError)
        | retry_if_exception_type(openai.RateLimitError)
        | retry_if_exception_type(openai.APIStatusError)
    ),
    wait=wait_random_exponential(min=1, max=10),
    stop=stop_after_attempt(3),
    before_sleep=before_sleep_log(logger, logging.DEBUG),
    reraise=True,
)
def generate_image_with_openai(
    improved_image_prompt: str,
    text_to_image_config: TextToImageModelConfig,
    text2image_model: str,
    shape: ImageShape = ImageShape.SQUARE,
):
    "Generate image using OpenAI (compatible) API"

    # Get the API config from the user's configuration
    api_key = None
    if text_to_image_config.api_key:
        api_key = text_to_image_config.api_key
        openai_client = openai.OpenAI(api_key=api_key)
    elif text_to_image_config.ai_model_api:
        api_key = text_to_image_config.ai_model_api.api_key
        api_base_url = text_to_image_config.ai_model_api.api_base_url
        openai_client = openai.OpenAI(api_key=api_key, base_url=api_base_url)
    elif state.openai_client:
        openai_client = state.openai_client

    # Convert shape to size for OpenAI
    if shape == ImageShape.PORTRAIT:
        size = "1024x1536"
    elif shape == ImageShape.LANDSCAPE:
        size = "1536x1024"
    else:  # Square
        size = "1024x1024"

    # Generate image using OpenAI API
    OPENAI_IMAGE_GEN_STYLE = "vivid"
    response = openai_client.images.generate(
        prompt=improved_image_prompt,
        model=text2image_model,
        style=OPENAI_IMAGE_GEN_STYLE,
        size=size,
        response_format="b64_json",
    )

    # Extract the base64 image from the response
    image = response.data[0].b64_json
    # Decode base64 png and convert it to webp for faster loading
    return convert_image_to_webp(base64.b64decode(image))


@retry(
    retry=retry_if_exception_type(requests.RequestException),
    wait=wait_random_exponential(min=1, max=10),
    stop=stop_after_attempt(3),
    before_sleep=before_sleep_log(logger, logging.DEBUG),
    reraise=True,
)
def generate_image_with_stability(
    improved_image_prompt: str, text_to_image_config: TextToImageModelConfig, text2image_model: str
):
    "Generate image using Stability AI"

    # Call Stability AI API to generate image
    response = requests.post(
        "https://api.stability.ai/v2beta/stable-image/generate/sd3",
        headers={"authorization": f"Bearer {text_to_image_config.api_key}", "accept": "image/*"},
        files={"none": ""},
        data={
            "prompt": improved_image_prompt,
            "model": text2image_model,
            "mode": "text-to-image",
            "output_format": "png",
            "aspect_ratio": "1:1",
        },
    )
    # Convert png to webp for faster loading
    return convert_image_to_webp(response.content)


@retry(
    retry=retry_if_exception_type(requests.RequestException),
    wait=wait_random_exponential(min=1, max=10),
    stop=stop_after_attempt(3),
    before_sleep=before_sleep_log(logger, logging.DEBUG),
    reraise=True,
)
def generate_image_with_replicate(
    improved_image_prompt: str,
    text_to_image_config: TextToImageModelConfig,
    text2image_model: str,
    shape: ImageShape = ImageShape.SQUARE,
):
    "Generate image using Replicate API"

    # Convert shape to aspect ratio for Replicate
    # Replicate supports only 1:1, 3:4, and 4:3 aspect ratios
    if shape == ImageShape.PORTRAIT:
        aspect_ratio = "3:4"
    elif shape == ImageShape.LANDSCAPE:
        aspect_ratio = "4:3"
    else:  # Square
        aspect_ratio = "1:1"

    # Create image generation task on Replicate
    replicate_create_prediction_url = f"https://api.replicate.com/v1/models/{text2image_model}/predictions"
    headers = {
        "Authorization": f"Bearer {text_to_image_config.api_key}",
        "Content-Type": "application/json",
    }
    json = {
        "input": {
            "prompt": improved_image_prompt,
            "num_outputs": 1,
            "aspect_ratio": aspect_ratio,
            "output_format": "webp",
            "output_quality": 100,
        }
    }

    seed = int(os.getenv("KHOJ_LLM_SEED")) if os.getenv("KHOJ_LLM_SEED") else None
    if seed:
        json["input"]["seed"] = seed

    create_prediction = requests.post(replicate_create_prediction_url, headers=headers, json=json).json()

    # Get status of image generation task
    get_prediction_url = create_prediction["urls"]["get"]
    get_prediction = requests.get(get_prediction_url, headers=headers).json()
    status = get_prediction["status"]
    retry_count = 1

    # Poll the image generation task for completion status
    while status not in ["succeeded", "failed", "canceled"] and retry_count < 20:
        time.sleep(2)
        get_prediction = requests.get(get_prediction_url, headers=headers).json()
        status = get_prediction["status"]
        retry_count += 1

    # Raise exception if the image generation task fails
    if status != "succeeded":
        error = get_prediction.get("error")
        if retry_count >= 10:
            raise requests.RequestException("Image generation timed out")
        raise requests.RequestException(f"Image generation failed with status: {status}, message: {error}")

    # Get the generated image
    image_url = get_prediction["output"][0] if isinstance(get_prediction["output"], list) else get_prediction["output"]
    return io.BytesIO(requests.get(image_url).content).getvalue()


@retry(
    retry=retry_if_exception(_is_retryable_error),
    wait=wait_random_exponential(min=1, max=10),
    stop=stop_after_attempt(3),
    before_sleep=before_sleep_log(logger, logging.DEBUG),
    reraise=True,
)
def generate_image_with_google(
    improved_image_prompt: str,
    text_to_image_config: TextToImageModelConfig,
    text2image_model: str,
    shape: ImageShape = ImageShape.SQUARE,
):
    """Generate image using Google's AI over API"""

    # Initialize the Google AI client
    api_key = text_to_image_config.api_key or text_to_image_config.ai_model_api.api_key
    client = genai.Client(api_key=api_key)

    # Convert shape to aspect ratio for Google
    if shape == ImageShape.PORTRAIT:
        aspect_ratio = "3:4"
    elif shape == ImageShape.LANDSCAPE:
        aspect_ratio = "4:3"
    else:  # Square
        aspect_ratio = "1:1"

    # Configure image generation settings
    config = gtypes.GenerateImagesConfig(
        number_of_images=1,
        safety_filter_level=gtypes.SafetyFilterLevel.BLOCK_LOW_AND_ABOVE,
        person_generation=gtypes.PersonGeneration.ALLOW_ADULT,
        include_rai_reason=True,
        output_mime_type="image/png",
        aspect_ratio=aspect_ratio,
    )

    # Call the Gemini API to generate the image
    response = client.models.generate_images(model=text2image_model, prompt=improved_image_prompt, config=config)

    if not response.generated_images:
        raise ValueError("Failed to generate image using Google AI")

    # Extract the image bytes from the first generated image
    image_bytes = response.generated_images[0].image.image_bytes

    # Convert to webp for faster loading
    return convert_image_to_webp(image_bytes)<|MERGE_RESOLUTION|>--- conflicted
+++ resolved
@@ -19,20 +19,16 @@
 from tenacity.before_sleep import before_sleep_log
 
 from khoj.database.adapters import ConversationAdapters
-<<<<<<< HEAD
-from khoj.database.models import Agent, KhojUser, TextToImageModelConfig, UserMemory
-from khoj.routers.helpers import ChatEvent, generate_better_image_prompt
-=======
 from khoj.database.models import (
     Agent,
     ChatMessageModel,
     Intent,
     KhojUser,
     TextToImageModelConfig,
+    UserMemory,
 )
 from khoj.processor.conversation.google.utils import _is_retryable_error
 from khoj.routers.helpers import ChatEvent, ImageShape, generate_better_image_prompt
->>>>>>> be79b8a6
 from khoj.routers.storage import upload_generated_image_to_bucket
 from khoj.utils import state
 from khoj.utils.helpers import convert_image_to_webp, timer
