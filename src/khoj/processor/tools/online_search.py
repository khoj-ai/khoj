import asyncio
import json
import logging
import os
import urllib.parse
from collections import defaultdict
from typing import Callable, Dict, List, Optional, Tuple, Union

import aiohttp
from bs4 import BeautifulSoup
from markdownify import markdownify

from khoj.database.models import KhojUser
from khoj.routers.helpers import (
    ChatEvent,
    extract_relevant_info,
    generate_online_subqueries,
    infer_webpage_urls,
)
from khoj.utils.helpers import is_internet_connected, is_none_or_empty, timer
from khoj.utils.rawconfig import LocationData

logger = logging.getLogger(__name__)

SERPER_DEV_API_KEY = os.getenv("SERPER_DEV_API_KEY")
SERPER_DEV_URL = "https://google.serper.dev/search"

JINA_READER_API_URL = "https://r.jina.ai/"
JINA_SEARCH_API_URL = "https://s.jina.ai/"
JINA_API_KEY = os.getenv("JINA_API_KEY")

OLOSTEP_API_KEY = os.getenv("OLOSTEP_API_KEY")
OLOSTEP_API_URL = "https://agent.olostep.com/olostep-p2p-incomingAPI"
OLOSTEP_QUERY_PARAMS = {
    "timeout": 35,  # seconds
    "waitBeforeScraping": 1,  # seconds
    "saveHtml": "False",
    "saveMarkdown": "True",
    "removeCSSselectors": "default",
    "htmlTransformer": "none",
    "removeImages": "True",
    "fastLane": "True",
    # Similar to Stripe's API, the expand parameters avoid the need to make a second API call
    # to retrieve the dataset (from the dataset API) if you only need the markdown or html.
    "expandMarkdown": "True",
    "expandHtml": "False",
}
MAX_WEBPAGES_TO_READ = 1


async def search_online(
    query: str,
    conversation_history: dict,
    location: LocationData,
<<<<<<< HEAD
    subscribed: bool = False,
=======
    user: KhojUser,
>>>>>>> 8dad9362
    send_status_func: Optional[Callable] = None,
    custom_filters: List[str] = [],
):
    query += " ".join(custom_filters)
    if not is_internet_connected():
        logger.warn("Cannot search online as not connected to internet")
        yield {}
        return

    # Breakdown the query into subqueries to get the correct answer
    subqueries = await generate_online_subqueries(query, conversation_history, location, user)
    response_dict = {}

    if subqueries:
        logger.info(f"🌐 Searching the Internet for {list(subqueries)}")
        if send_status_func:
            subqueries_str = "\n- " + "\n- ".join(list(subqueries))
            async for event in send_status_func(f"**Searching the Internet for**: {subqueries_str}"):
                yield {ChatEvent.STATUS: event}

    with timer(f"Internet searches for {list(subqueries)} took", logger):
        search_func = search_with_google if SERPER_DEV_API_KEY else search_with_jina
        search_tasks = [search_func(subquery) for subquery in subqueries]
        search_results = await asyncio.gather(*search_tasks)
        response_dict = {subquery: search_result for subquery, search_result in search_results}

    # Gather distinct web page data from organic results of each subquery without an instant answer.
    # Content of web pages is directly available when Jina is used for search.
    webpages = {
        (organic.get("link"), subquery, organic.get("content"))
        for subquery in response_dict
        for organic in response_dict[subquery].get("organic", [])[:MAX_WEBPAGES_TO_READ]
        if "answerBox" not in response_dict[subquery]
    }

    # Read, extract relevant info from the retrieved web pages
    if webpages:
        webpage_links = [link for link, _, _ in webpages]
        logger.info(f"Reading web pages at: {list(webpage_links)}")
        if send_status_func:
            webpage_links_str = "\n- " + "\n- ".join(list(webpage_links))
            async for event in send_status_func(f"**Reading web pages**: {webpage_links_str}"):
                yield {ChatEvent.STATUS: event}
    tasks = [
        read_webpage_and_extract_content(subquery, link, content, subscribed=subscribed)
        for link, subquery, content in webpages
    ]
    results = await asyncio.gather(*tasks)

    # Collect extracted info from the retrieved web pages
    for subquery, webpage_extract, url in results:
        if webpage_extract is not None:
            response_dict[subquery]["webpages"] = {"link": url, "snippet": webpage_extract}

    yield response_dict


async def search_with_google(query: str) -> Tuple[str, Dict[str, List[Dict]]]:
    payload = json.dumps({"q": query})
    headers = {"X-API-KEY": SERPER_DEV_API_KEY, "Content-Type": "application/json"}

    async with aiohttp.ClientSession() as session:
        async with session.post(SERPER_DEV_URL, headers=headers, data=payload) as response:
            if response.status != 200:
                logger.error(await response.text())
                return query, {}
            json_response = await response.json()
            extraction_fields = ["organic", "answerBox", "peopleAlsoAsk", "knowledgeGraph"]
            extracted_search_result = {
                field: json_response[field]
                for field in extraction_fields
                if not is_none_or_empty(json_response.get(field))
            }

            return query, extracted_search_result


async def read_webpages(
    query: str,
    conversation_history: dict,
    location: LocationData,
<<<<<<< HEAD
    subscribed: bool = False,
=======
    user: KhojUser,
>>>>>>> 8dad9362
    send_status_func: Optional[Callable] = None,
):
    "Infer web pages to read from the query and extract relevant information from them"
    logger.info(f"Inferring web pages to read")
    if send_status_func:
        async for event in send_status_func(f"**Inferring web pages to read**"):
            yield {ChatEvent.STATUS: event}
    urls = await infer_webpage_urls(query, conversation_history, location, user)

    logger.info(f"Reading web pages at: {urls}")
    if send_status_func:
        webpage_links_str = "\n- " + "\n- ".join(list(urls))
        async for event in send_status_func(f"**Reading web pages**: {webpage_links_str}"):
            yield {ChatEvent.STATUS: event}
    tasks = [read_webpage_and_extract_content(query, url, subscribed=subscribed) for url in urls]
    results = await asyncio.gather(*tasks)

    response: Dict[str, Dict] = defaultdict(dict)
    response[query]["webpages"] = [
        {"query": q, "link": url, "snippet": web_extract} for q, web_extract, url in results if web_extract is not None
    ]
    yield response


async def read_webpage_and_extract_content(
    subquery: str, url: str, content: str = None, subscribed: bool = False
) -> Tuple[str, Union[None, str], str]:
    try:
        if is_none_or_empty(content):
            with timer(f"Reading web page at '{url}' took", logger):
                content = await read_webpage_with_olostep(url) if OLOSTEP_API_KEY else await read_webpage_with_jina(url)
        with timer(f"Extracting relevant information from web page at '{url}' took", logger):
            extracted_info = await extract_relevant_info(subquery, content, subscribed=subscribed)
        return subquery, extracted_info, url
    except Exception as e:
        logger.error(f"Failed to read web page at '{url}' with {e}")
        return subquery, None, url


async def read_webpage_at_url(web_url: str) -> str:
    headers = {
        "User-Agent": "Mozilla/5.0 (Macintosh; Intel Mac OS X 10_15_5) AppleWebKit/537.36 (KHTML, like Gecko) Chrome/83.0.4103.97 Safari/537.36",
    }

    async with aiohttp.ClientSession() as session:
        async with session.get(web_url, headers=headers, timeout=30) as response:
            response.raise_for_status()
            html = await response.text()
            parsed_html = BeautifulSoup(html, "html.parser")
            body = parsed_html.body.get_text(separator="\n", strip=True)
            return markdownify(body)


async def read_webpage_with_olostep(web_url: str) -> str:
    headers = {"Authorization": f"Bearer {OLOSTEP_API_KEY}"}
    web_scraping_params: Dict[str, Union[str, int, bool]] = OLOSTEP_QUERY_PARAMS.copy()  # type: ignore
    web_scraping_params["url"] = web_url

    async with aiohttp.ClientSession() as session:
        async with session.get(OLOSTEP_API_URL, params=web_scraping_params, headers=headers) as response:
            response.raise_for_status()
            response_json = await response.json()
            return response_json["markdown_content"]


async def read_webpage_with_jina(web_url: str) -> str:
    jina_reader_api_url = f"{JINA_READER_API_URL}/{web_url}"
    headers = {"Accept": "application/json", "X-Timeout": "30"}
    if JINA_API_KEY:
        headers["Authorization"] = f"Bearer {JINA_API_KEY}"

    async with aiohttp.ClientSession() as session:
        async with session.get(jina_reader_api_url, headers=headers) as response:
            response.raise_for_status()
            response_json = await response.json()
            return response_json["data"]["content"]


async def search_with_jina(query: str) -> Tuple[str, Dict[str, List[Dict]]]:
    encoded_query = urllib.parse.quote(query)
    jina_search_api_url = f"{JINA_SEARCH_API_URL}/{encoded_query}"
    headers = {"Accept": "application/json"}
    if JINA_API_KEY:
        headers["Authorization"] = f"Bearer {JINA_API_KEY}"

    async with aiohttp.ClientSession() as session:
        async with session.get(jina_search_api_url, headers=headers) as response:
            if response.status != 200:
                logger.error(await response.text())
                return query, {}
            response_json = await response.json()
            parsed_response = [
                {
                    "title": item["title"],
                    "content": item.get("content"),
                    # rename description -> snippet for consistency
                    "snippet": item["description"],
                    # rename url -> link for consistency
                    "link": item["url"],
                }
                for item in response_json["data"]
            ]
            return query, {"organic": parsed_response}<|MERGE_RESOLUTION|>--- conflicted
+++ resolved
@@ -52,11 +52,8 @@
     query: str,
     conversation_history: dict,
     location: LocationData,
-<<<<<<< HEAD
+    user: KhojUser,
     subscribed: bool = False,
-=======
-    user: KhojUser,
->>>>>>> 8dad9362
     send_status_func: Optional[Callable] = None,
     custom_filters: List[str] = [],
 ):
@@ -138,11 +135,8 @@
     query: str,
     conversation_history: dict,
     location: LocationData,
-<<<<<<< HEAD
+    user: KhojUser,
     subscribed: bool = False,
-=======
-    user: KhojUser,
->>>>>>> 8dad9362
     send_status_func: Optional[Callable] = None,
 ):
     "Infer web pages to read from the query and extract relevant information from them"
