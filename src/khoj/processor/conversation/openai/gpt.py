import json
import logging
from datetime import datetime, timedelta
from typing import Dict, Optional

from langchain.schema import ChatMessage

from khoj.database.models import Agent, ChatModelOptions, KhojUser
from khoj.processor.conversation import prompts
from khoj.processor.conversation.openai.utils import (
    chat_completion_with_backoff,
    completion_with_backoff,
)
from khoj.processor.conversation.utils import (
    construct_structured_message,
    generate_chatml_messages_with_context,
    remove_json_codeblock,
)
from khoj.utils.helpers import ConversationCommand, is_none_or_empty
from khoj.utils.rawconfig import LocationData

logger = logging.getLogger(__name__)


def extract_questions(
    text,
    model: Optional[str] = "gpt-4o-mini",
    conversation_log={},
    api_key=None,
    api_base_url=None,
    location_data: LocationData = None,
    user: KhojUser = None,
    query_images: Optional[list[str]] = None,
    vision_enabled: bool = False,
    personality_context: Optional[str] = None,
    tracer: dict = {},
):
    """
    Infer search queries to retrieve relevant notes to answer user query
    """
    location = f"{location_data}" if location_data else "Unknown"
    username = prompts.user_name.format(name=user.get_full_name()) if user and user.get_full_name() else ""

    # Extract Past User Message and Inferred Questions from Conversation Log
    chat_history = "".join(
        [
            f'Q: {chat["intent"]["query"]}\nKhoj: {{"queries": {chat["intent"].get("inferred-queries") or list([chat["intent"]["query"]])}}}\nA: {chat["message"]}\n\n'
            for chat in conversation_log.get("chat", [])[-4:]
            if chat["by"] == "khoj" and "to-image" not in chat["intent"].get("type")
        ]
    )

    # Get dates relative to today for prompt creation
    today = datetime.today()
    current_new_year = today.replace(month=1, day=1)
    last_new_year = current_new_year.replace(year=today.year - 1)
    temperature = 0.7

    prompt = prompts.extract_questions.format(
        current_date=today.strftime("%Y-%m-%d"),
        day_of_week=today.strftime("%A"),
        current_month=today.strftime("%Y-%m"),
        last_new_year=last_new_year.strftime("%Y"),
        last_new_year_date=last_new_year.strftime("%Y-%m-%d"),
        current_new_year_date=current_new_year.strftime("%Y-%m-%d"),
        bob_tom_age_difference={current_new_year.year - 1984 - 30},
        bob_age={current_new_year.year - 1984},
        chat_history=chat_history,
        text=text,
        yesterday_date=(today - timedelta(days=1)).strftime("%Y-%m-%d"),
        location=location,
        username=username,
        personality_context=personality_context,
    )

    prompt = construct_structured_message(
        message=prompt,
        images=query_images,
        model_type=ChatModelOptions.ModelType.OPENAI,
        vision_enabled=vision_enabled,
    )

    messages = [ChatMessage(content=prompt, role="user")]

    response = send_message_to_model(
        messages,
        api_key,
        model,
        response_type="json_object",
        api_base_url=api_base_url,
        temperature=temperature,
        tracer=tracer,
    )

    # Extract, Clean Message from GPT's Response
    try:
        response = response.strip()
        response = remove_json_codeblock(response)
        response = json.loads(response)
        response = [q.strip() for q in response["queries"] if q.strip()]
        if not isinstance(response, list) or not response:
            logger.error(f"Invalid response for constructing subqueries: {response}")
            return [text]
        return response
    except:
        logger.warning(f"GPT returned invalid JSON. Falling back to using user message as search query.\n{response}")
        questions = [text]

    logger.debug(f"Extracted Questions by GPT: {questions}")
    return questions


def send_message_to_model(
    messages, api_key, model, response_type="text", api_base_url=None, temperature=0, tracer: dict = {}
):
    """
    Send message to model
    """

    # Get Response from GPT
    return completion_with_backoff(
        messages=messages,
        model=model,
        openai_api_key=api_key,
        temperature=temperature,
        api_base_url=api_base_url,
        model_kwargs={"response_format": {"type": response_type}},
        tracer=tracer,
    )


def converse(
    references,
    user_query,
    online_results: Optional[Dict[str, Dict]] = None,
    code_results: Optional[Dict[str, Dict]] = None,
    conversation_log={},
    model: str = "gpt-4o-mini",
    api_key: Optional[str] = None,
    api_base_url: Optional[str] = None,
    temperature: float = 0.2,
    completion_func=None,
    conversation_commands=[ConversationCommand.Default],
    max_prompt_size=None,
    tokenizer_name=None,
    location_data: LocationData = None,
    user_name: str = None,
    agent: Agent = None,
    query_images: Optional[list[str]] = None,
    vision_available: bool = False,
    tracer: dict = {},
):
    """
    Converse with user using OpenAI's ChatGPT
    """
    # Initialize Variables
    current_date = datetime.now()
    compiled_references = "\n\n".join({f"# File: {item['file']}\n## {item['compiled']}\n" for item in references})

    if agent and agent.personality:
        system_prompt = prompts.custom_personality.format(
            name=agent.name,
            bio=agent.personality,
            current_date=current_date.strftime("%Y-%m-%d"),
            day_of_week=current_date.strftime("%A"),
        )
    else:
        system_prompt = prompts.personality.format(
            current_date=current_date.strftime("%Y-%m-%d"),
            day_of_week=current_date.strftime("%A"),
        )

    if location_data:
        location_prompt = prompts.user_location.format(location=f"{location_data}")
        system_prompt = f"{system_prompt}\n{location_prompt}"

    if user_name:
        user_name_prompt = prompts.user_name.format(name=user_name)
        system_prompt = f"{system_prompt}\n{user_name_prompt}"

    # Get Conversation Primer appropriate to Conversation Type
    if conversation_commands == [ConversationCommand.Notes] and is_none_or_empty(compiled_references):
        completion_func(chat_response=prompts.no_notes_found.format())
        return iter([prompts.no_notes_found.format()])
    elif conversation_commands == [ConversationCommand.Online] and is_none_or_empty(online_results):
        completion_func(chat_response=prompts.no_online_results_found.format())
        return iter([prompts.no_online_results_found.format()])

<<<<<<< HEAD
    if not is_none_or_empty(code_results):
        conversation_primer = (
            f"{prompts.code_executed_context.format(code_results=str(code_results))}\n{conversation_primer}"
        )
    if not is_none_or_empty(online_results):
        conversation_primer = (
            f"{prompts.online_search_conversation.format(online_results=str(online_results))}\n{conversation_primer}"
        )
=======
    context_message = ""
>>>>>>> aad7528d
    if not is_none_or_empty(compiled_references):
        context_message = f"{prompts.notes_conversation.format(references=compiled_references)}\n\n"
    if not is_none_or_empty(online_results):
        context_message += f"{prompts.online_search_conversation.format(online_results=str(online_results))}"

    # Setup Prompt with Primer or Conversation History
    messages = generate_chatml_messages_with_context(
        user_query,
        system_prompt,
        conversation_log,
        context_message=context_message,
        model_name=model,
        max_prompt_size=max_prompt_size,
        tokenizer_name=tokenizer_name,
        query_images=query_images,
        vision_enabled=vision_available,
        model_type=ChatModelOptions.ModelType.OPENAI,
    )
    truncated_messages = "\n".join({f"{message.content[:70]}..." for message in messages})
    logger.debug(f"Conversation Context for GPT: {truncated_messages}")

    # Get Response from GPT
    return chat_completion_with_backoff(
        messages=messages,
        compiled_references=references,
        online_results=online_results,
        model_name=model,
        temperature=temperature,
        openai_api_key=api_key,
        api_base_url=api_base_url,
        completion_func=completion_func,
        model_kwargs={"stop": ["Notes:\n["]},
        tracer=tracer,
    )<|MERGE_RESOLUTION|>--- conflicted
+++ resolved
@@ -186,22 +186,14 @@
         completion_func(chat_response=prompts.no_online_results_found.format())
         return iter([prompts.no_online_results_found.format()])
 
-<<<<<<< HEAD
-    if not is_none_or_empty(code_results):
-        conversation_primer = (
-            f"{prompts.code_executed_context.format(code_results=str(code_results))}\n{conversation_primer}"
-        )
-    if not is_none_or_empty(online_results):
-        conversation_primer = (
-            f"{prompts.online_search_conversation.format(online_results=str(online_results))}\n{conversation_primer}"
-        )
-=======
     context_message = ""
->>>>>>> aad7528d
     if not is_none_or_empty(compiled_references):
         context_message = f"{prompts.notes_conversation.format(references=compiled_references)}\n\n"
     if not is_none_or_empty(online_results):
-        context_message += f"{prompts.online_search_conversation.format(online_results=str(online_results))}"
+        context_message += f"{prompts.online_search_conversation.format(online_results=str(online_results))}\n\n"
+    if not is_none_or_empty(code_results):
+        context_message += f"{prompts.code_executed_context.format(code_results=str(code_results))}\n\n"
+    context_message = context_message.strip()
 
     # Setup Prompt with Primer or Conversation History
     messages = generate_chatml_messages_with_context(
