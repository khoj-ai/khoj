# Standard Packages
import logging
from datetime import datetime
from typing import Optional

# External Packages
from langchain.schema import ChatMessage

# Internal Packages
from khoj.utils.constants import empty_escape_sequences
from khoj.processor.conversation import prompts
from khoj.processor.conversation.openai.utils import (
    chat_completion_with_backoff,
    completion_with_backoff,
)
from khoj.processor.conversation.utils import generate_chatml_messages_with_context
from khoj.utils.helpers import ConversationCommand, is_none_or_empty


logger = logging.getLogger(__name__)


def summarize(session, model, api_key=None, temperature=0.5, max_tokens=200):
    """
    Summarize conversation session using the specified OpenAI chat model
    """
    messages = [ChatMessage(content=prompts.summarize_chat.format(), role="system")] + session

    # Get Response from GPT
    logger.debug(f"Prompt for GPT: {messages}")
    response = completion_with_backoff(
        messages=messages,
        model_name=model,
        temperature=temperature,
        max_tokens=max_tokens,
        model_kwargs={"stop": ['"""'], "frequency_penalty": 0.2},
        openai_api_key=api_key,
    )

    # Extract, Clean Message from GPT's Response
    return str(response.content).replace("\n\n", "")


def extract_questions(
    text, model: Optional[str] = "gpt-4", conversation_log={}, api_key=None, temperature=0, max_tokens=100
):
    """
    Infer search queries to retrieve relevant notes to answer user query
    """
    # Extract Past User Message and Inferred Questions from Conversation Log
    chat_history = "".join(
        [
            f'Q: {chat["intent"]["query"]}\n\n{chat["intent"].get("inferred-queries") or list([chat["intent"]["query"]])}\n\n{chat["message"]}\n\n'
            for chat in conversation_log.get("chat", [])[-4:]
            if chat["by"] == "khoj"
        ]
    )

    # Get dates relative to today for prompt creation
    today = datetime.today()
    current_new_year = today.replace(month=1, day=1)
    last_new_year = current_new_year.replace(year=today.year - 1)

    prompt = prompts.extract_questions.format(
        current_date=today.strftime("%A, %Y-%m-%d"),
        last_new_year=last_new_year.strftime("%Y"),
        last_new_year_date=last_new_year.strftime("%Y-%m-%d"),
        current_new_year_date=current_new_year.strftime("%Y-%m-%d"),
        bob_tom_age_difference={current_new_year.year - 1984 - 30},
        bob_age={current_new_year.year - 1984},
        chat_history=chat_history,
        text=text,
    )
    messages = [ChatMessage(content=prompt, role="assistant")]

    # Get Response from GPT
    response = completion_with_backoff(
        messages=messages,
        model_name=model,
        temperature=temperature,
        max_tokens=max_tokens,
        model_kwargs={"stop": ["A: ", "\n"]},
        openai_api_key=api_key,
    )

    # Extract, Clean Message from GPT's Response
    try:
        questions = (
            response.content.strip(empty_escape_sequences)
            .replace("['", '["')
            .replace("']", '"]')
            .replace("', '", '", "')
            .replace('["', "")
            .replace('"]', "")
            .split('", "')
        )
    except:
        logger.warning(f"GPT returned invalid JSON. Falling back to using user message as search query.\n{response}")
        questions = [text]
    logger.debug(f"Extracted Questions by GPT: {questions}")
    return questions


def converse(
    references,
    user_query,
    conversation_log={},
    model: str = "gpt-3.5-turbo",
    api_key: Optional[str] = None,
    temperature: float = 0.2,
    completion_func=None,
<<<<<<< HEAD
    conversation_command=ConversationCommand.Default,
=======
    conversation_command=ConversationCommand.Notes,
>>>>>>> 7919787f
):
    """
    Converse with user using OpenAI's ChatGPT
    """
    # Initialize Variables
    current_date = datetime.now().strftime("%Y-%m-%d")
    compiled_references = "\n\n".join({f"# {item}" for item in references})

    # Get Conversation Primer appropriate to Conversation Type
    if conversation_command == ConversationCommand.General:
        conversation_primer = prompts.general_conversation.format(current_date=current_date, query=user_query)
    elif conversation_command == ConversationCommand.Notes and is_none_or_empty(compiled_references):
<<<<<<< HEAD
        completion_func(chat_response=prompts.no_notes_found.format())
=======
>>>>>>> 7919787f
        return iter([prompts.no_notes_found.format()])
    else:
        conversation_primer = prompts.notes_conversation.format(
            current_date=current_date, query=user_query, references=compiled_references
        )

    # Setup Prompt with Primer or Conversation History
    messages = generate_chatml_messages_with_context(
        conversation_primer,
        prompts.personality.format(),
        conversation_log,
        model,
    )
    truncated_messages = "\n".join({f"{message.content[:40]}..." for message in messages})
    logger.debug(f"Conversation Context for GPT: {truncated_messages}")

    # Get Response from GPT
    return chat_completion_with_backoff(
        messages=messages,
        compiled_references=references,
        model_name=model,
        temperature=temperature,
        openai_api_key=api_key,
        completion_func=completion_func,
    )<|MERGE_RESOLUTION|>--- conflicted
+++ resolved
@@ -109,11 +109,7 @@
     api_key: Optional[str] = None,
     temperature: float = 0.2,
     completion_func=None,
-<<<<<<< HEAD
-    conversation_command=ConversationCommand.Default,
-=======
     conversation_command=ConversationCommand.Notes,
->>>>>>> 7919787f
 ):
     """
     Converse with user using OpenAI's ChatGPT
@@ -126,10 +122,7 @@
     if conversation_command == ConversationCommand.General:
         conversation_primer = prompts.general_conversation.format(current_date=current_date, query=user_query)
     elif conversation_command == ConversationCommand.Notes and is_none_or_empty(compiled_references):
-<<<<<<< HEAD
         completion_func(chat_response=prompts.no_notes_found.format())
-=======
->>>>>>> 7919787f
         return iter([prompts.no_notes_found.format()])
     else:
         conversation_primer = prompts.notes_conversation.format(
