import logging
from collections import deque
from datetime import datetime
from threading import Thread
from typing import Any, Iterator, List, Union

from langchain.schema import ChatMessage

from khoj.database.models import Agent
from khoj.processor.conversation import prompts
from khoj.processor.conversation.utils import (
    ThreadedGenerator,
    generate_chatml_messages_with_context,
)
from khoj.utils import state
from khoj.utils.constants import empty_escape_sequences
from khoj.utils.helpers import ConversationCommand, is_none_or_empty
from khoj.utils.rawconfig import LocationData

logger = logging.getLogger(__name__)


def extract_questions_offline(
    text: str,
    model: str = "mistral-7b-instruct-v0.1.Q4_0.gguf",
    loaded_model: Union[Any, None] = None,
    conversation_log={},
    use_history: bool = True,
    should_extract_questions: bool = True,
    location_data: LocationData = None,
) -> List[str]:
    """
    Infer search queries to retrieve relevant notes to answer user query
    """
    try:
        from gpt4all import GPT4All
    except ModuleNotFoundError as e:
        logger.info("There was an error importing GPT4All. Please run pip install gpt4all in order to install it.")
        raise e

    # Assert that loaded_model is either None or of type GPT4All
    assert loaded_model is None or isinstance(loaded_model, GPT4All), "loaded_model must be of type GPT4All or None"

    all_questions = text.split("? ")
    all_questions = [q + "?" for q in all_questions[:-1]] + [all_questions[-1]]

    if not should_extract_questions:
        return all_questions

    gpt4all_model = loaded_model or GPT4All(model)

    location = f"{location_data.city}, {location_data.region}, {location_data.country}" if location_data else "Unknown"

    # Extract Past User Message and Inferred Questions from Conversation Log
    chat_history = ""

    if use_history:
        for chat in conversation_log.get("chat", [])[-4:]:
            if chat["by"] == "khoj" and chat["intent"].get("type") != "text-to-image":
                chat_history += f"Q: {chat['intent']['query']}\n"
                chat_history += f"A: {chat['message']}\n"

    current_date = datetime.now().strftime("%Y-%m-%d")
    last_year = datetime.now().year - 1
    last_christmas_date = f"{last_year}-12-25"
    next_christmas_date = f"{datetime.now().year}-12-25"
    system_prompt = prompts.system_prompt_extract_questions_gpt4all.format(
        message=(prompts.system_prompt_message_extract_questions_gpt4all)
    )
    example_questions = prompts.extract_questions_gpt4all_sample.format(
        query=text,
        chat_history=chat_history,
        current_date=current_date,
        last_year=last_year,
        last_christmas_date=last_christmas_date,
        next_christmas_date=next_christmas_date,
        location=location,
    )
    message = system_prompt + example_questions
    state.chat_lock.acquire()
    try:
        response = gpt4all_model.generate(message, max_tokens=200, top_k=2, temp=0, n_batch=512)
    finally:
        state.chat_lock.release()

    # Extract, Clean Message from GPT's Response
    try:
        # This will expect to be a list with a single string with a list of questions
        questions = (
            str(response)
            .strip(empty_escape_sequences)
            .replace("['", '["')
            .replace("<s>", "")
            .replace("</s>", "")
            .replace("']", '"]')
            .replace("', '", '", "')
            .replace('["', "")
            .replace('"]', "")
            .split("? ")
        )
        questions = [q + "?" for q in questions[:-1]] + [questions[-1]]
        questions = filter_questions(questions)
    except:
        logger.warning(f"Llama returned invalid JSON. Falling back to using user message as search query.\n{response}")
        return all_questions
    logger.debug(f"Extracted Questions by Llama: {questions}")
    questions.extend(all_questions)
    return questions


def filter_questions(questions: List[str]):
    # Skip questions that seem to be apologizing for not being able to answer the question
    hint_words = [
        "sorry",
        "apologize",
        "unable",
        "can't",
        "cannot",
        "don't know",
        "don't understand",
        "do not know",
        "do not understand",
    ]
    filtered_questions = []
    for q in questions:
        if not any([word in q.lower() for word in hint_words]) and not is_none_or_empty(q):
            filtered_questions.append(q)

    return filtered_questions


def converse_offline(
    user_query,
    references=[],
    online_results=[],
    conversation_log={},
    model: str = "mistral-7b-instruct-v0.1.Q4_0.gguf",
    loaded_model: Union[Any, None] = None,
    completion_func=None,
    conversation_commands=[ConversationCommand.Default],
    max_prompt_size=None,
    tokenizer_name=None,
    location_data: LocationData = None,
    user_name: str = None,
    agent: Agent = None,
) -> Union[ThreadedGenerator, Iterator[str]]:
    """
    Converse with user using Llama
    """
    try:
        from gpt4all import GPT4All
    except ModuleNotFoundError as e:
        logger.info("There was an error importing GPT4All. Please run pip install gpt4all in order to install it.")
        raise e

    assert loaded_model is None or isinstance(loaded_model, GPT4All), "loaded_model must be of type GPT4All or None"
    gpt4all_model = loaded_model or GPT4All(model)
    # Initialize Variables
    compiled_references_message = "\n\n".join({f"{item}" for item in references})

<<<<<<< HEAD
    system_prompt = ""
    current_date = datetime.now().strftime("%Y-%m-%d")

    if agent and agent.tuning:
        system_prompt = prompts.custom_system_prompt_message_gpt4all.format(
            name=agent.name, bio=agent.tuning, current_date=current_date
=======
    current_date = datetime.now().strftime("%Y-%m-%d")

    if agent and agent.personality:
        system_prompt = prompts.custom_system_prompt_message_gpt4all.format(
            name=agent.name, bio=agent.personality, current_date=current_date
>>>>>>> 8abc8ded
        )
    else:
        system_prompt = prompts.system_prompt_message_gpt4all.format(current_date=current_date)

    conversation_primer = prompts.query_prompt.format(query=user_query)

    if location_data:
        location = f"{location_data.city}, {location_data.region}, {location_data.country}"
        location_prompt = prompts.user_location.format(location=location)
        conversation_primer = f"{location_prompt}\n{conversation_primer}"

    if user_name:
        user_name_prompt = prompts.user_name.format(name=user_name)
        conversation_primer = f"{user_name_prompt}\n{conversation_primer}"

    # Get Conversation Primer appropriate to Conversation Type
    if conversation_commands == [ConversationCommand.Notes] and is_none_or_empty(compiled_references_message):
        return iter([prompts.no_notes_found.format()])
    elif conversation_commands == [ConversationCommand.Online] and is_none_or_empty(online_results):
        completion_func(chat_response=prompts.no_online_results_found.format())
        return iter([prompts.no_online_results_found.format()])

    if ConversationCommand.Online in conversation_commands:
        simplified_online_results = online_results.copy()
        for result in online_results:
            if online_results[result].get("extracted_content"):
                simplified_online_results[result] = online_results[result]["extracted_content"]

        conversation_primer = f"{prompts.online_search_conversation.format(online_results=str(simplified_online_results))}\n{conversation_primer}"
    if not is_none_or_empty(compiled_references_message):
        conversation_primer = f"{prompts.notes_conversation_gpt4all.format(references=compiled_references_message)}\n{conversation_primer}"

    # Setup Prompt with Primer or Conversation History
    messages = generate_chatml_messages_with_context(
        conversation_primer,
        system_prompt,
        conversation_log,
        model_name=model,
        max_prompt_size=max_prompt_size,
        tokenizer_name=tokenizer_name,
    )

    g = ThreadedGenerator(references, online_results, completion_func=completion_func)
    t = Thread(target=llm_thread, args=(g, messages, gpt4all_model))
    t.start()
    return g


def llm_thread(g, messages: List[ChatMessage], model: Any):
    user_message = messages[-1]
    system_message = messages[0]
    conversation_history = messages[1:-1]

    formatted_messages = [
        prompts.khoj_message_gpt4all.format(message=message.content)
        if message.role == "assistant"
        else prompts.user_message_gpt4all.format(message=message.content)
        for message in conversation_history
    ]

    stop_phrases = ["<s>", "INST]", "Notes:"]
    chat_history = "".join(formatted_messages)
    templated_system_message = prompts.system_prompt_gpt4all.format(message=system_message.content)
    templated_user_message = prompts.user_message_gpt4all.format(message=user_message.content)
    prompted_message = templated_system_message + chat_history + templated_user_message
    response_queue: deque[str] = deque(maxlen=3)  # Create a response queue with a maximum length of 3
    hit_stop_phrase = False

    state.chat_lock.acquire()
    response_iterator = send_message_to_model_offline(prompted_message, loaded_model=model, streaming=True)
    try:
        for response in response_iterator:
            response_queue.append(response)
            hit_stop_phrase = any(stop_phrase in "".join(response_queue) for stop_phrase in stop_phrases)
            if hit_stop_phrase:
                logger.debug(f"Stop response as hit stop phrase: {''.join(response_queue)}")
                break
            # Start streaming the response at a lag once the queue is full
            # This allows stop word testing before sending the response
            if len(response_queue) == response_queue.maxlen:
                g.send(response_queue[0])
    finally:
        if not hit_stop_phrase:
            if len(response_queue) == response_queue.maxlen:
                # remove already sent reponse chunk
                response_queue.popleft()
            # send the remaining response
            g.send("".join(response_queue))
        state.chat_lock.release()
    g.close()


def send_message_to_model_offline(
    message, loaded_model=None, model="mistral-7b-instruct-v0.1.Q4_0.gguf", streaming=False, system_message=""
) -> str:
    try:
        from gpt4all import GPT4All
    except ModuleNotFoundError as e:
        logger.info("There was an error importing GPT4All. Please run pip install gpt4all in order to install it.")
        raise e

    assert loaded_model is None or isinstance(loaded_model, GPT4All), "loaded_model must be of type GPT4All or None"
    gpt4all_model = loaded_model or GPT4All(model)

    return gpt4all_model.generate(
        system_message + message, max_tokens=200, top_k=2, temp=0, n_batch=512, streaming=streaming
    )<|MERGE_RESOLUTION|>--- conflicted
+++ resolved
@@ -158,20 +158,11 @@
     # Initialize Variables
     compiled_references_message = "\n\n".join({f"{item}" for item in references})
 
-<<<<<<< HEAD
-    system_prompt = ""
-    current_date = datetime.now().strftime("%Y-%m-%d")
-
-    if agent and agent.tuning:
-        system_prompt = prompts.custom_system_prompt_message_gpt4all.format(
-            name=agent.name, bio=agent.tuning, current_date=current_date
-=======
     current_date = datetime.now().strftime("%Y-%m-%d")
 
     if agent and agent.personality:
         system_prompt = prompts.custom_system_prompt_message_gpt4all.format(
             name=agent.name, bio=agent.personality, current_date=current_date
->>>>>>> 8abc8ded
         )
     else:
         system_prompt = prompts.system_prompt_message_gpt4all.format(current_date=current_date)
