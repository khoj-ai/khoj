import json
import logging
from datetime import datetime, timedelta
from threading import Thread
from typing import Any, Iterator, List, Optional, Union

from langchain.schema import ChatMessage
from llama_cpp import Llama

from khoj.database.models import Agent, ChatModelOptions, KhojUser
from khoj.processor.conversation import prompts
from khoj.processor.conversation.offline.utils import download_model
from khoj.processor.conversation.utils import (
    ThreadedGenerator,
    commit_conversation_trace,
    generate_chatml_messages_with_context,
)
from khoj.utils import state
from khoj.utils.constants import empty_escape_sequences
from khoj.utils.helpers import ConversationCommand, in_debug_mode, is_none_or_empty
from khoj.utils.rawconfig import LocationData

logger = logging.getLogger(__name__)


def extract_questions_offline(
    text: str,
    model: str = "bartowski/Meta-Llama-3.1-8B-Instruct-GGUF",
    loaded_model: Union[Any, None] = None,
    conversation_log={},
    use_history: bool = True,
    should_extract_questions: bool = True,
    location_data: LocationData = None,
    user: KhojUser = None,
    max_prompt_size: int = None,
    temperature: float = 0.7,
    personality_context: Optional[str] = None,
    tracer: dict = {},
) -> List[str]:
    """
    Infer search queries to retrieve relevant notes to answer user query
    """
    all_questions = text.split("? ")
    all_questions = [q + "?" for q in all_questions[:-1]] + [all_questions[-1]]

    if not should_extract_questions:
        return all_questions

    assert loaded_model is None or isinstance(loaded_model, Llama), "loaded_model must be of type Llama, if configured"
    offline_chat_model = loaded_model or download_model(model, max_tokens=max_prompt_size)

    location = f"{location_data}" if location_data else "Unknown"
    username = prompts.user_name.format(name=user.get_full_name()) if user and user.get_full_name() else ""

    # Extract Past User Message and Inferred Questions from Conversation Log
    chat_history = ""

    if use_history:
        for chat in conversation_log.get("chat", [])[-4:]:
            if chat["by"] == "khoj" and "text-to-image" not in chat["intent"].get("type"):
                chat_history += f"Q: {chat['intent']['query']}\n"
                chat_history += f"Khoj: {chat['message']}\n\n"

    # Get dates relative to today for prompt creation
    today = datetime.today()
    yesterday = (today - timedelta(days=1)).strftime("%Y-%m-%d")
    last_year = today.year - 1
    example_questions = prompts.extract_questions_offline.format(
        query=text,
        chat_history=chat_history,
        current_date=today.strftime("%Y-%m-%d"),
        day_of_week=today.strftime("%A"),
        current_month=today.strftime("%Y-%m"),
        yesterday_date=yesterday,
        last_year=last_year,
        this_year=today.year,
        location=location,
        username=username,
        personality_context=personality_context,
    )

    messages = generate_chatml_messages_with_context(
        example_questions,
        model_name=model,
        loaded_model=offline_chat_model,
        max_prompt_size=max_prompt_size,
        model_type=ChatModelOptions.ModelType.OFFLINE,
    )

    state.chat_lock.acquire()
    try:
        response = send_message_to_model_offline(
            messages,
            loaded_model=offline_chat_model,
            model=model,
            max_prompt_size=max_prompt_size,
            temperature=temperature,
            response_type="json_object",
            tracer=tracer,
        )
    finally:
        state.chat_lock.release()

    # Extract and clean the chat model's response
    try:
        response = response.strip(empty_escape_sequences)
        response = json.loads(response)
        questions = [q.strip() for q in response["queries"] if q.strip()]
        questions = filter_questions(questions)
    except:
        logger.warning(f"Llama returned invalid JSON. Falling back to using user message as search query.\n{response}")
        return all_questions
    logger.debug(f"Questions extracted by {model}: {questions}")
    return questions


def filter_questions(questions: List[str]):
    # Skip questions that seem to be apologizing for not being able to answer the question
    hint_words = [
        "sorry",
        "apologize",
        "unable",
        "can't",
        "cannot",
        "don't know",
        "don't understand",
        "do not know",
        "do not understand",
    ]
    filtered_questions = set()
    for q in questions:
        if not any([word in q.lower() for word in hint_words]) and not is_none_or_empty(q):
            filtered_questions.add(q)

    return list(filtered_questions)


def converse_offline(
    user_query,
    references=[],
    online_results={},
    code_results={},
    conversation_log={},
    model: str = "bartowski/Meta-Llama-3.1-8B-Instruct-GGUF",
    loaded_model: Union[Any, None] = None,
    completion_func=None,
    conversation_commands=[ConversationCommand.Default],
    max_prompt_size=None,
    tokenizer_name=None,
    location_data: LocationData = None,
    user_name: str = None,
    agent: Agent = None,
    tracer: dict = {},
) -> Union[ThreadedGenerator, Iterator[str]]:
    """
    Converse with user using Llama
    """
    # Initialize Variables
    assert loaded_model is None or isinstance(loaded_model, Llama), "loaded_model must be of type Llama, if configured"
    offline_chat_model = loaded_model or download_model(model, max_tokens=max_prompt_size)
<<<<<<< HEAD
    compiled_references_message = "\n\n".join({f"{item['compiled']}" for item in references})
    tracer["chat_model"] = model
=======
    compiled_references = "\n\n".join({f"# File: {item['file']}\n## {item['compiled']}\n" for item in references})
>>>>>>> aad7528d

    current_date = datetime.now()

    if agent and agent.personality:
        system_prompt = prompts.custom_system_prompt_offline_chat.format(
            name=agent.name,
            bio=agent.personality,
            current_date=current_date.strftime("%Y-%m-%d"),
            day_of_week=current_date.strftime("%A"),
        )
    else:
        system_prompt = prompts.system_prompt_offline_chat.format(
            current_date=current_date.strftime("%Y-%m-%d"),
            day_of_week=current_date.strftime("%A"),
        )

    if location_data:
        location_prompt = prompts.user_location.format(location=f"{location_data}")
        system_prompt = f"{system_prompt}\n{location_prompt}"

    if user_name:
        user_name_prompt = prompts.user_name.format(name=user_name)
        system_prompt = f"{system_prompt}\n{user_name_prompt}"

    # Get Conversation Primer appropriate to Conversation Type
    if conversation_commands == [ConversationCommand.Notes] and is_none_or_empty(compiled_references):
        return iter([prompts.no_notes_found.format()])
    elif conversation_commands == [ConversationCommand.Online] and is_none_or_empty(online_results):
        completion_func(chat_response=prompts.no_online_results_found.format())
        return iter([prompts.no_online_results_found.format()])

<<<<<<< HEAD
    if ConversationCommand.Code in conversation_commands and not is_none_or_empty(code_results):
        conversation_primer = (
            f"{prompts.code_executed_context.format(code_results=str(code_results))}\n{conversation_primer}"
        )
    if ConversationCommand.Online in conversation_commands:
=======
    context_message = ""
    if not is_none_or_empty(compiled_references):
        context_message += f"{prompts.notes_conversation_offline.format(references=compiled_references)}\n\n"
    if ConversationCommand.Online in conversation_commands or ConversationCommand.Webpage in conversation_commands:
>>>>>>> aad7528d
        simplified_online_results = online_results.copy()
        for result in online_results:
            if online_results[result].get("webpages"):
                simplified_online_results[result] = online_results[result]["webpages"]

        context_message += (
            f"{prompts.online_search_conversation_offline.format(online_results=str(simplified_online_results))}"
        )

    # Setup Prompt with Primer or Conversation History
    messages = generate_chatml_messages_with_context(
        user_query,
        system_prompt,
        conversation_log,
        context_message=context_message,
        model_name=model,
        loaded_model=offline_chat_model,
        max_prompt_size=max_prompt_size,
        tokenizer_name=tokenizer_name,
        model_type=ChatModelOptions.ModelType.OFFLINE,
    )

    truncated_messages = "\n".join({f"{message.content[:70]}..." for message in messages})
    logger.debug(f"Conversation Context for {model}: {truncated_messages}")

    g = ThreadedGenerator(references, online_results, completion_func=completion_func)
    t = Thread(target=llm_thread, args=(g, messages, offline_chat_model, max_prompt_size, tracer))
    t.start()
    return g


def llm_thread(g, messages: List[ChatMessage], model: Any, max_prompt_size: int = None, tracer: dict = {}):
    stop_phrases = ["<s>", "INST]", "Notes:"]
    aggregated_response = ""

    state.chat_lock.acquire()
    try:
        response_iterator = send_message_to_model_offline(
            messages, loaded_model=model, stop=stop_phrases, max_prompt_size=max_prompt_size, streaming=True
        )
        for response in response_iterator:
            response_delta = response["choices"][0]["delta"].get("content", "")
            aggregated_response += response_delta
            g.send(response_delta)

        # Save conversation trace
        if in_debug_mode() or state.verbose > 1:
            commit_conversation_trace(messages, aggregated_response, tracer)

    finally:
        state.chat_lock.release()
        g.close()


def send_message_to_model_offline(
    messages: List[ChatMessage],
    loaded_model=None,
    model="bartowski/Meta-Llama-3.1-8B-Instruct-GGUF",
    temperature: float = 0.2,
    streaming=False,
    stop=[],
    max_prompt_size: int = None,
    response_type: str = "text",
    tracer: dict = {},
):
    assert loaded_model is None or isinstance(loaded_model, Llama), "loaded_model must be of type Llama, if configured"
    offline_chat_model = loaded_model or download_model(model, max_tokens=max_prompt_size)
    messages_dict = [{"role": message.role, "content": message.content} for message in messages]
    response = offline_chat_model.create_chat_completion(
        messages_dict, stop=stop, stream=streaming, temperature=temperature, response_format={"type": response_type}
    )

    if streaming:
        return response

    response_text = response["choices"][0]["message"].get("content", "")

    # Save conversation trace for non-streaming responses
    # Streamed responses need to be saved by the calling function
    tracer["chat_model"] = model
    tracer["temperature"] = temperature
    if in_debug_mode() or state.verbose > 1:
        commit_conversation_trace(messages, response_text, tracer)

    return response_text<|MERGE_RESOLUTION|>--- conflicted
+++ resolved
@@ -158,12 +158,8 @@
     # Initialize Variables
     assert loaded_model is None or isinstance(loaded_model, Llama), "loaded_model must be of type Llama, if configured"
     offline_chat_model = loaded_model or download_model(model, max_tokens=max_prompt_size)
-<<<<<<< HEAD
-    compiled_references_message = "\n\n".join({f"{item['compiled']}" for item in references})
+    compiled_references = "\n\n".join({f"# File: {item['file']}\n## {item['compiled']}\n" for item in references})
     tracer["chat_model"] = model
-=======
-    compiled_references = "\n\n".join({f"# File: {item['file']}\n## {item['compiled']}\n" for item in references})
->>>>>>> aad7528d
 
     current_date = datetime.now()
 
@@ -195,26 +191,21 @@
         completion_func(chat_response=prompts.no_online_results_found.format())
         return iter([prompts.no_online_results_found.format()])
 
-<<<<<<< HEAD
-    if ConversationCommand.Code in conversation_commands and not is_none_or_empty(code_results):
-        conversation_primer = (
-            f"{prompts.code_executed_context.format(code_results=str(code_results))}\n{conversation_primer}"
-        )
-    if ConversationCommand.Online in conversation_commands:
-=======
     context_message = ""
     if not is_none_or_empty(compiled_references):
-        context_message += f"{prompts.notes_conversation_offline.format(references=compiled_references)}\n\n"
+        context_message = f"{prompts.notes_conversation_offline.format(references=compiled_references)}\n\n"
     if ConversationCommand.Online in conversation_commands or ConversationCommand.Webpage in conversation_commands:
->>>>>>> aad7528d
         simplified_online_results = online_results.copy()
         for result in online_results:
             if online_results[result].get("webpages"):
                 simplified_online_results[result] = online_results[result]["webpages"]
 
         context_message += (
-            f"{prompts.online_search_conversation_offline.format(online_results=str(simplified_online_results))}"
-        )
+            f"{prompts.online_search_conversation_offline.format(online_results=str(simplified_online_results))}\n\n"
+        )
+    if ConversationCommand.Code in conversation_commands and not is_none_or_empty(code_results):
+        context_message += f"{prompts.code_executed_context.format(code_results=str(code_results))}\n\n"
+    context_message = context_message.strip()
 
     # Setup Prompt with Primer or Conversation History
     messages = generate_chatml_messages_with_context(
