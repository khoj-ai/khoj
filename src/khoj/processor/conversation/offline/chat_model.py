import json
import logging
from datetime import datetime, timedelta
from threading import Thread
from typing import Any, Iterator, List, Optional, Union

from langchain.schema import ChatMessage
from llama_cpp import Llama

from khoj.database.models import Agent, ChatModelOptions, KhojUser
from khoj.processor.conversation import prompts
from khoj.processor.conversation.offline.utils import download_model
from khoj.processor.conversation.utils import (
    ThreadedGenerator,
    commit_conversation_trace,
    generate_chatml_messages_with_context,
)
from khoj.utils import state
from khoj.utils.constants import empty_escape_sequences
from khoj.utils.helpers import ConversationCommand, in_debug_mode, is_none_or_empty
from khoj.utils.rawconfig import LocationData

logger = logging.getLogger(__name__)


def extract_questions_offline(
    text: str,
    model: str = "bartowski/Meta-Llama-3.1-8B-Instruct-GGUF",
    loaded_model: Union[Any, None] = None,
    conversation_log={},
    use_history: bool = True,
    should_extract_questions: bool = True,
    location_data: LocationData = None,
    user: KhojUser = None,
    max_prompt_size: int = None,
    temperature: float = 0.7,
    personality_context: Optional[str] = None,
    tracer: dict = {},
) -> List[str]:
    """
    Infer search queries to retrieve relevant notes to answer user query
    """
    all_questions = text.split("? ")
    all_questions = [q + "?" for q in all_questions[:-1]] + [all_questions[-1]]

    if not should_extract_questions:
        return all_questions

    assert loaded_model is None or isinstance(loaded_model, Llama), "loaded_model must be of type Llama, if configured"
    offline_chat_model = loaded_model or download_model(model, max_tokens=max_prompt_size)

    location = f"{location_data}" if location_data else "Unknown"
    username = prompts.user_name.format(name=user.get_full_name()) if user and user.get_full_name() else ""

    # Extract Past User Message and Inferred Questions from Conversation Log
    chat_history = ""

    if use_history:
        for chat in conversation_log.get("chat", [])[-4:]:
            if chat["by"] == "khoj" and "text-to-image" not in chat["intent"].get("type"):
                chat_history += f"Q: {chat['intent']['query']}\n"
                chat_history += f"Khoj: {chat['message']}\n\n"

    # Get dates relative to today for prompt creation
    today = datetime.today()
    yesterday = (today - timedelta(days=1)).strftime("%Y-%m-%d")
    last_year = today.year - 1
    example_questions = prompts.extract_questions_offline.format(
        query=text,
        chat_history=chat_history,
        current_date=today.strftime("%Y-%m-%d"),
        day_of_week=today.strftime("%A"),
        current_month=today.strftime("%Y-%m"),
        yesterday_date=yesterday,
        last_year=last_year,
        this_year=today.year,
        location=location,
        username=username,
        personality_context=personality_context,
    )

    messages = generate_chatml_messages_with_context(
        example_questions,
        model_name=model,
        loaded_model=offline_chat_model,
        max_prompt_size=max_prompt_size,
        model_type=ChatModelOptions.ModelType.OFFLINE,
    )

    state.chat_lock.acquire()
    try:
        response = send_message_to_model_offline(
            messages,
            loaded_model=offline_chat_model,
            model=model,
            max_prompt_size=max_prompt_size,
            temperature=temperature,
            response_type="json_object",
            tracer=tracer,
        )
    finally:
        state.chat_lock.release()

    # Extract and clean the chat model's response
    try:
        response = response.strip(empty_escape_sequences)
        response = json.loads(response)
        questions = [q.strip() for q in response["queries"] if q.strip()]
        questions = filter_questions(questions)
    except:
        logger.warning(f"Llama returned invalid JSON. Falling back to using user message as search query.\n{response}")
        return all_questions
    logger.debug(f"Questions extracted by {model}: {questions}")
    return questions


def filter_questions(questions: List[str]):
    # Skip questions that seem to be apologizing for not being able to answer the question
    hint_words = [
        "sorry",
        "apologize",
        "unable",
        "can't",
        "cannot",
        "don't know",
        "don't understand",
        "do not know",
        "do not understand",
    ]
    filtered_questions = set()
    for q in questions:
        if not any([word in q.lower() for word in hint_words]) and not is_none_or_empty(q):
            filtered_questions.add(q)

    return list(filtered_questions)


def converse_offline(
    user_query,
    references=[],
    online_results=[],
    conversation_log={},
    model: str = "bartowski/Meta-Llama-3.1-8B-Instruct-GGUF",
    loaded_model: Union[Any, None] = None,
    completion_func=None,
    conversation_commands=[ConversationCommand.Default],
    max_prompt_size=None,
    tokenizer_name=None,
    location_data: LocationData = None,
    user_name: str = None,
    agent: Agent = None,
    tracer: dict = {},
) -> Union[ThreadedGenerator, Iterator[str]]:
    """
    Converse with user using Llama
    """
    # Initialize Variables
    assert loaded_model is None or isinstance(loaded_model, Llama), "loaded_model must be of type Llama, if configured"
    offline_chat_model = loaded_model or download_model(model, max_tokens=max_prompt_size)
<<<<<<< HEAD
    compiled_references_message = "\n\n".join({f"{item['compiled']}" for item in references})
    tracer["chat_model"] = model
=======
    compiled_references = "\n\n".join({f"# File: {item['file']}\n## {item['compiled']}\n" for item in references})
>>>>>>> aad7528d

    current_date = datetime.now()

    if agent and agent.personality:
        system_prompt = prompts.custom_system_prompt_offline_chat.format(
            name=agent.name,
            bio=agent.personality,
            current_date=current_date.strftime("%Y-%m-%d"),
            day_of_week=current_date.strftime("%A"),
        )
    else:
        system_prompt = prompts.system_prompt_offline_chat.format(
            current_date=current_date.strftime("%Y-%m-%d"),
            day_of_week=current_date.strftime("%A"),
        )

    if location_data:
        location_prompt = prompts.user_location.format(location=f"{location_data}")
        system_prompt = f"{system_prompt}\n{location_prompt}"

    if user_name:
        user_name_prompt = prompts.user_name.format(name=user_name)
        system_prompt = f"{system_prompt}\n{user_name_prompt}"

    # Get Conversation Primer appropriate to Conversation Type
    if conversation_commands == [ConversationCommand.Notes] and is_none_or_empty(compiled_references):
        return iter([prompts.no_notes_found.format()])
    elif conversation_commands == [ConversationCommand.Online] and is_none_or_empty(online_results):
        completion_func(chat_response=prompts.no_online_results_found.format())
        return iter([prompts.no_online_results_found.format()])

    context_message = ""
    if not is_none_or_empty(compiled_references):
        context_message += f"{prompts.notes_conversation_offline.format(references=compiled_references)}\n\n"
    if ConversationCommand.Online in conversation_commands or ConversationCommand.Webpage in conversation_commands:
        simplified_online_results = online_results.copy()
        for result in online_results:
            if online_results[result].get("webpages"):
                simplified_online_results[result] = online_results[result]["webpages"]

        context_message += (
            f"{prompts.online_search_conversation_offline.format(online_results=str(simplified_online_results))}"
        )

    # Setup Prompt with Primer or Conversation History
    messages = generate_chatml_messages_with_context(
        user_query,
        system_prompt,
        conversation_log,
        context_message=context_message,
        model_name=model,
        loaded_model=offline_chat_model,
        max_prompt_size=max_prompt_size,
        tokenizer_name=tokenizer_name,
        model_type=ChatModelOptions.ModelType.OFFLINE,
    )

    truncated_messages = "\n".join({f"{message.content[:70]}..." for message in messages})
    logger.debug(f"Conversation Context for {model}: {truncated_messages}")

    g = ThreadedGenerator(references, online_results, completion_func=completion_func)
    t = Thread(target=llm_thread, args=(g, messages, offline_chat_model, max_prompt_size, tracer))
    t.start()
    return g


def llm_thread(g, messages: List[ChatMessage], model: Any, max_prompt_size: int = None, tracer: dict = {}):
    stop_phrases = ["<s>", "INST]", "Notes:"]
    aggregated_response = ""

    state.chat_lock.acquire()
    try:
        response_iterator = send_message_to_model_offline(
            messages, loaded_model=model, stop=stop_phrases, max_prompt_size=max_prompt_size, streaming=True
        )
        for response in response_iterator:
            response_delta = response["choices"][0]["delta"].get("content", "")
            aggregated_response += response_delta
            g.send(response_delta)

        # Save conversation trace
        if in_debug_mode() or state.verbose > 1:
            commit_conversation_trace(messages, aggregated_response, tracer)

    finally:
        state.chat_lock.release()
        g.close()


def send_message_to_model_offline(
    messages: List[ChatMessage],
    loaded_model=None,
    model="bartowski/Meta-Llama-3.1-8B-Instruct-GGUF",
    temperature: float = 0.2,
    streaming=False,
    stop=[],
    max_prompt_size: int = None,
    response_type: str = "text",
    tracer: dict = {},
):
    assert loaded_model is None or isinstance(loaded_model, Llama), "loaded_model must be of type Llama, if configured"
    offline_chat_model = loaded_model or download_model(model, max_tokens=max_prompt_size)
    messages_dict = [{"role": message.role, "content": message.content} for message in messages]
    response = offline_chat_model.create_chat_completion(
        messages_dict, stop=stop, stream=streaming, temperature=temperature, response_format={"type": response_type}
    )

    if streaming:
        return response

    response_text = response["choices"][0]["message"].get("content", "")

    # Save conversation trace for non-streaming responses
    # Streamed responses need to be saved by the calling function
    tracer["chat_model"] = model
    tracer["temperature"] = temperature
    if in_debug_mode() or state.verbose > 1:
        commit_conversation_trace(messages, response_text, tracer)

    return response_text<|MERGE_RESOLUTION|>--- conflicted
+++ resolved
@@ -157,13 +157,9 @@
     # Initialize Variables
     assert loaded_model is None or isinstance(loaded_model, Llama), "loaded_model must be of type Llama, if configured"
     offline_chat_model = loaded_model or download_model(model, max_tokens=max_prompt_size)
-<<<<<<< HEAD
-    compiled_references_message = "\n\n".join({f"{item['compiled']}" for item in references})
     tracer["chat_model"] = model
-=======
+
     compiled_references = "\n\n".join({f"# File: {item['file']}\n## {item['compiled']}\n" for item in references})
->>>>>>> aad7528d
-
     current_date = datetime.now()
 
     if agent and agent.personality:
