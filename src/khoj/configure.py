--- conflicted
+++ resolved
@@ -8,11 +8,8 @@
 import openai
 import requests
 import schedule
-<<<<<<< HEAD
+from django.utils.timezone import make_aware
 from fastapi import Response
-=======
-from django.utils.timezone import make_aware
->>>>>>> 9dfe1bb0
 from starlette.authentication import (
     AuthCredentials,
     AuthenticationBackend,
