# Standard Packages
import sys
import logging
import json
from enum import Enum
from typing import Optional
import requests
import os

# External Packages
import schedule
from starlette.middleware.sessions import SessionMiddleware
from starlette.middleware.authentication import AuthenticationMiddleware

from starlette.authentication import (
    AuthCredentials,
    AuthenticationBackend,
    SimpleUser,
    UnauthenticatedUser,
)

# Internal Packages
from khoj.utils import constants, state
from khoj.utils.config import (
    SearchType,
    ProcessorConfigModel,
    ConversationProcessorConfigModel,
)
from khoj.utils.helpers import resolve_absolute_path, merge_dicts
from khoj.utils.fs_syncer import collect_files
from khoj.utils.rawconfig import FullConfig, OfflineChatProcessorConfig, ProcessorConfig, ConversationProcessorConfig
from khoj.routers.indexer import configure_content, load_content, configure_search
from database.models import KhojUser
from database.adapters import get_all_users


logger = logging.getLogger(__name__)


class AuthenticatedKhojUser(SimpleUser):
    def __init__(self, user):
        self.object = user
        super().__init__(user.email)


class UserAuthenticationBackend(AuthenticationBackend):
    def __init__(
        self,
    ):
        from database.models import KhojUser

        self.khojuser_manager = KhojUser.objects
        self._initialize_default_user()
        super().__init__()

    def _initialize_default_user(self):
        if not self.khojuser_manager.filter(username="default").exists():
            self.khojuser_manager.create_user(
                username="default",
                email="default@example.com",
                password="default",
            )

    async def authenticate(self, request):
        current_user = request.session.get("user")
        if current_user and current_user.get("email"):
            user = await self.khojuser_manager.filter(email=current_user.get("email")).afirst()
            if user:
                return AuthCredentials(["authenticated"]), AuthenticatedKhojUser(user)
<<<<<<< HEAD
        elif state.anonymous_mode:
=======
        elif not state.anonymous_mode:
>>>>>>> 216acf54
            user = await self.khojuser_manager.filter(username="default").afirst()
            if user:
                return AuthCredentials(["authenticated"]), AuthenticatedKhojUser(user)

        return AuthCredentials(), UnauthenticatedUser()


def initialize_server(config: Optional[FullConfig]):
    if config is None:
        logger.error(
            f"🚨 Exiting as Khoj is not configured.\nConfigure it via http://{state.host}:{state.port}/config or by editing {state.config_file}."
        )
        sys.exit(1)
    elif config is None:
        logger.warning(
            f"🚨 Khoj is not configured.\nConfigure it via http://{state.host}:{state.port}/config, plugins or by editing {state.config_file}."
        )
        return None

    try:
        configure_server(config, init=True)
    except Exception as e:
        logger.error(f"🚨 Failed to configure server on app load: {e}", exc_info=True)


def configure_server(
    config: FullConfig,
    regenerate: bool = False,
    search_type: Optional[SearchType] = None,
    init=False,
    user: KhojUser = None,
):
    # Update Config
    state.config = config

    # Initialize Processor from Config
    try:
        state.processor_config = configure_processor(state.config.processor)
    except Exception as e:
        logger.error(f"🚨 Failed to configure processor", exc_info=True)
        raise e

    # Initialize Search Models from Config and initialize content
    try:
        state.config_lock.acquire()
        state.SearchType = configure_search_types(state.config)
        state.search_models = configure_search(state.search_models, state.config.search_type)
        initialize_content(regenerate, search_type, init, user)
    except Exception as e:
        logger.error(f"🚨 Failed to configure search models", exc_info=True)
        raise e
    finally:
        state.config_lock.release()


def initialize_content(regenerate: bool, search_type: Optional[SearchType] = None, init=False, user: KhojUser = None):
    # Initialize Content from Config
    if state.search_models:
        try:
            if init:
                logger.info("📬 Initializing content index...")
                state.content_index = load_content(state.config.content_type, state.content_index, state.search_models)
            else:
                logger.info("📬 Updating content index...")
                all_files = collect_files(user=user)
                state.content_index = configure_content(
                    state.content_index,
                    state.config.content_type,
                    all_files,
                    state.search_models,
                    regenerate,
                    search_type,
                    user=user,
                )
        except Exception as e:
            logger.error(f"🚨 Failed to index content", exc_info=True)
            raise e


def configure_routes(app):
    # Import APIs here to setup search types before while configuring server
    from khoj.routers.api import api
    from khoj.routers.api_beta import api_beta
    from khoj.routers.web_client import web_client
    from khoj.routers.indexer import indexer
    from khoj.routers.auth import auth_router

    app.include_router(api, prefix="/api")
    app.include_router(api_beta, prefix="/api/beta")
    app.include_router(indexer, prefix="/api/v1/index")
    app.include_router(web_client)
    app.include_router(auth_router, prefix="/auth")


def configure_middleware(app):
    app.add_middleware(AuthenticationMiddleware, backend=UserAuthenticationBackend())
    app.add_middleware(SessionMiddleware, secret_key=os.environ.get("KHOJ_DJANGO_SECRET_KEY", "!secret"))


if not state.demo:

    @schedule.repeat(schedule.every(61).minutes)
    def update_search_index():
        try:
            logger.info("📬 Updating content index via Scheduler")
            for user in get_all_users():
                all_files = collect_files(user=user)
                state.content_index = configure_content(
                    state.content_index, state.config.content_type, all_files, state.search_models, user=user
                )
            all_files = collect_files(user=None)
            state.content_index = configure_content(
                state.content_index, state.config.content_type, all_files, state.search_models, user=None
            )
            logger.info("📪 Content index updated via Scheduler")
        except Exception as e:
            logger.error(f"🚨 Error updating content index via Scheduler: {e}", exc_info=True)


def configure_search_types(config: FullConfig):
    # Extract core search types
    core_search_types = {e.name: e.value for e in SearchType}

    # Dynamically generate search type enum by merging core search types with configured plugin search types
    return Enum("SearchType", merge_dicts(core_search_types, {}))


def configure_processor(
    processor_config: Optional[ProcessorConfig], state_processor_config: Optional[ProcessorConfigModel] = None
):
    if not processor_config:
        logger.warning("🚨 No Processor configuration available.")
        return None

    processor = ProcessorConfigModel()

    # Initialize Conversation Processor
    logger.info("💬 Setting up conversation processor")
    processor.conversation = configure_conversation_processor(processor_config, state_processor_config)

    return processor


def configure_conversation_processor(
    processor_config: Optional[ProcessorConfig], state_processor_config: Optional[ProcessorConfigModel] = None
):
    if (
        not processor_config
        or not processor_config.conversation
        or not processor_config.conversation.conversation_logfile
    ):
        default_config = constants.default_config
        default_conversation_logfile = resolve_absolute_path(
            default_config["processor"]["conversation"]["conversation-logfile"]  # type: ignore
        )
        conversation_logfile = resolve_absolute_path(default_conversation_logfile)
        conversation_config = processor_config.conversation if processor_config else None
        conversation_processor = ConversationProcessorConfigModel(
            conversation_config=ConversationProcessorConfig(
                conversation_logfile=conversation_logfile,
                openai=(conversation_config.openai if (conversation_config is not None) else None),
                offline_chat=conversation_config.offline_chat if conversation_config else OfflineChatProcessorConfig(),
                max_prompt_size=conversation_config.max_prompt_size if conversation_config else None,
                tokenizer=conversation_config.tokenizer if conversation_config else None,
            )
        )
    else:
        conversation_processor = ConversationProcessorConfigModel(
            conversation_config=processor_config.conversation,
        )
        conversation_logfile = resolve_absolute_path(conversation_processor.conversation_logfile)

    # Load Conversation Logs from Disk
    if state_processor_config and state_processor_config.conversation and state_processor_config.conversation.meta_log:
        conversation_processor.meta_log = state_processor_config.conversation.meta_log
        conversation_processor.chat_session = state_processor_config.conversation.chat_session
        logger.debug(f"Loaded conversation logs from state")
        return conversation_processor

    if conversation_logfile.is_file():
        # Load Metadata Logs from Conversation Logfile
        with conversation_logfile.open("r") as f:
            conversation_processor.meta_log = json.load(f)
        logger.debug(f"Loaded conversation logs from {conversation_logfile}")
    else:
        # Initialize Conversation Logs
        conversation_processor.meta_log = {}
        conversation_processor.chat_session = []

    return conversation_processor


@schedule.repeat(schedule.every(17).minutes)
def save_chat_session():
    # No need to create empty log file
    if not (
        state.processor_config
        and state.processor_config.conversation
        and state.processor_config.conversation.meta_log
        and state.processor_config.conversation.chat_session
    ):
        return

    # Summarize Conversation Logs for this Session
    conversation_log = state.processor_config.conversation.meta_log
    session = {
        "session-start": conversation_log.get("session", [{"session-end": 0}])[-1]["session-end"],
        "session-end": len(conversation_log["chat"]),
    }
    if "session" in conversation_log:
        conversation_log["session"].append(session)
    else:
        conversation_log["session"] = [session]

    # Save Conversation Metadata Logs to Disk
    conversation_logfile = resolve_absolute_path(state.processor_config.conversation.conversation_logfile)
    conversation_logfile.parent.mkdir(parents=True, exist_ok=True)  # create conversation directory if doesn't exist
    with open(conversation_logfile, "w+", encoding="utf-8") as logfile:
        json.dump(conversation_log, logfile, indent=2)

    state.processor_config.conversation.chat_session = []
    logger.info("📩 Saved current chat session to conversation logs")


@schedule.repeat(schedule.every(59).minutes)
def upload_telemetry():
    if not state.config or not state.config.app or not state.config.app.should_log_telemetry or not state.telemetry:
        message = "📡 No telemetry to upload" if not state.telemetry else "📡 Telemetry logging disabled"
        logger.debug(message)
        return

    try:
        logger.debug(f"📡 Upload usage telemetry to {constants.telemetry_server}:\n{state.telemetry}")
        for log in state.telemetry:
            for field in log:
                # Check if the value for the field is JSON serializable
                try:
                    json.dumps(log[field])
                except TypeError:
                    log[field] = str(log[field])
        requests.post(constants.telemetry_server, json=state.telemetry)
    except Exception as e:
        logger.error(f"📡 Error uploading telemetry: {e}", exc_info=True)
    else:
        state.telemetry = []<|MERGE_RESOLUTION|>--- conflicted
+++ resolved
@@ -67,11 +67,7 @@
             user = await self.khojuser_manager.filter(email=current_user.get("email")).afirst()
             if user:
                 return AuthCredentials(["authenticated"]), AuthenticatedKhojUser(user)
-<<<<<<< HEAD
         elif state.anonymous_mode:
-=======
-        elif not state.anonymous_mode:
->>>>>>> 216acf54
             user = await self.khojuser_manager.filter(username="default").afirst()
             if user:
                 return AuthCredentials(["authenticated"]), AuthenticatedKhojUser(user)
@@ -81,11 +77,6 @@
 
 def initialize_server(config: Optional[FullConfig]):
     if config is None:
-        logger.error(
-            f"🚨 Exiting as Khoj is not configured.\nConfigure it via http://{state.host}:{state.port}/config or by editing {state.config_file}."
-        )
-        sys.exit(1)
-    elif config is None:
         logger.warning(
             f"🚨 Khoj is not configured.\nConfigure it via http://{state.host}:{state.port}/config, plugins or by editing {state.config_file}."
         )
