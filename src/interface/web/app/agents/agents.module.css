--- conflicted
+++ resolved
@@ -21,13 +21,7 @@
     height: 100%;
 }
 
-<<<<<<< HEAD
 div.pageLayout {
-=======
-div.chatLayout {
->>>>>>> 8503d7a0
-    display: grid;
-    grid-template-columns: auto 1fr;
     gap: 1rem;
 }
 
