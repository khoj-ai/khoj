'use client'

import styles from './chatHistory.module.css';
import { useRef, useEffect, useState } from 'react';

import ChatMessage, { ChatHistoryData, StreamMessage, TrainOfThought } from '../chatMessage/chatMessage';

import { ScrollArea } from "@/components/ui/scroll-area"

import renderMathInElement from 'katex/contrib/auto-render';
import 'katex/dist/katex.min.css';

import Loading, { InlineLoading } from '../loading/loading';

import { Lightbulb } from "@phosphor-icons/react";

import { InlineLoading } from '../loading/loading';

import ProfileCard from '../profileCard/profileCard';
import { Lightbulb } from '@phosphor-icons/react';

interface ChatResponse {
    status: string;
    response: ChatHistoryData;
}

interface ChatHistory {
    [key: string]: string
}

interface ChatHistoryProps {
    conversationId: string;
    setTitle: (title: string) => void;
    incomingMessages?: StreamMessage[];
    pendingMessage?: string;
    publicConversationSlug?: string;
}


function constructTrainOfThought(trainOfThought: string[], lastMessage: boolean, key: string, completed: boolean = false) {
    const lastIndex = trainOfThought.length - 1;
    return (
        <div className={`${styles.trainOfThought}`} key={key}>
            {
                !completed &&
                <InlineLoading className='float-right' />
            }

            {trainOfThought.map((train, index) => (
                <TrainOfThought key={`train-${index}`} message={train} primary={index === lastIndex && lastMessage && !completed} />
            ))}
        </div>
    )
}


export default function ChatHistory(props: ChatHistoryProps) {
    const [data, setData] = useState<ChatHistoryData | null>(null);
    const [currentPage, setCurrentPage] = useState(0);
    const [hasMoreMessages, setHasMoreMessages] = useState(true);

    const ref = useRef<HTMLDivElement>(null);
    const chatHistoryRef = useRef<HTMLDivElement | null>(null);
    const sentinelRef = useRef<HTMLDivElement | null>(null);

    const [incompleteIncomingMessageIndex, setIncompleteIncomingMessageIndex] = useState<number | null>(null);
    const [fetchingData, setFetchingData] = useState(false);
    const [isMobileWidth, setIsMobileWidth] = useState(false);


    useEffect(() => {
        window.addEventListener('resize', () => {
            setIsMobileWidth(window.innerWidth < 768);
        });

        setIsMobileWidth(window.innerWidth < 768);
    }, []);
<<<<<<< HEAD
=======


    useEffect(() => {
        // This function ensures that scrolling to bottom happens after the data (chat messages) has been updated and rendered the first time.
        const scrollToBottomAfterDataLoad = () => {
            // Assume the data is loading in this scenario.
            if (!data?.chat.length) {
                setTimeout(() => {
                    scrollToBottom();
                }, 500);
            }
        };

        if (currentPage < 2) {
            // Call the function defined above.
            scrollToBottomAfterDataLoad();
        }

    }, [chatHistoryRef.current, data]);

    useEffect(() => {
        if (!hasMoreMessages || fetchingData) return;

        // TODO: A future optimization would be to add a time to delay to re-enabling the intersection observer.
        const observer = new IntersectionObserver(entries => {
            if (entries[0].isIntersecting && hasMoreMessages) {
                setFetchingData(true);
                fetchMoreMessages(currentPage);
                setCurrentPage((prev) => prev + 1);
            }
        }, { threshold: 1.0 });

        if (sentinelRef.current) {
            observer.observe(sentinelRef.current);
        }

        return () => observer.disconnect();
    }, [sentinelRef.current, hasMoreMessages, currentPage, fetchingData]);

    useEffect(() => {
        setHasMoreMessages(true);
        setFetchingData(false);
        setCurrentPage(0);
        setData(null);
    }, [props.conversationId]);
>>>>>>> 06dce472

    useEffect(() => {
        console.log(props.incomingMessages);
        if (props.incomingMessages) {
            const lastMessage = props.incomingMessages[props.incomingMessages.length - 1];
            if (lastMessage && !lastMessage.completed) {
                setIncompleteIncomingMessageIndex(props.incomingMessages.length - 1);
            }
        }

        if (isUserAtBottom()) {
            scrollToBottom();
        }

    }, [props.incomingMessages]);

    useEffect(() => {
        // This function ensures that scrolling to bottom happens after the data (chat messages) has been updated and rendered the first time.
        const scrollToBottomAfterDataLoad = () => {
            // Assume the data is loading in this scenario.
            if (!data?.chat.length) {
                setTimeout(() => {
                    scrollToBottom();
                }, 500);
            }
        };

        if (currentPage < 2) {
            // Call the function defined above.
            scrollToBottomAfterDataLoad();
        }

    }, [chatHistoryRef.current, data]);

    useEffect(() => {
        if (!hasMoreMessages || fetchingData) return;

        // TODO: A future optimization would be to add a time to delay to re-enabling the intersection observer.
        const observer = new IntersectionObserver(entries => {
            if (entries[0].isIntersecting && hasMoreMessages) {
                setFetchingData(true);
                fetchMoreMessages(currentPage);
                setCurrentPage((prev) => prev + 1);
            }
        }, { threshold: 1.0 });

        if (sentinelRef.current) {
            observer.observe(sentinelRef.current);
        }

        return () => observer.disconnect();
    }, [sentinelRef.current, hasMoreMessages, currentPage, fetchingData]);

    useEffect(() => {
        setHasMoreMessages(true);
        setFetchingData(false);
        setCurrentPage(0);
        setData(null);
    }, [props.conversationId]);

    useEffect(() => {
        console.log(props.incomingMessages);
        if (props.incomingMessages) {
            const lastMessage = props.incomingMessages[props.incomingMessages.length - 1];
            if (lastMessage && !lastMessage.completed) {
                setIncompleteIncomingMessageIndex(props.incomingMessages.length - 1);
            }
        }

        if (isUserAtBottom()) {
            scrollToBottom();
        }

    }, [props.incomingMessages]);

    useEffect(() => {
        const observer = new MutationObserver((mutationsList, observer) => {
            // If the addedNodes property has one or more nodes
            for (let mutation of mutationsList) {
                if (mutation.type === 'childList' && mutation.addedNodes.length > 0) {
                    // Call your function here
                    renderMathInElement(document.body, {
                        delimiters: [
                            { left: '$$', right: '$$', display: true },
                            { left: '\\[', right: '\\]', display: true },
                            { left: '$', right: '$', display: false },
                            { left: '\\(', right: '\\)', display: false },
                        ],
                    });
                }
            }
        });

        if (chatHistoryRef.current) {
            observer.observe(chatHistoryRef.current, { childList: true });
        }

        // Clean up the observer on component unmount
        return () => observer.disconnect();
    }, []);

    const fetchMoreMessages = (currentPage: number) => {
        if (!hasMoreMessages || fetchingData) return;
        const nextPage = currentPage + 1;

        let conversationFetchURL = '';

        if (props.conversationId) {
            conversationFetchURL = `/api/chat/history?client=web&conversation_id=${props.conversationId}&n=${10 * nextPage}`;
        } else if (props.publicConversationSlug) {
            conversationFetchURL = `/api/chat/share/history?client=web&public_conversation_slug=${props.publicConversationSlug}&n=${10 * nextPage}`;
        } else {
            return;
        }

        fetch(conversationFetchURL)
            .then(response => response.json())
            .then((chatData: ChatResponse) => {
                props.setTitle(chatData.response.slug);
                if (chatData && chatData.response && chatData.response.chat.length > 0) {

                    if (chatData.response.chat.length === data?.chat.length) {
                        setHasMoreMessages(false);
                        setFetchingData(false);
                        return;
                    }

                    setData(chatData.response);

                    if (currentPage < 2) {
                        scrollToBottom();
                    }
                    setFetchingData(false);
                } else {
                    setHasMoreMessages(false);
                }
            })
            .catch(err => {
                console.error(err);
            });
    };

    const scrollToBottom = () => {
        if (chatHistoryRef.current) {
            chatHistoryRef.current.scrollIntoView(false);
        }
    }

    const isUserAtBottom = () => {
        if (!chatHistoryRef.current) return false;

        // NOTE: This isn't working. It always seems to return true. This is because

        const { scrollTop, scrollHeight, clientHeight } = chatHistoryRef.current as HTMLDivElement;
        const threshold = 25; // pixels from the bottom

        // Considered at the bottom if within threshold pixels from the bottom
        return scrollTop + clientHeight >= scrollHeight - threshold;
    }

    function constructAgentLink() {
        if (!data || !data.agent || !data.agent.slug) return `/agents`;
        return `/agents?agent=${data.agent.slug}`
    }

    function constructAgentAvatar() {
        if (!data || !data.agent || !data.agent.avatar) return `/avatar.png`;
        return data.agent.avatar;
    }

    function constructAgentName() {
        if (!data || !data.agent || !data.agent.name) return `Agent`;
        return data.agent.name;
    }

<<<<<<< HEAD
    function constructAgentPersona() {
        if (!data || !data.agent || !data.agent.persona) return ``;
        return data.agent.persona;
    }
=======
>>>>>>> 06dce472

    if (!props.conversationId && !props.publicConversationSlug) {
        return null;
    }

    return (
        <ScrollArea className={`h-[80vh]`}>
            <div ref={ref}>
                <div className={styles.chatHistory} ref={chatHistoryRef}>
                    <div ref={sentinelRef} style={{ height: '1px' }}>
<<<<<<< HEAD
                        {fetchingData && <InlineLoading message="Loading Conversation" className='opacity-50'/>}
=======
                        {fetchingData && <InlineLoading />}
>>>>>>> 06dce472
                    </div>
                    {(data && data.chat) && data.chat.map((chatMessage, index) => (
                        <ChatMessage
                            key={`${index}fullHistory`}
                            isMobileWidth={isMobileWidth}
                            chatMessage={chatMessage}
                            customClassName='fullHistory'
                            borderLeftColor='orange-500'
<<<<<<< HEAD
                            isLastMessage={index === data.chat.length - 1}
=======
>>>>>>> 06dce472
                        />
                    ))}
                    {
                        props.incomingMessages && props.incomingMessages.map((message, index) => {
                            return (
                                <>
                                    <ChatMessage
                                        key={`${index}outgoing`}
                                        isMobileWidth={isMobileWidth}
                                        chatMessage={
                                            {
                                                message: message.rawQuery,
                                                context: [],
                                                onlineContext: {},
                                                created: message.timestamp,
                                                by: "you",
                                                automationId: '',
                                            }
                                        }
                                        customClassName='fullHistory'
<<<<<<< HEAD
                                        borderLeftColor='orange-500'
                                    />
=======
                                        borderLeftColor='orange-500' />
>>>>>>> 06dce472
                                    {
                                        message.trainOfThought &&
                                        constructTrainOfThought(
                                            message.trainOfThought,
                                            index === incompleteIncomingMessageIndex,
                                            `${index}trainOfThought`, message.completed)
                                    }
                                    <ChatMessage
                                        key={`${index}incoming`}
                                        isMobileWidth={isMobileWidth}
                                        chatMessage={
                                            {
                                                message: message.rawResponse,
                                                context: message.context,
                                                onlineContext: message.onlineContext,
                                                created: message.timestamp,
                                                by: "khoj",
                                                automationId: '',
                                                rawQuery: message.rawQuery,
                                            }
                                        }
                                        customClassName='fullHistory'
                                        borderLeftColor='orange-500'
<<<<<<< HEAD
                                        isLastMessage={true}
=======
>>>>>>> 06dce472
                                    />
                                </>
                            )
                        })
                    }
                    {
                        props.pendingMessage &&
                        <ChatMessage
                            key={`pendingMessage-${props.pendingMessage.length}`}
                            isMobileWidth={isMobileWidth}
                            chatMessage={
                                {
                                    message: props.pendingMessage,
                                    context: [],
                                    onlineContext: {},
                                    created: (new Date().getTime()).toString(),
                                    by: "you",
                                    automationId: '',
                                }
                            }
                            customClassName='fullHistory'
                            borderLeftColor='orange-500'
<<<<<<< HEAD
                            isLastMessage={true}
                        />
                    }
                    {data &&
                        <div className={`${styles.agentIndicator} pb-4`}>
                            <div className="relative group mx-2 cursor-pointer">
                                <ProfileCard
                                    name={constructAgentName()}
                                    link={constructAgentLink()}
                                    avatar={<Lightbulb color='orange' weight='fill' className="mt-1 mx-1" />}
                                    description={constructAgentPersona()}
                                />
                            </div>
                        </div>
                    }
=======
                        />
                    }
                    <div className={`${styles.agentIndicator}`}>
                        <a className='no-underline mx-2 flex text-muted-foreground' href={constructAgentLink()} target="_blank" rel="noreferrer">
                            <Lightbulb color='orange' weight='fill' />
                            <span>{constructAgentName()}</span>
                        </a>
                    </div>
>>>>>>> 06dce472
                </div>
            </div>
        </ScrollArea>
    )
}<|MERGE_RESOLUTION|>--- conflicted
+++ resolved
@@ -10,14 +10,11 @@
 import renderMathInElement from 'katex/contrib/auto-render';
 import 'katex/dist/katex.min.css';
 
-import Loading, { InlineLoading } from '../loading/loading';
+import { InlineLoading } from '../loading/loading';
 
 import { Lightbulb } from "@phosphor-icons/react";
 
-import { InlineLoading } from '../loading/loading';
-
 import ProfileCard from '../profileCard/profileCard';
-import { Lightbulb } from '@phosphor-icons/react';
 
 interface ChatResponse {
     status: string;
@@ -75,69 +72,7 @@
 
         setIsMobileWidth(window.innerWidth < 768);
     }, []);
-<<<<<<< HEAD
-=======
-
-
-    useEffect(() => {
-        // This function ensures that scrolling to bottom happens after the data (chat messages) has been updated and rendered the first time.
-        const scrollToBottomAfterDataLoad = () => {
-            // Assume the data is loading in this scenario.
-            if (!data?.chat.length) {
-                setTimeout(() => {
-                    scrollToBottom();
-                }, 500);
-            }
-        };
-
-        if (currentPage < 2) {
-            // Call the function defined above.
-            scrollToBottomAfterDataLoad();
-        }
-
-    }, [chatHistoryRef.current, data]);
-
-    useEffect(() => {
-        if (!hasMoreMessages || fetchingData) return;
-
-        // TODO: A future optimization would be to add a time to delay to re-enabling the intersection observer.
-        const observer = new IntersectionObserver(entries => {
-            if (entries[0].isIntersecting && hasMoreMessages) {
-                setFetchingData(true);
-                fetchMoreMessages(currentPage);
-                setCurrentPage((prev) => prev + 1);
-            }
-        }, { threshold: 1.0 });
-
-        if (sentinelRef.current) {
-            observer.observe(sentinelRef.current);
-        }
-
-        return () => observer.disconnect();
-    }, [sentinelRef.current, hasMoreMessages, currentPage, fetchingData]);
-
-    useEffect(() => {
-        setHasMoreMessages(true);
-        setFetchingData(false);
-        setCurrentPage(0);
-        setData(null);
-    }, [props.conversationId]);
->>>>>>> 06dce472
-
-    useEffect(() => {
-        console.log(props.incomingMessages);
-        if (props.incomingMessages) {
-            const lastMessage = props.incomingMessages[props.incomingMessages.length - 1];
-            if (lastMessage && !lastMessage.completed) {
-                setIncompleteIncomingMessageIndex(props.incomingMessages.length - 1);
-            }
-        }
-
-        if (isUserAtBottom()) {
-            scrollToBottom();
-        }
-
-    }, [props.incomingMessages]);
+
 
     useEffect(() => {
         // This function ensures that scrolling to bottom happens after the data (chat messages) has been updated and rendered the first time.
@@ -298,13 +233,10 @@
         return data.agent.name;
     }
 
-<<<<<<< HEAD
     function constructAgentPersona() {
         if (!data || !data.agent || !data.agent.persona) return ``;
         return data.agent.persona;
     }
-=======
->>>>>>> 06dce472
 
     if (!props.conversationId && !props.publicConversationSlug) {
         return null;
@@ -315,11 +247,7 @@
             <div ref={ref}>
                 <div className={styles.chatHistory} ref={chatHistoryRef}>
                     <div ref={sentinelRef} style={{ height: '1px' }}>
-<<<<<<< HEAD
                         {fetchingData && <InlineLoading message="Loading Conversation" className='opacity-50'/>}
-=======
-                        {fetchingData && <InlineLoading />}
->>>>>>> 06dce472
                     </div>
                     {(data && data.chat) && data.chat.map((chatMessage, index) => (
                         <ChatMessage
@@ -328,10 +256,7 @@
                             chatMessage={chatMessage}
                             customClassName='fullHistory'
                             borderLeftColor='orange-500'
-<<<<<<< HEAD
                             isLastMessage={index === data.chat.length - 1}
-=======
->>>>>>> 06dce472
                         />
                     ))}
                     {
@@ -352,12 +277,8 @@
                                             }
                                         }
                                         customClassName='fullHistory'
-<<<<<<< HEAD
                                         borderLeftColor='orange-500'
                                     />
-=======
-                                        borderLeftColor='orange-500' />
->>>>>>> 06dce472
                                     {
                                         message.trainOfThought &&
                                         constructTrainOfThought(
@@ -381,10 +302,7 @@
                                         }
                                         customClassName='fullHistory'
                                         borderLeftColor='orange-500'
-<<<<<<< HEAD
                                         isLastMessage={true}
-=======
->>>>>>> 06dce472
                                     />
                                 </>
                             )
@@ -407,7 +325,6 @@
                             }
                             customClassName='fullHistory'
                             borderLeftColor='orange-500'
-<<<<<<< HEAD
                             isLastMessage={true}
                         />
                     }
@@ -423,16 +340,6 @@
                             </div>
                         </div>
                     }
-=======
-                        />
-                    }
-                    <div className={`${styles.agentIndicator}`}>
-                        <a className='no-underline mx-2 flex text-muted-foreground' href={constructAgentLink()} target="_blank" rel="noreferrer">
-                            <Lightbulb color='orange' weight='fill' />
-                            <span>{constructAgentName()}</span>
-                        </a>
-                    </div>
->>>>>>> 06dce472
                 </div>
             </div>
         </ScrollArea>
