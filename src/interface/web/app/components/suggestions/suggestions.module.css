--- conflicted
+++ resolved
@@ -7,10 +7,6 @@
 
 .title {
     font-size: 1.0rem;
-<<<<<<< HEAD
-    /* font-weight: bold; */
-=======
->>>>>>> 3e4325ed
 }
 
 .text {
