--- conflicted
+++ resolved
@@ -27,11 +27,8 @@
     Palette,
     ClipboardText,
     Check,
-<<<<<<< HEAD
     Code,
-=======
     Shapes,
->>>>>>> 5120597d
 } from "@phosphor-icons/react";
 
 import DOMPurify from "dompurify";
@@ -419,7 +416,24 @@
             messageToRender = `${userImagesInHtml}${messageToRender}`;
         }
 
-<<<<<<< HEAD
+        if (props.chatMessage.intent && props.chatMessage.intent.type == "text-to-image") {
+            message = `![generated image](data:image/png;base64,${message})`;
+        } else if (props.chatMessage.intent && props.chatMessage.intent.type == "text-to-image2") {
+            message = `![generated image](${message})`;
+        } else if (
+            props.chatMessage.intent &&
+            props.chatMessage.intent.type == "text-to-image-v3"
+        ) {
+            message = `![generated image](data:image/webp;base64,${message})`;
+        }
+        if (
+            props.chatMessage.intent &&
+            props.chatMessage.intent.type.includes("text-to-image") &&
+            props.chatMessage.intent["inferred-queries"]?.length > 0
+        ) {
+            message += `\n\n${props.chatMessage.intent["inferred-queries"][0]}`;
+        }
+
         // Replace file links with base64 data
         message = renderCodeGenImageInline(message, props.chatMessage.codeContext);
 
@@ -444,11 +458,8 @@
             });
         }
 
-        setTextRendered(message);
-=======
         // Set the message text
         setTextRendered(messageForClipboard);
->>>>>>> 5120597d
 
         // Render the markdown
         let markdownRendered = md.render(messageToRender);
