--- conflicted
+++ resolved
@@ -501,10 +501,7 @@
         conversationId?: string,
         images?: string[],
         excalidrawDiagram?: string,
-<<<<<<< HEAD
-=======
         mermaidjsDiagram?: string
->>>>>>> b661d2cb
     ) {
         if (!message) return;
 
@@ -515,8 +512,7 @@
             (images && images.length > 0) ||
             mermaidjsDiagram ||
             excalidrawDiagram) {
-<<<<<<< HEAD
-            let imageMarkdown = this.generateImageMarkdown(message, intentType ?? "", inferredQueries, conversationId, images, excalidrawDiagram);
+            let imageMarkdown = this.generateImageMarkdown(message, intentType ?? "", inferredQueries, conversationId, images, excalidrawDiagram, mermaidjsDiagram);
             chatMessageEl = this.renderMessage({
                 chatBodyEl: chatEl,
                 message: imageMarkdown,
@@ -524,10 +520,6 @@
                 dt,
                 turnId
             });
-=======
-            let imageMarkdown = this.generateImageMarkdown(message, intentType ?? "", inferredQueries, conversationId, images, excalidrawDiagram, mermaidjsDiagram);
-            chatMessageEl = this.renderMessage(chatEl, imageMarkdown, sender, dt);
->>>>>>> b661d2cb
         } else {
             chatMessageEl = this.renderMessage({
                 chatBodyEl: chatEl,
