--- conflicted
+++ resolved
@@ -308,11 +308,7 @@
 # ----------------------------------------------------------------------------------------------------
 @pytest.mark.django_db(transaction=True)
 @pytest.mark.chatquality
-<<<<<<< HEAD
-def test_summarize_one_file(client_offline_client, default_user2: KhojUser):
-=======
 def test_summarize_one_file(client_offline_chat, default_user2: KhojUser):
->>>>>>> d4e5c957
     message_list = []
     conversation = create_conversation(message_list, default_user2)
     # post "Xi Li.markdown" file to the file filters
@@ -329,20 +325,12 @@
             break
     assert summarization_file != ""
 
-<<<<<<< HEAD
-    response = client_offline_client.post(
-=======
     response = client_offline_chat.post(
->>>>>>> d4e5c957
         "api/chat/conversation/file-filters",
         json={"filename": summarization_file, "conversation_id": str(conversation.id)},
     )
     query = urllib.parse.quote("/summarize")
-<<<<<<< HEAD
-    response = client_offline_client.get(f"/api/chat?q={query}&conversation_id={conversation.id}&stream=true")
-=======
     response = client_offline_chat.get(f"/api/chat?q={query}&conversation_id={conversation.id}&stream=true")
->>>>>>> d4e5c957
     response_message = response.content.decode("utf-8")
     # Assert
     assert response_message != ""
@@ -352,11 +340,7 @@
 
 @pytest.mark.django_db(transaction=True)
 @pytest.mark.chatquality
-<<<<<<< HEAD
-def test_summarize_extra_text(client_offline_client, default_user2: KhojUser):
-=======
 def test_summarize_extra_text(client_offline_chat, default_user2: KhojUser):
->>>>>>> d4e5c957
     message_list = []
     conversation = create_conversation(message_list, default_user2)
     # post "Xi Li.markdown" file to the file filters
@@ -373,20 +357,12 @@
             break
     assert summarization_file != ""
 
-<<<<<<< HEAD
-    response = client_offline_client.post(
-=======
     response = client_offline_chat.post(
->>>>>>> d4e5c957
         "api/chat/conversation/file-filters",
         json={"filename": summarization_file, "conversation_id": str(conversation.id)},
     )
     query = urllib.parse.quote("/summarize tell me about Xiu")
-<<<<<<< HEAD
-    response = client_offline_client.get(f"/api/chat?q={query}&conversation_id={conversation.id}&stream=true")
-=======
     response = client_offline_chat.get(f"/api/chat?q={query}&conversation_id={conversation.id}&stream=true")
->>>>>>> d4e5c957
     response_message = response.content.decode("utf-8")
     # Assert
     assert response_message != ""
@@ -396,11 +372,7 @@
 
 @pytest.mark.django_db(transaction=True)
 @pytest.mark.chatquality
-<<<<<<< HEAD
-def test_summarize_multiple_files(client_offline_client, default_user2: KhojUser):
-=======
 def test_summarize_multiple_files(client_offline_chat, default_user2: KhojUser):
->>>>>>> d4e5c957
     message_list = []
     conversation = create_conversation(message_list, default_user2)
     # post "Xi Li.markdown" file to the file filters
@@ -410,26 +382,15 @@
         .values_list("file_path", flat=True)
     )
 
-<<<<<<< HEAD
-    response = client_offline_client.post(
-        "api/chat/conversation/file-filters", json={"filename": file_list[0], "conversation_id": str(conversation.id)}
-    )
-    response = client_offline_client.post(
-=======
     response = client_offline_chat.post(
         "api/chat/conversation/file-filters", json={"filename": file_list[0], "conversation_id": str(conversation.id)}
     )
     response = client_offline_chat.post(
->>>>>>> d4e5c957
         "api/chat/conversation/file-filters", json={"filename": file_list[1], "conversation_id": str(conversation.id)}
     )
 
     query = urllib.parse.quote("/summarize")
-<<<<<<< HEAD
-    response = client_offline_client.get(f"/api/chat?q={query}&conversation_id={conversation.id}&stream=true")
-=======
     response = client_offline_chat.get(f"/api/chat?q={query}&conversation_id={conversation.id}&stream=true")
->>>>>>> d4e5c957
     response_message = response.content.decode("utf-8")
 
     # Assert
@@ -438,19 +399,11 @@
 
 @pytest.mark.django_db(transaction=True)
 @pytest.mark.chatquality
-<<<<<<< HEAD
-def test_summarize_no_files(client_offline_client, default_user2: KhojUser):
-    message_list = []
-    conversation = create_conversation(message_list, default_user2)
-    query = urllib.parse.quote("/summarize")
-    response = client_offline_client.get(f"/api/chat?q={query}&conversation_id={conversation.id}&stream=true")
-=======
 def test_summarize_no_files(client_offline_chat, default_user2: KhojUser):
     message_list = []
     conversation = create_conversation(message_list, default_user2)
     query = urllib.parse.quote("/summarize")
     response = client_offline_chat.get(f"/api/chat?q={query}&conversation_id={conversation.id}&stream=true")
->>>>>>> d4e5c957
     response_message = response.content.decode("utf-8")
     # Assert
     assert response_message == "No files selected for summarization. Please add files using the section on the left."
@@ -458,11 +411,7 @@
 
 @pytest.mark.django_db(transaction=True)
 @pytest.mark.chatquality
-<<<<<<< HEAD
-def test_summarize_different_conversation(client_offline_client, default_user2: KhojUser):
-=======
 def test_summarize_different_conversation(client_offline_chat, default_user2: KhojUser):
->>>>>>> d4e5c957
     message_list = []
     conversation1 = create_conversation(message_list, default_user2)
     conversation2 = create_conversation(message_list, default_user2)
@@ -480,32 +429,20 @@
     assert summarization_file != ""
 
     # add file filter to conversation 1.
-<<<<<<< HEAD
-    response = client_offline_client.post(
-=======
     response = client_offline_chat.post(
->>>>>>> d4e5c957
         "api/chat/conversation/file-filters",
         json={"filename": summarization_file, "conversation_id": str(conversation1.id)},
     )
 
     query = urllib.parse.quote("/summarize")
-<<<<<<< HEAD
-    response = client_offline_client.get(f"/api/chat?q={query}&conversation_id={conversation2.id}&stream=true")
-=======
     response = client_offline_chat.get(f"/api/chat?q={query}&conversation_id={conversation2.id}&stream=true")
->>>>>>> d4e5c957
     response_message = response.content.decode("utf-8")
 
     # Assert
     assert response_message == "No files selected for summarization. Please add files using the section on the left."
 
     # now make sure that the file filter is still in conversation 1
-<<<<<<< HEAD
-    response = client_offline_client.get(f"/api/chat?q={query}&conversation_id={conversation1.id}&stream=true")
-=======
     response = client_offline_chat.get(f"/api/chat?q={query}&conversation_id={conversation1.id}&stream=true")
->>>>>>> d4e5c957
     response_message = response.content.decode("utf-8")
 
     # Assert
@@ -516,28 +453,16 @@
 
 @pytest.mark.django_db(transaction=True)
 @pytest.mark.chatquality
-<<<<<<< HEAD
-def test_summarize_nonexistant_file(client_offline_client, default_user2: KhojUser):
-    message_list = []
-    conversation = create_conversation(message_list, default_user2)
-    # post "imaginary.markdown" file to the file filters
-    response = client_offline_client.post(
-=======
 def test_summarize_nonexistant_file(client_offline_chat, default_user2: KhojUser):
     message_list = []
     conversation = create_conversation(message_list, default_user2)
     # post "imaginary.markdown" file to the file filters
     response = client_offline_chat.post(
->>>>>>> d4e5c957
         "api/chat/conversation/file-filters",
         json={"filename": "imaginary.markdown", "conversation_id": str(conversation.id)},
     )
     query = urllib.parse.quote("/summarize")
-<<<<<<< HEAD
-    response = client_offline_client.get(f"/api/chat?q={query}&conversation_id={conversation.id}&stream=true")
-=======
     response = client_offline_chat.get(f"/api/chat?q={query}&conversation_id={conversation.id}&stream=true")
->>>>>>> d4e5c957
     response_message = response.content.decode("utf-8")
     # Assert
     assert response_message == "No files selected for summarization. Please add files using the section on the left."
@@ -546,11 +471,7 @@
 @pytest.mark.django_db(transaction=True)
 @pytest.mark.chatquality
 def test_summarize_diff_user_file(
-<<<<<<< HEAD
-    client_offline_client, default_user: KhojUser, pdf_configured_user1, default_user2: KhojUser
-=======
     client_offline_chat, default_user: KhojUser, pdf_configured_user1, default_user2: KhojUser
->>>>>>> d4e5c957
 ):
     message_list = []
     conversation = create_conversation(message_list, default_user2)
@@ -567,20 +488,12 @@
             break
     assert summarization_file != ""
     # add singlepage.pdf to the file filters
-<<<<<<< HEAD
-    response = client_offline_client.post(
-=======
     response = client_offline_chat.post(
->>>>>>> d4e5c957
         "api/chat/conversation/file-filters",
         json={"filename": summarization_file, "conversation_id": str(conversation.id)},
     )
     query = urllib.parse.quote("/summarize")
-<<<<<<< HEAD
-    response = client_offline_client.get(f"/api/chat?q={query}&conversation_id={conversation.id}&stream=true")
-=======
     response = client_offline_chat.get(f"/api/chat?q={query}&conversation_id={conversation.id}&stream=true")
->>>>>>> d4e5c957
     response_message = response.content.decode("utf-8")
     # Assert
     assert response_message == "No files selected for summarization. Please add files using the section on the left."
