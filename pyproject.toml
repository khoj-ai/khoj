--- conflicted
+++ resolved
@@ -91,11 +91,8 @@
     "google-generativeai == 0.8.3",
     "pyjson5 == 1.6.7",
     "resend == 1.0.1",
-<<<<<<< HEAD
     "optimum-habana == 1.14.1",
-=======
     "email-validator == 2.2.0",
->>>>>>> 0ddb6a38
 ]
 dynamic = ["version"]
 
